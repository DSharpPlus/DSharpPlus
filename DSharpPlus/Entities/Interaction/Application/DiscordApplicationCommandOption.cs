--- conflicted
+++ resolved
@@ -132,14 +132,10 @@
         /// <param name="minValue">The minimum value for this parameter. Only valid for types <see cref="ApplicationCommandOptionType.Integer"/> or <see cref="ApplicationCommandOptionType.Number"/>.</param>
         /// <param name="maxValue">The maximum value for this parameter. Only valid for types <see cref="ApplicationCommandOptionType.Integer"/> or <see cref="ApplicationCommandOptionType.Number"/>.</param>
         /// <param name="name_localizations">Name localizations for this parameter.</param>
-<<<<<<< HEAD
         /// <param name="description_localizations">Description localizations for this parameter.</param>
-        public DiscordApplicationCommandOption(string name, string description, ApplicationCommandOptionType type, bool? required = null, IEnumerable<DiscordApplicationCommandOptionChoice> choices = null, IEnumerable<DiscordApplicationCommandOption> options = null, IEnumerable<ChannelType> channelTypes = null, bool? autocomplete = null, object minValue = null, object maxValue = null, IReadOnlyDictionary<string, string> name_localizations = null, IReadOnlyDictionary<string, string> description_localizations = null)
-=======
         /// <param name="minLength">The minimum allowed length for this parameter. Only valid for type <see cref="ApplicationCommandOptionType.String"/>.</param>
         /// <param name="maxLength">The maximum allowed length for this parameter. Only valid for type <see cref="ApplicationCommandOptionType.String"/>.</param>
         public DiscordApplicationCommandOption(string name, string description, ApplicationCommandOptionType type, bool? required = null, IEnumerable<DiscordApplicationCommandOptionChoice> choices = null, IEnumerable<DiscordApplicationCommandOption> options = null, IEnumerable<ChannelType> channelTypes = null, bool? autocomplete = null, object minValue = null, object maxValue = null, IReadOnlyDictionary<string, string> name_localizations = null, IReadOnlyDictionary<string, string> description_localizations = null, int? minLength = null, int? maxLength = null)
->>>>>>> 989d7f5b
         {
             if (!Utilities.IsValidSlashCommandName(name))
                 throw new ArgumentException("Invalid slash command option name specified. It must be below 32 characters and not contain any whitespace.", nameof(name));
