using System;
using System.Collections.Concurrent;
using System.Collections.Generic;
using System.Linq;
using System.Net;
using System.Net.Http;
using System.Threading;
using System.Threading.Tasks;
<<<<<<< HEAD
=======

>>>>>>> 570f527a
using Microsoft.Extensions.Logging;

using Polly;

namespace DSharpPlus.Net;

internal class RateLimitStrategy : ResilienceStrategy<HttpResponseMessage>, IDisposable
{
    private readonly RateLimitBucket globalBucket;
    private readonly ConcurrentDictionary<string, RateLimitBucket> buckets = [];
    private readonly ConcurrentDictionary<string, string> routeHashes = [];

    private readonly ILogger logger;
    private readonly int waitingForHashMilliseconds;

    private readonly Lock bucketCheckingLock = new();

    private bool cancel = false;

    public RateLimitStrategy(ILogger logger, int waitingForHashMilliseconds = 200, int maximumRestRequestsPerSecond = 15)
    {
        this.logger = logger;
        this.waitingForHashMilliseconds = waitingForHashMilliseconds;
        this.globalBucket = new(maximumRestRequestsPerSecond, maximumRestRequestsPerSecond, DateTime.UtcNow.AddSeconds(1));
        _ = CleanAsync();
    }

    protected override async ValueTask<Outcome<HttpResponseMessage>> ExecuteCore<TState>
    (
        Func<ResilienceContext, TState, ValueTask<Outcome<HttpResponseMessage>>> action,
        ResilienceContext context,
        TState state
    )
    {
        // fail-fast if we dont have a route to ratelimit to
#pragma warning disable CS8600
        if (!context.Properties.TryGetValue(new("route"), out string route))
        {
            return Outcome.FromException<HttpResponseMessage>(
                new InvalidOperationException("No route passed. This should be reported to library developers."));
        }
#pragma warning restore CS8600

        // get trace id for logging
        Ulid traceId = context.Properties.TryGetValue(new("trace-id"), out Ulid tid) ? tid : Ulid.Empty;

        // if we're exempt, execute immediately
        if (context.Properties.TryGetValue(new("exempt-from-all-limits"), out bool allExempt) && allExempt)
        {
            this.logger.LogTrace
            (
                LoggerEvents.RatelimitDiag,
                "Request ID:{TraceId}: Executing request exempt from all ratelimits to {Route}",
                traceId,
                route
            );

            return await action(context, state);
        }

        // get global limit
        bool exemptFromGlobalLimit = false;

        if (context.Properties.TryGetValue(new("exempt-from-global-limit"), out bool exempt))
        {
            exemptFromGlobalLimit = exempt;
        }

        // check against ratelimits now
        DateTime instant = DateTime.UtcNow;

        lock (this.bucketCheckingLock)
        {
            if (!exemptFromGlobalLimit && !this.globalBucket.CheckNextRequest())
            {
                return SynthesizeInternalResponse(route, this.globalBucket.Reset, "global", traceId);
            }
        }

        if (!this.routeHashes.TryGetValue(route, out string? hash))
        {
            if (!this.routeHashes.TryAdd(route, "pending"))
            {
                // two different async requests entered this at the same time, requeue this one
                return SynthesizeInternalResponse
                (
                    route,
                    instant + TimeSpan.FromMilliseconds(this.waitingForHashMilliseconds),
                    "route",
                    traceId
                );
            }

            this.logger.LogTrace
            (
                LoggerEvents.RatelimitDiag,
                "Request ID:{TraceId}: Route has no known hash: {Route}.",
                traceId,
                route
            );

            Outcome<HttpResponseMessage> outcome = await action(context, state);

            if (!exemptFromGlobalLimit)
            {
                this.globalBucket.CompleteReservation();
            }

            if (outcome.Result is null)
            {
                this.routeHashes.Remove(route, out _);
                return outcome;
            }

            UpdateRateLimitBuckets(outcome.Result, "pending", route, traceId);

            // something went awry, just reset and try again next time. this may be because the endpoint didn't return valid headers,
            // which is the case for some endpoints, and we don't need to get hung up on this
            if (this.routeHashes[route] == "pending")
            {
                this.routeHashes.Remove(route, out _);
            }

            return outcome;
        }
        else if (hash == "pending")
        {
            if (!exemptFromGlobalLimit)
            {
                this.globalBucket.CancelReservation();
            }

            return SynthesizeInternalResponse
            (
                route,
                instant + TimeSpan.FromMilliseconds(this.waitingForHashMilliseconds),
                "route",
                traceId
            );
        }
        else
        {
            RateLimitBucket bucket = this.buckets.GetOrAdd(hash, _ => new());

            this.logger.LogTrace
            (
                LoggerEvents.RatelimitDiag,
                "Request ID:{TraceId}: Checking bucket, current state is [Remaining: {Remaining}, Reserved: {Reserved}]",
                traceId,
                bucket.remaining,
                bucket.reserved
            );

            lock (this.bucketCheckingLock)
            {
                if (!bucket.CheckNextRequest())
                {
                    if (!exemptFromGlobalLimit)
                    {
                        this.globalBucket.CancelReservation();
                    }

                    return SynthesizeInternalResponse(route, bucket.Reset, "bucket", traceId);
                }
            }

            this.logger.LogTrace
            (
                LoggerEvents.RatelimitDiag,
                "Request ID:{TraceId}: Allowed request, current state is [Remaining: {Remaining}, Reserved: {Reserved}]",
                traceId,
                bucket.remaining,
                bucket.reserved
            );

            Outcome<HttpResponseMessage> outcome;

            try
            {
                // make the actual request
                outcome = await action(context, state);

                if (outcome.Result is null)
                {
                    if (!exemptFromGlobalLimit)
                    {
                        this.globalBucket.CancelReservation();
                    }

                    return outcome;
                }

                if (!exemptFromGlobalLimit)
                {
                    this.globalBucket.CompleteReservation();
                }
            }
            catch (Exception e)
            {
                if (!exemptFromGlobalLimit)
                {
                    this.globalBucket.CancelReservation();
                }

                bucket.CancelReservation();
                return Outcome.FromException<HttpResponseMessage>(e);
            }

            if (!exemptFromGlobalLimit)
            {
                UpdateRateLimitBuckets(outcome.Result, hash, route, traceId);
            }

            if (outcome.Result?.StatusCode == HttpStatusCode.TooManyRequests)
            {
                string resetAfterRaw = outcome.Result.Headers.GetValues("X-RateLimit-Reset-After").Single();
                TimeSpan resetAfter = TimeSpan.FromSeconds(double.Parse(resetAfterRaw));

                string traceIdString = "";
                if (this.logger.IsEnabled(LogLevel.Trace))
                {
                    traceIdString = $"Request ID:{traceId}: ";
                }

                this.logger.LogWarning
                (
                    "{TraceId}Hit Discord ratelimit on route {Route}, waiting for {ResetAfter}",
                    traceIdString,
                    route,
                    resetAfter
                );

                return Outcome.FromException<HttpResponseMessage>(new RetryableRatelimitException(resetAfter));
            }

            return outcome;
        }
    }

    private Outcome<HttpResponseMessage> SynthesizeInternalResponse(string route, DateTime retry, string scope, Ulid traceId)
    {
        string waitingForRoute = scope == "route" ? " for route hash" : "";
        string global = scope == "global" ? " global" : "";

        string traceIdString = "";
        if (this.logger.IsEnabled(LogLevel.Trace))
        {
            traceIdString = $"Request ID:{traceId}: ";
        }

        DateTime retryJittered = retry + TimeSpan.FromMilliseconds(Random.Shared.NextInt64(100));

        this.logger.LogDebug
        (
            LoggerEvents.RatelimitPreemptive,
            "{TraceId}Pre-emptive{Global} ratelimit for {Route} triggered - waiting{WaitingForRoute} until {Reset:O}.",
            traceIdString,
            global,
            route,
            waitingForRoute,
            retryJittered
        );

        return Outcome.FromException<HttpResponseMessage>(
            new PreemptiveRatelimitException(scope, retryJittered - DateTime.UtcNow));
    }

    private void UpdateRateLimitBuckets(HttpResponseMessage response, string oldHash, string route, Ulid id)
    {
        if (response.Headers.TryGetValues("X-RateLimit-Bucket", out IEnumerable<string>? hashHeader))
        {
            string newHash = hashHeader?.Single()!;

            if (!RateLimitBucket.TryExtractRateLimitBucket(response.Headers, out RateLimitCandidateBucket extracted))
            {
                return;
            }
            else if (oldHash != newHash)
            {
                this.logger.LogTrace("Request ID:{ID} - Initial bucket capacity: {max}", id, extracted.Maximum);
                this.buckets.AddOrUpdate(newHash, _ => extracted.ToFullBucket(), (_, _) => extracted.ToFullBucket());
            }
            else
            {
                if (this.buckets.TryGetValue(newHash, out RateLimitBucket? oldBucket))
                {
                    oldBucket.UpdateBucket(extracted.Maximum, extracted.Remaining, extracted.Reset);
                }
                else
                {
                    this.logger.LogTrace("Request ID:{ID} - Initial bucket capacity: {max}", id, extracted.Maximum);
                    this.buckets.AddOrUpdate(newHash, _ => extracted.ToFullBucket(),
                        (_, _) => extracted.ToFullBucket());
                }
            }

            this.routeHashes.AddOrUpdate(route, newHash!, (_, _) => newHash!);
        }
    }

    private async Task CleanAsync()
    {
        PeriodicTimer timer = new(TimeSpan.FromSeconds(10));
        while (await timer.WaitForNextTickAsync())
        {
            foreach (KeyValuePair<string, string> pair in this.routeHashes)
            {
                if (this.buckets.TryGetValue(pair.Value, out RateLimitBucket? bucket) && bucket.Reset < DateTime.UtcNow + TimeSpan.FromSeconds(1))
                {
                    this.buckets.Remove(pair.Value, out _);
                    this.routeHashes.Remove(pair.Key, out _);
                }
            }

            if (this.cancel)
            {
                return;
            }
        }
    }

    public void Dispose() => this.cancel = true;
}
<|MERGE_RESOLUTION|>--- conflicted
+++ resolved
@@ -1,335 +1,332 @@
-using System;
-using System.Collections.Concurrent;
-using System.Collections.Generic;
-using System.Linq;
-using System.Net;
-using System.Net.Http;
-using System.Threading;
-using System.Threading.Tasks;
-<<<<<<< HEAD
-=======
-
->>>>>>> 570f527a
-using Microsoft.Extensions.Logging;
-
-using Polly;
-
-namespace DSharpPlus.Net;
-
-internal class RateLimitStrategy : ResilienceStrategy<HttpResponseMessage>, IDisposable
-{
-    private readonly RateLimitBucket globalBucket;
-    private readonly ConcurrentDictionary<string, RateLimitBucket> buckets = [];
-    private readonly ConcurrentDictionary<string, string> routeHashes = [];
-
-    private readonly ILogger logger;
-    private readonly int waitingForHashMilliseconds;
-
-    private readonly Lock bucketCheckingLock = new();
-
-    private bool cancel = false;
-
-    public RateLimitStrategy(ILogger logger, int waitingForHashMilliseconds = 200, int maximumRestRequestsPerSecond = 15)
-    {
-        this.logger = logger;
-        this.waitingForHashMilliseconds = waitingForHashMilliseconds;
-        this.globalBucket = new(maximumRestRequestsPerSecond, maximumRestRequestsPerSecond, DateTime.UtcNow.AddSeconds(1));
-        _ = CleanAsync();
-    }
-
-    protected override async ValueTask<Outcome<HttpResponseMessage>> ExecuteCore<TState>
-    (
-        Func<ResilienceContext, TState, ValueTask<Outcome<HttpResponseMessage>>> action,
-        ResilienceContext context,
-        TState state
-    )
-    {
-        // fail-fast if we dont have a route to ratelimit to
-#pragma warning disable CS8600
-        if (!context.Properties.TryGetValue(new("route"), out string route))
-        {
-            return Outcome.FromException<HttpResponseMessage>(
-                new InvalidOperationException("No route passed. This should be reported to library developers."));
-        }
-#pragma warning restore CS8600
-
-        // get trace id for logging
-        Ulid traceId = context.Properties.TryGetValue(new("trace-id"), out Ulid tid) ? tid : Ulid.Empty;
-
-        // if we're exempt, execute immediately
-        if (context.Properties.TryGetValue(new("exempt-from-all-limits"), out bool allExempt) && allExempt)
-        {
-            this.logger.LogTrace
-            (
-                LoggerEvents.RatelimitDiag,
-                "Request ID:{TraceId}: Executing request exempt from all ratelimits to {Route}",
-                traceId,
-                route
-            );
-
-            return await action(context, state);
-        }
-
-        // get global limit
-        bool exemptFromGlobalLimit = false;
-
-        if (context.Properties.TryGetValue(new("exempt-from-global-limit"), out bool exempt))
-        {
-            exemptFromGlobalLimit = exempt;
-        }
-
-        // check against ratelimits now
-        DateTime instant = DateTime.UtcNow;
-
-        lock (this.bucketCheckingLock)
-        {
-            if (!exemptFromGlobalLimit && !this.globalBucket.CheckNextRequest())
-            {
-                return SynthesizeInternalResponse(route, this.globalBucket.Reset, "global", traceId);
-            }
-        }
-
-        if (!this.routeHashes.TryGetValue(route, out string? hash))
-        {
-            if (!this.routeHashes.TryAdd(route, "pending"))
-            {
-                // two different async requests entered this at the same time, requeue this one
-                return SynthesizeInternalResponse
-                (
-                    route,
-                    instant + TimeSpan.FromMilliseconds(this.waitingForHashMilliseconds),
-                    "route",
-                    traceId
-                );
-            }
-
-            this.logger.LogTrace
-            (
-                LoggerEvents.RatelimitDiag,
-                "Request ID:{TraceId}: Route has no known hash: {Route}.",
-                traceId,
-                route
-            );
-
-            Outcome<HttpResponseMessage> outcome = await action(context, state);
-
-            if (!exemptFromGlobalLimit)
-            {
-                this.globalBucket.CompleteReservation();
-            }
-
-            if (outcome.Result is null)
-            {
-                this.routeHashes.Remove(route, out _);
-                return outcome;
-            }
-
-            UpdateRateLimitBuckets(outcome.Result, "pending", route, traceId);
-
-            // something went awry, just reset and try again next time. this may be because the endpoint didn't return valid headers,
-            // which is the case for some endpoints, and we don't need to get hung up on this
-            if (this.routeHashes[route] == "pending")
-            {
-                this.routeHashes.Remove(route, out _);
-            }
-
-            return outcome;
-        }
-        else if (hash == "pending")
-        {
-            if (!exemptFromGlobalLimit)
-            {
-                this.globalBucket.CancelReservation();
-            }
-
-            return SynthesizeInternalResponse
-            (
-                route,
-                instant + TimeSpan.FromMilliseconds(this.waitingForHashMilliseconds),
-                "route",
-                traceId
-            );
-        }
-        else
-        {
-            RateLimitBucket bucket = this.buckets.GetOrAdd(hash, _ => new());
-
-            this.logger.LogTrace
-            (
-                LoggerEvents.RatelimitDiag,
-                "Request ID:{TraceId}: Checking bucket, current state is [Remaining: {Remaining}, Reserved: {Reserved}]",
-                traceId,
-                bucket.remaining,
-                bucket.reserved
-            );
-
-            lock (this.bucketCheckingLock)
-            {
-                if (!bucket.CheckNextRequest())
-                {
-                    if (!exemptFromGlobalLimit)
-                    {
-                        this.globalBucket.CancelReservation();
-                    }
-
-                    return SynthesizeInternalResponse(route, bucket.Reset, "bucket", traceId);
-                }
-            }
-
-            this.logger.LogTrace
-            (
-                LoggerEvents.RatelimitDiag,
-                "Request ID:{TraceId}: Allowed request, current state is [Remaining: {Remaining}, Reserved: {Reserved}]",
-                traceId,
-                bucket.remaining,
-                bucket.reserved
-            );
-
-            Outcome<HttpResponseMessage> outcome;
-
-            try
-            {
-                // make the actual request
-                outcome = await action(context, state);
-
-                if (outcome.Result is null)
-                {
-                    if (!exemptFromGlobalLimit)
-                    {
-                        this.globalBucket.CancelReservation();
-                    }
-
-                    return outcome;
-                }
-
-                if (!exemptFromGlobalLimit)
-                {
-                    this.globalBucket.CompleteReservation();
-                }
-            }
-            catch (Exception e)
-            {
-                if (!exemptFromGlobalLimit)
-                {
-                    this.globalBucket.CancelReservation();
-                }
-
-                bucket.CancelReservation();
-                return Outcome.FromException<HttpResponseMessage>(e);
-            }
-
-            if (!exemptFromGlobalLimit)
-            {
-                UpdateRateLimitBuckets(outcome.Result, hash, route, traceId);
-            }
-
-            if (outcome.Result?.StatusCode == HttpStatusCode.TooManyRequests)
-            {
-                string resetAfterRaw = outcome.Result.Headers.GetValues("X-RateLimit-Reset-After").Single();
-                TimeSpan resetAfter = TimeSpan.FromSeconds(double.Parse(resetAfterRaw));
-
-                string traceIdString = "";
-                if (this.logger.IsEnabled(LogLevel.Trace))
-                {
-                    traceIdString = $"Request ID:{traceId}: ";
-                }
-
-                this.logger.LogWarning
-                (
-                    "{TraceId}Hit Discord ratelimit on route {Route}, waiting for {ResetAfter}",
-                    traceIdString,
-                    route,
-                    resetAfter
-                );
-
-                return Outcome.FromException<HttpResponseMessage>(new RetryableRatelimitException(resetAfter));
-            }
-
-            return outcome;
-        }
-    }
-
-    private Outcome<HttpResponseMessage> SynthesizeInternalResponse(string route, DateTime retry, string scope, Ulid traceId)
-    {
-        string waitingForRoute = scope == "route" ? " for route hash" : "";
-        string global = scope == "global" ? " global" : "";
-
-        string traceIdString = "";
-        if (this.logger.IsEnabled(LogLevel.Trace))
-        {
-            traceIdString = $"Request ID:{traceId}: ";
-        }
-
-        DateTime retryJittered = retry + TimeSpan.FromMilliseconds(Random.Shared.NextInt64(100));
-
-        this.logger.LogDebug
-        (
-            LoggerEvents.RatelimitPreemptive,
-            "{TraceId}Pre-emptive{Global} ratelimit for {Route} triggered - waiting{WaitingForRoute} until {Reset:O}.",
-            traceIdString,
-            global,
-            route,
-            waitingForRoute,
-            retryJittered
-        );
-
-        return Outcome.FromException<HttpResponseMessage>(
-            new PreemptiveRatelimitException(scope, retryJittered - DateTime.UtcNow));
-    }
-
-    private void UpdateRateLimitBuckets(HttpResponseMessage response, string oldHash, string route, Ulid id)
-    {
-        if (response.Headers.TryGetValues("X-RateLimit-Bucket", out IEnumerable<string>? hashHeader))
-        {
-            string newHash = hashHeader?.Single()!;
-
-            if (!RateLimitBucket.TryExtractRateLimitBucket(response.Headers, out RateLimitCandidateBucket extracted))
-            {
-                return;
-            }
-            else if (oldHash != newHash)
-            {
-                this.logger.LogTrace("Request ID:{ID} - Initial bucket capacity: {max}", id, extracted.Maximum);
-                this.buckets.AddOrUpdate(newHash, _ => extracted.ToFullBucket(), (_, _) => extracted.ToFullBucket());
-            }
-            else
-            {
-                if (this.buckets.TryGetValue(newHash, out RateLimitBucket? oldBucket))
-                {
-                    oldBucket.UpdateBucket(extracted.Maximum, extracted.Remaining, extracted.Reset);
-                }
-                else
-                {
-                    this.logger.LogTrace("Request ID:{ID} - Initial bucket capacity: {max}", id, extracted.Maximum);
-                    this.buckets.AddOrUpdate(newHash, _ => extracted.ToFullBucket(),
-                        (_, _) => extracted.ToFullBucket());
-                }
-            }
-
-            this.routeHashes.AddOrUpdate(route, newHash!, (_, _) => newHash!);
-        }
-    }
-
-    private async Task CleanAsync()
-    {
-        PeriodicTimer timer = new(TimeSpan.FromSeconds(10));
-        while (await timer.WaitForNextTickAsync())
-        {
-            foreach (KeyValuePair<string, string> pair in this.routeHashes)
-            {
-                if (this.buckets.TryGetValue(pair.Value, out RateLimitBucket? bucket) && bucket.Reset < DateTime.UtcNow + TimeSpan.FromSeconds(1))
-                {
-                    this.buckets.Remove(pair.Value, out _);
-                    this.routeHashes.Remove(pair.Key, out _);
-                }
-            }
-
-            if (this.cancel)
-            {
-                return;
-            }
-        }
-    }
-
-    public void Dispose() => this.cancel = true;
-}
+using System;
+using System.Collections.Concurrent;
+using System.Collections.Generic;
+using System.Linq;
+using System.Net;
+using System.Net.Http;
+using System.Threading;
+using System.Threading.Tasks;
+
+using Microsoft.Extensions.Logging;
+
+using Polly;
+
+namespace DSharpPlus.Net;
+
+internal class RateLimitStrategy : ResilienceStrategy<HttpResponseMessage>, IDisposable
+{
+    private readonly RateLimitBucket globalBucket;
+    private readonly ConcurrentDictionary<string, RateLimitBucket> buckets = [];
+    private readonly ConcurrentDictionary<string, string> routeHashes = [];
+
+    private readonly ILogger logger;
+    private readonly int waitingForHashMilliseconds;
+
+    private readonly Lock bucketCheckingLock = new();
+
+    private bool cancel = false;
+
+    public RateLimitStrategy(ILogger logger, int waitingForHashMilliseconds = 200, int maximumRestRequestsPerSecond = 15)
+    {
+        this.logger = logger;
+        this.waitingForHashMilliseconds = waitingForHashMilliseconds;
+        this.globalBucket = new(maximumRestRequestsPerSecond, maximumRestRequestsPerSecond, DateTime.UtcNow.AddSeconds(1));
+        _ = CleanAsync();
+    }
+
+    protected override async ValueTask<Outcome<HttpResponseMessage>> ExecuteCore<TState>
+    (
+        Func<ResilienceContext, TState, ValueTask<Outcome<HttpResponseMessage>>> action,
+        ResilienceContext context,
+        TState state
+    )
+    {
+        // fail-fast if we dont have a route to ratelimit to
+#pragma warning disable CS8600
+        if (!context.Properties.TryGetValue(new("route"), out string route))
+        {
+            return Outcome.FromException<HttpResponseMessage>(
+                new InvalidOperationException("No route passed. This should be reported to library developers."));
+        }
+#pragma warning restore CS8600
+
+        // get trace id for logging
+        Ulid traceId = context.Properties.TryGetValue(new("trace-id"), out Ulid tid) ? tid : Ulid.Empty;
+
+        // if we're exempt, execute immediately
+        if (context.Properties.TryGetValue(new("exempt-from-all-limits"), out bool allExempt) && allExempt)
+        {
+            this.logger.LogTrace
+            (
+                LoggerEvents.RatelimitDiag,
+                "Request ID:{TraceId}: Executing request exempt from all ratelimits to {Route}",
+                traceId,
+                route
+            );
+
+            return await action(context, state);
+        }
+
+        // get global limit
+        bool exemptFromGlobalLimit = false;
+
+        if (context.Properties.TryGetValue(new("exempt-from-global-limit"), out bool exempt))
+        {
+            exemptFromGlobalLimit = exempt;
+        }
+
+        // check against ratelimits now
+        DateTime instant = DateTime.UtcNow;
+
+        lock (this.bucketCheckingLock)
+        {
+            if (!exemptFromGlobalLimit && !this.globalBucket.CheckNextRequest())
+            {
+                return SynthesizeInternalResponse(route, this.globalBucket.Reset, "global", traceId);
+            }
+        }
+
+        if (!this.routeHashes.TryGetValue(route, out string? hash))
+        {
+            if (!this.routeHashes.TryAdd(route, "pending"))
+            {
+                // two different async requests entered this at the same time, requeue this one
+                return SynthesizeInternalResponse
+                (
+                    route,
+                    instant + TimeSpan.FromMilliseconds(this.waitingForHashMilliseconds),
+                    "route",
+                    traceId
+                );
+            }
+
+            this.logger.LogTrace
+            (
+                LoggerEvents.RatelimitDiag,
+                "Request ID:{TraceId}: Route has no known hash: {Route}.",
+                traceId,
+                route
+            );
+
+            Outcome<HttpResponseMessage> outcome = await action(context, state);
+
+            if (!exemptFromGlobalLimit)
+            {
+                this.globalBucket.CompleteReservation();
+            }
+
+            if (outcome.Result is null)
+            {
+                this.routeHashes.Remove(route, out _);
+                return outcome;
+            }
+
+            UpdateRateLimitBuckets(outcome.Result, "pending", route, traceId);
+
+            // something went awry, just reset and try again next time. this may be because the endpoint didn't return valid headers,
+            // which is the case for some endpoints, and we don't need to get hung up on this
+            if (this.routeHashes[route] == "pending")
+            {
+                this.routeHashes.Remove(route, out _);
+            }
+
+            return outcome;
+        }
+        else if (hash == "pending")
+        {
+            if (!exemptFromGlobalLimit)
+            {
+                this.globalBucket.CancelReservation();
+            }
+
+            return SynthesizeInternalResponse
+            (
+                route,
+                instant + TimeSpan.FromMilliseconds(this.waitingForHashMilliseconds),
+                "route",
+                traceId
+            );
+        }
+        else
+        {
+            RateLimitBucket bucket = this.buckets.GetOrAdd(hash, _ => new());
+
+            this.logger.LogTrace
+            (
+                LoggerEvents.RatelimitDiag,
+                "Request ID:{TraceId}: Checking bucket, current state is [Remaining: {Remaining}, Reserved: {Reserved}]",
+                traceId,
+                bucket.remaining,
+                bucket.reserved
+            );
+
+            lock (this.bucketCheckingLock)
+            {
+                if (!bucket.CheckNextRequest())
+                {
+                    if (!exemptFromGlobalLimit)
+                    {
+                        this.globalBucket.CancelReservation();
+                    }
+
+                    return SynthesizeInternalResponse(route, bucket.Reset, "bucket", traceId);
+                }
+            }
+
+            this.logger.LogTrace
+            (
+                LoggerEvents.RatelimitDiag,
+                "Request ID:{TraceId}: Allowed request, current state is [Remaining: {Remaining}, Reserved: {Reserved}]",
+                traceId,
+                bucket.remaining,
+                bucket.reserved
+            );
+
+            Outcome<HttpResponseMessage> outcome;
+
+            try
+            {
+                // make the actual request
+                outcome = await action(context, state);
+
+                if (outcome.Result is null)
+                {
+                    if (!exemptFromGlobalLimit)
+                    {
+                        this.globalBucket.CancelReservation();
+                    }
+
+                    return outcome;
+                }
+
+                if (!exemptFromGlobalLimit)
+                {
+                    this.globalBucket.CompleteReservation();
+                }
+            }
+            catch (Exception e)
+            {
+                if (!exemptFromGlobalLimit)
+                {
+                    this.globalBucket.CancelReservation();
+                }
+
+                bucket.CancelReservation();
+                return Outcome.FromException<HttpResponseMessage>(e);
+            }
+
+            if (!exemptFromGlobalLimit)
+            {
+                UpdateRateLimitBuckets(outcome.Result, hash, route, traceId);
+            }
+
+            if (outcome.Result?.StatusCode == HttpStatusCode.TooManyRequests)
+            {
+                string resetAfterRaw = outcome.Result.Headers.GetValues("X-RateLimit-Reset-After").Single();
+                TimeSpan resetAfter = TimeSpan.FromSeconds(double.Parse(resetAfterRaw));
+
+                string traceIdString = "";
+                if (this.logger.IsEnabled(LogLevel.Trace))
+                {
+                    traceIdString = $"Request ID:{traceId}: ";
+                }
+
+                this.logger.LogWarning
+                (
+                    "{TraceId}Hit Discord ratelimit on route {Route}, waiting for {ResetAfter}",
+                    traceIdString,
+                    route,
+                    resetAfter
+                );
+
+                return Outcome.FromException<HttpResponseMessage>(new RetryableRatelimitException(resetAfter));
+            }
+
+            return outcome;
+        }
+    }
+
+    private Outcome<HttpResponseMessage> SynthesizeInternalResponse(string route, DateTime retry, string scope, Ulid traceId)
+    {
+        string waitingForRoute = scope == "route" ? " for route hash" : "";
+        string global = scope == "global" ? " global" : "";
+
+        string traceIdString = "";
+        if (this.logger.IsEnabled(LogLevel.Trace))
+        {
+            traceIdString = $"Request ID:{traceId}: ";
+        }
+
+        DateTime retryJittered = retry + TimeSpan.FromMilliseconds(Random.Shared.NextInt64(100));
+
+        this.logger.LogDebug
+        (
+            LoggerEvents.RatelimitPreemptive,
+            "{TraceId}Pre-emptive{Global} ratelimit for {Route} triggered - waiting{WaitingForRoute} until {Reset:O}.",
+            traceIdString,
+            global,
+            route,
+            waitingForRoute,
+            retryJittered
+        );
+
+        return Outcome.FromException<HttpResponseMessage>(
+            new PreemptiveRatelimitException(scope, retryJittered - DateTime.UtcNow));
+    }
+
+    private void UpdateRateLimitBuckets(HttpResponseMessage response, string oldHash, string route, Ulid id)
+    {
+        if (response.Headers.TryGetValues("X-RateLimit-Bucket", out IEnumerable<string>? hashHeader))
+        {
+            string newHash = hashHeader?.Single()!;
+
+            if (!RateLimitBucket.TryExtractRateLimitBucket(response.Headers, out RateLimitCandidateBucket extracted))
+            {
+                return;
+            }
+            else if (oldHash != newHash)
+            {
+                this.logger.LogTrace("Request ID:{ID} - Initial bucket capacity: {max}", id, extracted.Maximum);
+                this.buckets.AddOrUpdate(newHash, _ => extracted.ToFullBucket(), (_, _) => extracted.ToFullBucket());
+            }
+            else
+            {
+                if (this.buckets.TryGetValue(newHash, out RateLimitBucket? oldBucket))
+                {
+                    oldBucket.UpdateBucket(extracted.Maximum, extracted.Remaining, extracted.Reset);
+                }
+                else
+                {
+                    this.logger.LogTrace("Request ID:{ID} - Initial bucket capacity: {max}", id, extracted.Maximum);
+                    this.buckets.AddOrUpdate(newHash, _ => extracted.ToFullBucket(),
+                        (_, _) => extracted.ToFullBucket());
+                }
+            }
+
+            this.routeHashes.AddOrUpdate(route, newHash!, (_, _) => newHash!);
+        }
+    }
+
+    private async Task CleanAsync()
+    {
+        PeriodicTimer timer = new(TimeSpan.FromSeconds(10));
+        while (await timer.WaitForNextTickAsync())
+        {
+            foreach (KeyValuePair<string, string> pair in this.routeHashes)
+            {
+                if (this.buckets.TryGetValue(pair.Value, out RateLimitBucket? bucket) && bucket.Reset < DateTime.UtcNow + TimeSpan.FromSeconds(1))
+                {
+                    this.buckets.Remove(pair.Value, out _);
+                    this.routeHashes.Remove(pair.Key, out _);
+                }
+            }
+
+            if (this.cancel)
+            {
+                return;
+            }
+        }
+    }
+
+    public void Dispose() => this.cancel = true;
+}