﻿#pragma warning disable CS0618
using Newtonsoft.Json.Linq;
using System;
using System.Collections.Concurrent;
using System.Collections.Generic;
using System.Collections.ObjectModel;
using System.Net.Http;
using System.Threading.Tasks;
using DSharpPlus.Net;
using DSharpPlus.Entities;
using DSharpPlus.EventArgs;
using System.Globalization;
<<<<<<< HEAD
using Microsoft.Extensions.Logging;
=======
using System.Reflection;
using System.Diagnostics;
>>>>>>> 43263e2e

namespace DSharpPlus
{
    /// <summary>
    /// A Discord client that shards automatically.
    /// </summary>
    public sealed class DiscordShardedClient
    {
        #region Events
        /// <summary>
        /// Fired whenever an error occurs within an event handler.
        /// </summary>
        public event AsyncEventHandler<ClientErrorEventArgs> ClientErrored
        {
            add => this._clientErrored.Register(value);
            remove => this._clientErrored.Unregister(value);
        }
        private AsyncEvent<ClientErrorEventArgs> _clientErrored;

        /// <summary>
        /// Fired whenever a WebSocket error occurs within the client.
        /// </summary>
        public event AsyncEventHandler<SocketErrorEventArgs> SocketErrored
        {
            add => this._socketErrored.Register(value);
            remove => this._socketErrored.Unregister(value);
        }
        private AsyncEvent<SocketErrorEventArgs> _socketErrored;

        /// <summary>
        /// Fired whenever WebSocket connection is established.
        /// </summary>
        public event AsyncEventHandler SocketOpened
        {
            add => this._socketOpened.Register(value);
            remove => this._socketOpened.Unregister(value);
        }
        private AsyncEvent _socketOpened;

        /// <summary>
        /// Fired whenever WebSocket connection is terminated.
        /// </summary>
        public event AsyncEventHandler<SocketCloseEventArgs> SocketClosed
        {
            add => this._socketClosed.Register(value);
            remove => this._socketClosed.Unregister(value);
        }
        private AsyncEvent<SocketCloseEventArgs> _socketClosed;

        /// <summary>
        /// Fired when the client enters ready state.
        /// </summary>
        public event AsyncEventHandler<ReadyEventArgs> Ready
        {
            add => this._ready.Register(value);
            remove => this._ready.Unregister(value);
        }
        private AsyncEvent<ReadyEventArgs> _ready;

        /// <summary>
        /// Fired whenever a session is resumed.
        /// </summary>
        public event AsyncEventHandler<ReadyEventArgs> Resumed
        {
            add => this._resumed.Register(value);
            remove => this._resumed.Unregister(value);
        }
        private AsyncEvent<ReadyEventArgs> _resumed;

        /// <summary>
        /// Fired when a new channel is created.
        /// </summary>
        public event AsyncEventHandler<ChannelCreateEventArgs> ChannelCreated
        {
            add => this._channelCreated.Register(value);
            remove => this._channelCreated.Unregister(value);
        }
        private AsyncEvent<ChannelCreateEventArgs> _channelCreated;

        /// <summary>
        /// Fired when a new direct message channel is created.
        /// </summary>
        public event AsyncEventHandler<DmChannelCreateEventArgs> DmChannelCreated
        {
            add => this._dmChannelCreated.Register(value);
            remove => this._dmChannelCreated.Unregister(value);
        }
        private AsyncEvent<DmChannelCreateEventArgs> _dmChannelCreated;

        /// <summary>
        /// Fired when a channel is updated.
        /// </summary>
        public event AsyncEventHandler<ChannelUpdateEventArgs> ChannelUpdated
        {
            add => this._channelUpdated.Register(value);
            remove => this._channelUpdated.Unregister(value);
        }
        private AsyncEvent<ChannelUpdateEventArgs> _channelUpdated;

        /// <summary>
        /// Fired when a channel is deleted
        /// </summary>
        public event AsyncEventHandler<ChannelDeleteEventArgs> ChannelDeleted
        {
            add => this._channelDeleted.Register(value);
            remove => this._channelDeleted.Unregister(value);
        }
        private AsyncEvent<ChannelDeleteEventArgs> _channelDeleted;

        /// <summary>
        /// Fired when a dm channel is deleted
        /// </summary>
        public event AsyncEventHandler<DmChannelDeleteEventArgs> DmChannelDeleted
        {
            add => this._dmChannelDeleted.Register(value);
            remove => this._dmChannelDeleted.Unregister(value);
        }
        private AsyncEvent<DmChannelDeleteEventArgs> _dmChannelDeleted;

        /// <summary>
        /// Fired whenever a channel's pinned message list is updated.
        /// </summary>
        public event AsyncEventHandler<ChannelPinsUpdateEventArgs> ChannelPinsUpdated
        {
            add => this._channelPinsUpdated.Register(value);
            remove => this._channelPinsUpdated.Unregister(value);
        }
        private AsyncEvent<ChannelPinsUpdateEventArgs> _channelPinsUpdated;

        /// <summary>
        /// Fired when the user joins a new guild.
        /// </summary>
        public event AsyncEventHandler<GuildCreateEventArgs> GuildCreated
        {
            add => this._guildCreated.Register(value);
            remove => this._guildCreated.Unregister(value);
        }
        private AsyncEvent<GuildCreateEventArgs> _guildCreated;

        /// <summary>
        /// Fired when a guild is becoming available.
        /// </summary>
        public event AsyncEventHandler<GuildCreateEventArgs> GuildAvailable
        {
            add => this._guildAvailable.Register(value);
            remove => this._guildAvailable.Unregister(value);
        }
        private AsyncEvent<GuildCreateEventArgs> _guildAvailable;

        /// <summary>
        /// Fired when a guild is updated.
        /// </summary>
        public event AsyncEventHandler<GuildUpdateEventArgs> GuildUpdated
        {
            add => this._guildUpdated.Register(value);
            remove => this._guildUpdated.Unregister(value);
        }
        private AsyncEvent<GuildUpdateEventArgs> _guildUpdated;

        /// <summary>
        /// Fired when the user leaves or is removed from a guild.
        /// </summary>
        public event AsyncEventHandler<GuildDeleteEventArgs> GuildDeleted
        {
            add => this._guildDeleted.Register(value);
            remove => this._guildDeleted.Unregister(value);
        }
        private AsyncEvent<GuildDeleteEventArgs> _guildDeleted;

        /// <summary>
        /// Fired when a guild becomes unavailable.
        /// </summary>
        public event AsyncEventHandler<GuildDeleteEventArgs> GuildUnavailable
        {
            add => this._guildUnavailable.Register(value);
            remove => this._guildUnavailable.Unregister(value);
        }
        private AsyncEvent<GuildDeleteEventArgs> _guildUnavailable;

        /// <summary>
        /// Fired when all guilds finish streaming from Discord.
        /// </summary>
        public event AsyncEventHandler<GuildDownloadCompletedEventArgs> GuildDownloadCompleted
        {
            add => this._guildDownloadCompleted.Register(value);
            remove => this._guildDownloadCompleted.Unregister(value);
        }
        private AsyncEvent<GuildDownloadCompletedEventArgs> _guildDownloadCompleted;

        /// <summary>
        /// Fired when an invite is created.
        /// </summary>
        public event AsyncEventHandler<InviteCreateEventArgs> InviteCreated
        {
            add => this._inviteCreated.Register(value);
            remove => this._inviteCreated.Unregister(value);
        }
        private AsyncEvent<InviteCreateEventArgs> _inviteCreated;

        /// <summary>
        /// Fired when an invite is deleted.
        /// </summary>
        public event AsyncEventHandler<InviteDeleteEventArgs> InviteDeleted
        {
            add => this._inviteDeleted.Register(value);
            remove => this._inviteDeleted.Unregister(value);
        }
        private AsyncEvent<InviteDeleteEventArgs> _inviteDeleted;

        /// <summary>
        /// Fired when a message is created.
        /// </summary>
        public event AsyncEventHandler<MessageCreateEventArgs> MessageCreated
        {
            add => this._messageCreated.Register(value);
            remove => this._messageCreated.Unregister(value);
        }
        private AsyncEvent<MessageCreateEventArgs> _messageCreated;

        /// <summary>
        /// Fired when a presence has been updated.
        /// </summary>
        public event AsyncEventHandler<PresenceUpdateEventArgs> PresenceUpdated
        {
            add => this._presenceUpdated.Register(value);
            remove => this._presenceUpdated.Unregister(value);
        }
        private AsyncEvent<PresenceUpdateEventArgs> _presenceUpdated;

        /// <summary>
        /// Fired when a guild ban gets added
        /// </summary>
        public event AsyncEventHandler<GuildBanAddEventArgs> GuildBanAdded
        {
            add => this._guildBanAdded.Register(value);
            remove => this._guildBanAdded.Unregister(value);
        }
        private AsyncEvent<GuildBanAddEventArgs> _guildBanAdded;

        /// <summary>
        /// Fired when a guild ban gets removed
        /// </summary>
        public event AsyncEventHandler<GuildBanRemoveEventArgs> GuildBanRemoved
        {
            add => this._guildBanRemoved.Register(value);
            remove => this._guildBanRemoved.Unregister(value);
        }
        private AsyncEvent<GuildBanRemoveEventArgs> _guildBanRemoved;

        /// <summary>
        /// Fired when a guilds emojis get updated
        /// </summary>
        public event AsyncEventHandler<GuildEmojisUpdateEventArgs> GuildEmojisUpdated
        {
            add => this._guildEmojisUpdated.Register(value);
            remove => this._guildEmojisUpdated.Unregister(value);
        }
        private AsyncEvent<GuildEmojisUpdateEventArgs> _guildEmojisUpdated;

        /// <summary>
        /// Fired when a guild integration is updated.
        /// </summary>
        public event AsyncEventHandler<GuildIntegrationsUpdateEventArgs> GuildIntegrationsUpdated
        {
            add => this._guildIntegrationsUpdated.Register(value);
            remove => this._guildIntegrationsUpdated.Unregister(value);
        }
        private AsyncEvent<GuildIntegrationsUpdateEventArgs> _guildIntegrationsUpdated;

        /// <summary>
        /// Fired when a new user joins a guild.
        /// </summary>
        public event AsyncEventHandler<GuildMemberAddEventArgs> GuildMemberAdded
        {
            add => this._guildMemberAdded.Register(value);
            remove => this._guildMemberAdded.Unregister(value);
        }
        private AsyncEvent<GuildMemberAddEventArgs> _guildMemberAdded;

        /// <summary>
        /// Fired when a user is removed from a guild (leave/kick/ban).
        /// </summary>
        public event AsyncEventHandler<GuildMemberRemoveEventArgs> GuildMemberRemoved
        {
            add => this._guildMemberRemoved.Register(value);
            remove => this._guildMemberRemoved.Unregister(value);
        }
        private AsyncEvent<GuildMemberRemoveEventArgs> _guildMemberRemoved;

        /// <summary>
        /// Fired when a guild member is updated.
        /// </summary>
        public event AsyncEventHandler<GuildMemberUpdateEventArgs> GuildMemberUpdated
        {
            add => this._guildMemberUpdated.Register(value);
            remove => this._guildMemberUpdated.Unregister(value);
        }
        private AsyncEvent<GuildMemberUpdateEventArgs> _guildMemberUpdated;

        /// <summary>
        /// Fired when a guild role is created.
        /// </summary>
        public event AsyncEventHandler<GuildRoleCreateEventArgs> GuildRoleCreated
        {
            add => this._guildRoleCreated.Register(value);
            remove => this._guildRoleCreated.Unregister(value);
        }
        private AsyncEvent<GuildRoleCreateEventArgs> _guildRoleCreated;

        /// <summary>
        /// Fired when a guild role is updated.
        /// </summary>
        public event AsyncEventHandler<GuildRoleUpdateEventArgs> GuildRoleUpdated
        {
            add => this._guildRoleUpdated.Register(value);
            remove => this._guildRoleUpdated.Unregister(value);
        }
        private AsyncEvent<GuildRoleUpdateEventArgs> _guildRoleUpdated;

        /// <summary>
        /// Fired when a guild role is updated.
        /// </summary>
        public event AsyncEventHandler<GuildRoleDeleteEventArgs> GuildRoleDeleted
        {
            add => this._guildRoleDeleted.Register(value);
            remove => this._guildRoleDeleted.Unregister(value);
        }
        private AsyncEvent<GuildRoleDeleteEventArgs> _guildRoleDeleted;

        /// <summary>
        /// Fired when a message is updated.
        /// </summary>
        public event AsyncEventHandler<MessageUpdateEventArgs> MessageUpdated
        {
            add => this._messageUpdated.Register(value);
            remove => this._messageUpdated.Unregister(value);
        }
        private AsyncEvent<MessageUpdateEventArgs> _messageUpdated;

        /// <summary>
        /// Fired when a message is deleted.
        /// </summary>
        public event AsyncEventHandler<MessageDeleteEventArgs> MessageDeleted
        {
            add => this._messageDeleted.Register(value);
            remove => this._messageDeleted.Unregister(value);
        }
        private AsyncEvent<MessageDeleteEventArgs> _messageDeleted;

        /// <summary>
        /// Fired when multiple messages are deleted at once.
        /// </summary>
        public event AsyncEventHandler<MessageBulkDeleteEventArgs> MessagesBulkDeleted
        {
            add => this._messageBulkDeleted.Register(value);
            remove => this._messageBulkDeleted.Unregister(value);
        }
        private AsyncEvent<MessageBulkDeleteEventArgs> _messageBulkDeleted;

        /// <summary>
        /// Fired when a user starts typing in a channel.
        /// </summary>
        public event AsyncEventHandler<TypingStartEventArgs> TypingStarted
        {
            add => this._typingStarted.Register(value);
            remove => this._typingStarted.Unregister(value);
        }
        private AsyncEvent<TypingStartEventArgs> _typingStarted;

        /// <summary>
        /// Fired when the current user updates their settings.
        /// </summary>
        public event AsyncEventHandler<UserSettingsUpdateEventArgs> UserSettingsUpdated
        {
            add => this._userSettingsUpdated.Register(value);
            remove => this._userSettingsUpdated.Unregister(value);
        }
        private AsyncEvent<UserSettingsUpdateEventArgs> _userSettingsUpdated;

        /// <summary>
        /// Fired when properties about the user change.
        /// </summary>
        public event AsyncEventHandler<UserUpdateEventArgs> UserUpdated
        {
            add => this._userUpdated.Register(value);
            remove => this._userUpdated.Unregister(value);
        }
        private AsyncEvent<UserUpdateEventArgs> _userUpdated;

        /// <summary>
        /// Fired when someone joins/leaves/moves voice channels.
        /// </summary>
        public event AsyncEventHandler<VoiceStateUpdateEventArgs> VoiceStateUpdated
        {
            add => this._voiceStateUpdated.Register(value);
            remove => this._voiceStateUpdated.Unregister(value);
        }
        private AsyncEvent<VoiceStateUpdateEventArgs> _voiceStateUpdated;

        /// <summary>
        /// Fired when a guild's voice server is updated.
        /// </summary>
        public event AsyncEventHandler<VoiceServerUpdateEventArgs> VoiceServerUpdated
        {
            add => this._voiceServerUpdated.Register(value);
            remove => this._voiceServerUpdated.Unregister(value);
        }
        private AsyncEvent<VoiceServerUpdateEventArgs> _voiceServerUpdated;

        /// <summary>
        /// Fired in response to Gateway Request Guild Members.
        /// </summary>
        public event AsyncEventHandler<GuildMembersChunkEventArgs> GuildMembersChunked
        {
            add => this._guildMembersChunk.Register(value);
            remove => this._guildMembersChunk.Unregister(value);
        }
        private AsyncEvent<GuildMembersChunkEventArgs> _guildMembersChunk;

        /// <summary>
        /// Fired when an unknown event gets received.
        /// </summary>
        public event AsyncEventHandler<UnknownEventArgs> UnknownEvent
        {
            add => this._unknownEvent.Register(value);
            remove => this._unknownEvent.Unregister(value);
        }
        private AsyncEvent<UnknownEventArgs> _unknownEvent;

        /// <summary>
        /// Fired when a reaction gets added to a message.
        /// </summary>
        public event AsyncEventHandler<MessageReactionAddEventArgs> MessageReactionAdded
        {
            add => this._messageReactionAdded.Register(value);
            remove => this._messageReactionAdded.Unregister(value);
        }
        private AsyncEvent<MessageReactionAddEventArgs> _messageReactionAdded;

        /// <summary>
        /// Fired when a reaction gets removed from a message.
        /// </summary>
        public event AsyncEventHandler<MessageReactionRemoveEventArgs> MessageReactionRemoved
        {
            add => this._messageReactionRemoved.Register(value);
            remove => this._messageReactionRemoved.Unregister(value);
        }
        private AsyncEvent<MessageReactionRemoveEventArgs> _messageReactionRemoved;

        /// <summary>
        /// Fired when all reactions get removed from a message.
        /// </summary>
        public event AsyncEventHandler<MessageReactionsClearEventArgs> MessageReactionsCleared
        {
            add => this._messageReactionsCleared.Register(value);
            remove => this._messageReactionsCleared.Unregister(value);
        }
        private AsyncEvent<MessageReactionsClearEventArgs> _messageReactionsCleared;

        /// <summary>
        /// Fired when all reactions of a specific reaction are removed from a message.
        /// </summary>
        public event AsyncEventHandler<MessageReactionRemoveEmojiEventArgs> MessageReactionRemovedEmoji
        {
            add => this._messageReactionRemovedEmoji.Register(value);
            remove => this._messageReactionRemovedEmoji.Unregister(value);
        }
        private AsyncEvent<MessageReactionRemoveEmojiEventArgs> _messageReactionRemovedEmoji;

        /// <summary>
        /// Fired whenever webhooks update.
        /// </summary>
        public event AsyncEventHandler<WebhooksUpdateEventArgs> WebhooksUpdated
        {
            add => this._webhooksUpdated.Register(value);
            remove => this._webhooksUpdated.Unregister(value);
        }
        private AsyncEvent<WebhooksUpdateEventArgs> _webhooksUpdated;

        /// <summary>
        /// Fired on received heartbeat ACK.
        /// </summary>
        public event AsyncEventHandler<HeartbeatEventArgs> Heartbeated
        {
            add => this._heartbeated.Register(value);
            remove => this._heartbeated.Unregister(value);
        }
        private AsyncEvent<HeartbeatEventArgs> _heartbeated;

        internal void EventErrorHandler(string evname, Exception ex)
        {
            this.Logger.LogError(LoggerEvents.EventHandlerException, ex, "Exception occurred while handling {0}", evname);

            this._clientErrored.InvokeAsync(new ClientErrorEventArgs(null) { EventName = evname, Exception = ex }).ConfigureAwait(false).GetAwaiter().GetResult();
        }

        private void Goof(string evname, Exception ex)
        {
            this.Logger.LogCritical(LoggerEvents.EventHandlerException, ex, "Exception occurred while handling another exception");
        }
        #endregion

        private DiscordConfiguration Configuration { get; }
        private ConcurrentDictionary<int, DiscordClient> Shards { get; }

        /// <summary>
        /// Gets the logger for this client.
        /// </summary>
        public ILogger<BaseDiscordClient> Logger { get; }

        /// <summary>
        /// Gets all client shards.
        /// </summary>
        public IReadOnlyDictionary<int, DiscordClient> ShardClients 
            => new ReadOnlyDictionary<int, DiscordClient>(this.Shards);

        /// <summary>
        /// Gets the gateway info for the client's session.
        /// </summary>
        public GatewayInfo GatewayInfo { get; private set; }

        /// <summary>
        /// Gets the current user.
        /// </summary>
        public DiscordUser CurrentUser { get; private set; }

        /// <summary>
        /// Gets the current application.
        /// </summary>
        public DiscordApplication CurrentApplication { get; private set; }

        /// <summary>
        /// Gets the list of available voice regions. Note that this property will not contain VIP voice regions.
        /// </summary>
        public IReadOnlyDictionary<string, DiscordVoiceRegion> VoiceRegions 
            => this._voiceRegionsLazy?.Value;

        /// <summary>
        /// Gets the list of available voice regions. This property is meant as a way to modify <see cref="VoiceRegions"/>.
        /// </summary>
        private ConcurrentDictionary<string, DiscordVoiceRegion> InternalVoiceRegions { get; set; }
        private Lazy<IReadOnlyDictionary<string, DiscordVoiceRegion>> _voiceRegionsLazy;
        private bool isStarted = false;

        /// <summary>
        /// Initializes new auto-sharding Discord client.
        /// </summary>
        /// <param name="config">Configuration to use.</param>
        public DiscordShardedClient(DiscordConfiguration config)
        {
            this._clientErrored = new AsyncEvent<ClientErrorEventArgs>(this.Goof, "CLIENT_ERRORED");
            this._socketErrored = new AsyncEvent<SocketErrorEventArgs>(this.Goof, "SOCKET_ERRORED");
            this._socketOpened = new AsyncEvent(this.EventErrorHandler, "SOCKET_OPENED");
            this._socketClosed = new AsyncEvent<SocketCloseEventArgs>(this.EventErrorHandler, "SOCKET_CLOSED");
            this._ready = new AsyncEvent<ReadyEventArgs>(this.EventErrorHandler, "READY");
            this._resumed = new AsyncEvent<ReadyEventArgs>(this.EventErrorHandler, "RESUMED");
            this._channelCreated = new AsyncEvent<ChannelCreateEventArgs>(this.EventErrorHandler, "CHANNEL_CREATED");
            this._dmChannelCreated = new AsyncEvent<DmChannelCreateEventArgs>(this.EventErrorHandler, "DM_CHANNEL_CREATED");
            this._channelUpdated = new AsyncEvent<ChannelUpdateEventArgs>(this.EventErrorHandler, "CHANNEL_UPDATED");
            this._channelDeleted = new AsyncEvent<ChannelDeleteEventArgs>(this.EventErrorHandler, "CHANNEL_DELETED");
            this._dmChannelDeleted = new AsyncEvent<DmChannelDeleteEventArgs>(this.EventErrorHandler, "DM_CHANNEL_DELETED");
            this._channelPinsUpdated = new AsyncEvent<ChannelPinsUpdateEventArgs>(this.EventErrorHandler, "CHANNEL_PINS_UPDATED");
            this._guildCreated = new AsyncEvent<GuildCreateEventArgs>(this.EventErrorHandler, "GUILD_CREATED");
            this._guildAvailable = new AsyncEvent<GuildCreateEventArgs>(this.EventErrorHandler, "GUILD_AVAILABLE");
            this._guildUpdated = new AsyncEvent<GuildUpdateEventArgs>(this.EventErrorHandler, "GUILD_UPDATED");
            this._guildDeleted = new AsyncEvent<GuildDeleteEventArgs>(this.EventErrorHandler, "GUILD_DELETED");
            this._guildUnavailable = new AsyncEvent<GuildDeleteEventArgs>(this.EventErrorHandler, "GUILD_UNAVAILABLE");
            this._guildDownloadCompleted = new AsyncEvent<GuildDownloadCompletedEventArgs>(this.EventErrorHandler, "GUILD_DOWNLOAD_COMPLETED");
            this._inviteCreated = new AsyncEvent<InviteCreateEventArgs>(this.EventErrorHandler, "INVITE_CREATED");
            this._inviteDeleted = new AsyncEvent<InviteDeleteEventArgs>(this.EventErrorHandler, "INVITE_DELETED");
            this._messageCreated = new AsyncEvent<MessageCreateEventArgs>(this.EventErrorHandler, "MESSAGE_CREATED");
            this._presenceUpdated = new AsyncEvent<PresenceUpdateEventArgs>(this.EventErrorHandler, "PRESENCE_UPDATED");
            this._guildBanAdded = new AsyncEvent<GuildBanAddEventArgs>(this.EventErrorHandler, "GUILD_BAN_ADDED");
            this._guildBanRemoved = new AsyncEvent<GuildBanRemoveEventArgs>(this.EventErrorHandler, "GUILD_BAN_REMOVED");
            this._guildEmojisUpdated = new AsyncEvent<GuildEmojisUpdateEventArgs>(this.EventErrorHandler, "GUILD_EMOJI_UPDATED");
            this._guildIntegrationsUpdated = new AsyncEvent<GuildIntegrationsUpdateEventArgs>(this.EventErrorHandler, "GUILD_INTEGRATIONS_UPDATED");
            this._guildMemberAdded = new AsyncEvent<GuildMemberAddEventArgs>(this.EventErrorHandler, "GUILD_MEMBER_ADDED");
            this._guildMemberRemoved = new AsyncEvent<GuildMemberRemoveEventArgs>(this.EventErrorHandler, "GUILD_MEMBER_REMOVED");
            this._guildMemberUpdated = new AsyncEvent<GuildMemberUpdateEventArgs>(this.EventErrorHandler, "GUILD_MEMBER_UPDATED");
            this._guildRoleCreated = new AsyncEvent<GuildRoleCreateEventArgs>(this.EventErrorHandler, "GUILD_ROLE_CREATED");
            this._guildRoleUpdated = new AsyncEvent<GuildRoleUpdateEventArgs>(this.EventErrorHandler, "GUILD_ROLE_UPDATED");
            this._guildRoleDeleted = new AsyncEvent<GuildRoleDeleteEventArgs>(this.EventErrorHandler, "GUILD_ROLE_DELETED");
            this._messageUpdated = new AsyncEvent<MessageUpdateEventArgs>(this.EventErrorHandler, "MESSAGE_UPDATED");
            this._messageDeleted = new AsyncEvent<MessageDeleteEventArgs>(this.EventErrorHandler, "MESSAGE_DELETED");
            this._messageBulkDeleted = new AsyncEvent<MessageBulkDeleteEventArgs>(this.EventErrorHandler, "MESSAGE_BULK_DELETED");
            this._typingStarted = new AsyncEvent<TypingStartEventArgs>(this.EventErrorHandler, "TYPING_STARTED");
            this._userSettingsUpdated = new AsyncEvent<UserSettingsUpdateEventArgs>(this.EventErrorHandler, "USER_SETTINGS_UPDATED");
            this._userUpdated = new AsyncEvent<UserUpdateEventArgs>(this.EventErrorHandler, "USER_UPDATED");
            this._voiceStateUpdated = new AsyncEvent<VoiceStateUpdateEventArgs>(this.EventErrorHandler, "VOICE_STATE_UPDATED");
            this._voiceServerUpdated = new AsyncEvent<VoiceServerUpdateEventArgs>(this.EventErrorHandler, "VOICE_SERVER_UPDATED");
            this._guildMembersChunk = new AsyncEvent<GuildMembersChunkEventArgs>(this.EventErrorHandler, "GUILD_MEMBERS_CHUNKED");
            this._unknownEvent = new AsyncEvent<UnknownEventArgs>(this.EventErrorHandler, "UNKNOWN_EVENT");
            this._messageReactionAdded = new AsyncEvent<MessageReactionAddEventArgs>(this.EventErrorHandler, "MESSAGE_REACTION_ADDED");
            this._messageReactionRemoved = new AsyncEvent<MessageReactionRemoveEventArgs>(this.EventErrorHandler, "MESSAGE_REACTION_REMOVED");
            this._messageReactionsCleared = new AsyncEvent<MessageReactionsClearEventArgs>(this.EventErrorHandler, "MESSAGE_REACTIONS_CLEARED");
            this._messageReactionRemovedEmoji = new AsyncEvent<MessageReactionRemoveEmojiEventArgs>(this.EventErrorHandler, "MESSAGE_REACTION_REMOVED_EMOJI");
            this._webhooksUpdated = new AsyncEvent<WebhooksUpdateEventArgs>(this.EventErrorHandler, "WEBHOOKS_UPDATED");
            this._heartbeated = new AsyncEvent<HeartbeatEventArgs>(this.EventErrorHandler, "HEARTBEATED");

            this.Configuration = config;
            this.Shards = new ConcurrentDictionary<int, DiscordClient>();

            if (this.Configuration.LoggerFactory == null)
            {
                this.Configuration.LoggerFactory = new DefaultLoggerFactory();
                this.Configuration.LoggerFactory.AddProvider(new DefaultLoggerProvider(this.Configuration.MinimumLogLevel, this.Configuration.LogTimestampFormat));
            }
            this.Logger = this.Configuration.LoggerFactory.CreateLogger<BaseDiscordClient>();
        }

        internal async Task<int> InitializeShardsAsync()
        {
            if (this.Shards.Count != 0)
                return this.Shards.Count;

<<<<<<< HEAD
            var shardc = this.Configuration.ShardCount == 1 ? await this.GetShardCountAsync().ConfigureAwait(false) : this.Configuration.ShardCount;
            var lf = new ShardedLoggerFactory(this.Logger);
=======
            this.GatewayInfo = await this.GetGatewayInfoAsync().ConfigureAwait(false);
            var shardc = this.Config.ShardCount == 1 ? this.GatewayInfo.ShardCount : this.Config.ShardCount;
>>>>>>> 43263e2e
            for (var i = 0; i < shardc; i++)
            {
                var cfg = new DiscordConfiguration(this.Configuration)
                {
                    ShardId = i,
                    ShardCount = shardc,
                    LoggerFactory = lf
                };

                var client = new DiscordClient(cfg);
                if (!this.Shards.TryAdd(i, client))
                    throw new Exception("Could not initialize shards.");
            }

            return shardc;
        }

        /// <summary>
        /// Initializes and connects all shards.
        /// </summary>
        /// <returns></returns>
        public async Task StartAsync()
        {
            if (this.isStarted)
                throw new InvalidOperationException("This client has already been started.");

            if (this.Config.TokenType != TokenType.Bot)
                this.DebugLogger.LogMessage(LogLevel.Warning, "DSharpPlus", "You are logging in with a token that is not a bot token. This is not officially supported by Discord, and can result in your account being terminated if you aren't careful.", DateTime.Now);
            this.DebugLogger.LogMessage(LogLevel.Info, "DSharpPlus", $"DSharpPlus, version {this._versionString.Value}", DateTime.Now);

            var shardc = await this.InitializeShardsAsync().ConfigureAwait(false);
<<<<<<< HEAD
            this.Logger.LogInformation(LoggerEvents.ShardStartup, "Booting {0} shards", shardc);
=======
            var connectTasks = new List<Task>();
            this.DebugLogger.LogMessage(LogLevel.Info, "AutoShard", $"Booting {shardc.ToString(CultureInfo.InvariantCulture)} shards.", DateTime.Now);
>>>>>>> 43263e2e

            for (var i = 0; i < shardc; i++)
            {
                //This should never happen, but in case it does...
                if (this.GatewayInfo.SessionBucket.MaxConcurrency < 1)
                    this.GatewayInfo.SessionBucket.MaxConcurrency = 1;

                if (this.GatewayInfo.SessionBucket.MaxConcurrency == 1)
                    await this.ConnectShardAsync(i).ConfigureAwait(false);
                else
                {
                    //Concurrent login.
                    connectTasks.Add(this.ConnectShardAsync(i));

                    if (connectTasks.Count == this.GatewayInfo.SessionBucket.MaxConcurrency)
                    {
                        await Task.WhenAll(connectTasks).ConfigureAwait(false);
                        connectTasks.Clear();
                    }
                }
            }

<<<<<<< HEAD
                client.ClientErrored += this.Client_ClientError;
                client.SocketErrored += this.Client_SocketError;
                client.SocketOpened += this.Client_SocketOpened;
                client.SocketClosed += this.Client_SocketClosed;
                client.Ready += this.Client_Ready;
                client.Resumed += this.Client_Resumed;
                client.ChannelCreated += this.Client_ChannelCreated;
                client.DmChannelCreated += this.Client_DMChannelCreated;
                client.ChannelUpdated += this.Client_ChannelUpdated;
                client.ChannelDeleted += this.Client_ChannelDeleted;
                client.DmChannelDeleted += this.Client_DMChannelDeleted;
                client.ChannelPinsUpdated += this.Client_ChannelPinsUpdated;
                client.GuildCreated += this.Client_GuildCreated;
                client.GuildAvailable += this.Client_GuildAvailable;
                client.GuildUpdated += this.Client_GuildUpdated;
                client.GuildDeleted += this.Client_GuildDeleted;
                client.GuildUnavailable += this.Client_GuildUnavailable;
                client.GuildDownloadCompleted += this.Client_GuildDownloadCompleted;
                client.InviteCreated += this.Client_InviteCreated;
                client.InviteDeleted += this.Client_InviteDeleted;
                client.MessageCreated += this.Client_MessageCreated;
                client.PresenceUpdated += this.Client_PresenceUpdate;
                client.GuildBanAdded += this.Client_GuildBanAdd;
                client.GuildBanRemoved += this.Client_GuildBanRemove;
                client.GuildEmojisUpdated += this.Client_GuildEmojisUpdate;
                client.GuildIntegrationsUpdated += this.Client_GuildIntegrationsUpdate;
                client.GuildMemberAdded += this.Client_GuildMemberAdd;
                client.GuildMemberRemoved += this.Client_GuildMemberRemove;
                client.GuildMemberUpdated += this.Client_GuildMemberUpdate;
                client.GuildRoleCreated += this.Client_GuildRoleCreate;
                client.GuildRoleUpdated += this.Client_GuildRoleUpdate;
                client.GuildRoleDeleted += this.Client_GuildRoleDelete;
                client.MessageUpdated += this.Client_MessageUpdate;
                client.MessageDeleted += this.Client_MessageDelete;
                client.MessagesBulkDeleted += this.Client_MessageBulkDelete;
                client.TypingStarted += this.Client_TypingStart;
                client.UserSettingsUpdated += this.Client_UserSettingsUpdate;
                client.UserUpdated += this.Client_UserUpdate;
                client.VoiceStateUpdated += this.Client_VoiceStateUpdate;
                client.VoiceServerUpdated += this.Client_VoiceServerUpdate;
                client.GuildMembersChunked += this.Client_GuildMembersChunk;
                client.UnknownEvent += this.Client_UnknownEvent;
                client.MessageReactionAdded += this.Client_MessageReactionAdd;
                client.MessageReactionRemoved += this.Client_MessageReactionRemove;
                client.MessageReactionsCleared += this.Client_MessageReactionRemoveAll;
                client.MessageReactionRemovedEmoji += this.Client_MessageReactionRemovedEmoji;
                client.WebhooksUpdated += this.Client_WebhooksUpdate;
                client.Heartbeated += this.Client_HeartBeated;
                
                await client.ConnectAsync().ConfigureAwait(false);
                this.Logger.LogInformation(LoggerEvents.ShardStartup, "Booted shard {0}", i);

                if (this._currentUser == null)
                    this._currentUser = client.CurrentUser;

                if (this._currentApplication == null)
                    this._currentApplication = client.CurrentApplication;

                if (this.InternalVoiceRegions == null)
=======
            this.isStarted = true;
        }

        /// <summary>
        /// Disconnects and disposes of all shards.
        /// </summary>
        /// <returns></returns>
        public Task StopAsync()
        {
            if (!this.isStarted)
                throw new InvalidOperationException("This client has not been started.");

            this.DebugLogger.LogMessage(LogLevel.Info, "AutoShard", $"Disposing {this.Shards.Count.ToString(CultureInfo.InvariantCulture)} shards.", DateTime.Now);
            this.isStarted = false;
            this.GatewayInfo = null;
            this.CurrentUser = null;
            this.CurrentApplication = null;
            this._voiceRegionsLazy = null;

            for (int i = 0; i < this.Shards.Count; i++)
            {
                if (this.Shards.TryGetValue(i, out var client))
>>>>>>> 43263e2e
                {
                    client.ClientErrored -= this.Client_ClientError;
                    client.SocketErrored -= this.Client_SocketError;
                    client.SocketOpened -= this.Client_SocketOpened;
                    client.SocketClosed -= this.Client_SocketClosed;
                    client.Ready -= this.Client_Ready;
                    client.Resumed -= this.Client_Resumed;
                    client.ChannelCreated -= this.Client_ChannelCreated;
                    client.DmChannelCreated -= this.Client_DMChannelCreated;
                    client.ChannelUpdated -= this.Client_ChannelUpdated;
                    client.ChannelDeleted -= this.Client_ChannelDeleted;
                    client.DmChannelDeleted -= this.Client_DMChannelDeleted;
                    client.ChannelPinsUpdated -= this.Client_ChannelPinsUpdated;
                    client.GuildCreated -= this.Client_GuildCreated;
                    client.GuildAvailable -= this.Client_GuildAvailable;
                    client.GuildUpdated -= this.Client_GuildUpdated;
                    client.GuildDeleted -= this.Client_GuildDeleted;
                    client.GuildUnavailable -= this.Client_GuildUnavailable;
                    client.GuildDownloadCompleted -= this.Client_GuildDownloadCompleted;
                    client.InviteCreated -= this.Client_InviteCreated;
                    client.InviteDeleted -= this.Client_InviteDeleted;
                    client.MessageCreated -= this.Client_MessageCreated;
                    client.PresenceUpdated -= this.Client_PresenceUpdate;
                    client.GuildBanAdded -= this.Client_GuildBanAdd;
                    client.GuildBanRemoved -= this.Client_GuildBanRemove;
                    client.GuildEmojisUpdated -= this.Client_GuildEmojisUpdate;
                    client.GuildIntegrationsUpdated -= this.Client_GuildIntegrationsUpdate;
                    client.GuildMemberAdded -= this.Client_GuildMemberAdd;
                    client.GuildMemberRemoved -= this.Client_GuildMemberRemove;
                    client.GuildMemberUpdated -= this.Client_GuildMemberUpdate;
                    client.GuildRoleCreated -= this.Client_GuildRoleCreate;
                    client.GuildRoleUpdated -= this.Client_GuildRoleUpdate;
                    client.GuildRoleDeleted -= this.Client_GuildRoleDelete;
                    client.MessageUpdated -= this.Client_MessageUpdate;
                    client.MessageDeleted -= this.Client_MessageDelete;
                    client.MessagesBulkDeleted -= this.Client_MessageBulkDelete;
                    client.TypingStarted -= this.Client_TypingStart;
                    client.UserSettingsUpdated -= this.Client_UserSettingsUpdate;
                    client.UserUpdated -= this.Client_UserUpdate;
                    client.VoiceStateUpdated -= this.Client_VoiceStateUpdate;
                    client.VoiceServerUpdated -= this.Client_VoiceServerUpdate;
                    client.GuildMembersChunked -= this.Client_GuildMembersChunk;
                    client.UnknownEvent -= this.Client_UnknownEvent;
                    client.MessageReactionAdded -= this.Client_MessageReactionAdd;
                    client.MessageReactionRemoved -= this.Client_MessageReactionRemove;
                    client.MessageReactionsCleared -= this.Client_MessageReactionRemoveAll;
                    client.MessageReactionRemovedEmoji -= this.Client_MessageReactionRemovedEmoji;
                    client.WebhooksUpdated -= this.Client_WebhooksUpdate;
                    client.Heartbeated -= this.Client_HeartBeated;
                    client.DebugLogger.LogMessageReceived -= this.DebugLogger_LogMessageReceived;

                    client.Dispose();
                    this.DebugLogger.LogMessage(LogLevel.Info, "AutoShard", $"Disconnected shard {i.ToString(CultureInfo.InvariantCulture)}.", DateTime.Now);
                }
            }

            this.Shards.Clear();

            return Task.CompletedTask;
        }

        /// <summary>
        /// Gets a shard from a guild id.
        /// <para>This method uses the <see cref="Utilities.GetShardId(ulong, int)"/> method and will not iterate through the shard guild caches.</para>
        /// </summary>
        /// <param name="guildId">The guild id for the shard.</param>
        /// <returns>The found shard.</returns>
        public DiscordClient GetShard(ulong guildId)
        { 
            var index = Utilities.GetShardId(guildId, this.ShardClients.Count);
            return this.ShardClients[index];
        }

        /// <summary>
        /// Gets a shard from a guild.
        /// <para>This method uses the <see cref="Utilities.GetShardId(ulong, int)"/> method and will not iterate through the shard guild caches.</para>
        /// </summary>
        /// <param name="guild">The guild for the shard.</param>
        /// <returns>The found shard.</returns>
        public DiscordClient GetShard(DiscordGuild guild)
            => this.GetShard(guild.Id);

        /// <summary>
        /// Updates playing statuses on all shards.
        /// </summary>
        /// <param name="activity">Activity to set.</param>
        /// <param name="userStatus">Status of the user.</param>
        /// <param name="idleSince">Since when is the client performing the specified activity.</param>
        /// <returns>Asynchronous operation.</returns>
        public async Task UpdateStatusAsync(DiscordActivity activity = null, UserStatus? userStatus = null, DateTimeOffset? idleSince = null)
        {
            var tasks = new List<Task>();
            foreach (var client in this.ShardClients.Values)
                tasks.Add(client.UpdateStatusAsync(activity, userStatus, idleSince));

            await Task.WhenAll(tasks).ConfigureAwait(false);
        }

        private async Task ConnectShardAsync(int i)
        {
            if (!this.Shards.TryGetValue(i, out var client))
                throw new Exception($"Could not initialize shard {i}.");

            if (this.GatewayInfo != null)
            {
                client.GatewayInfo = this.GatewayInfo;
                client._gatewayUri = new Uri(client.GatewayInfo.Url);
            }

            if (this.CurrentUser != null)
                client.CurrentUser = this.CurrentUser;

            if (this.CurrentApplication != null)
                client.CurrentApplication = this.CurrentApplication;

            if (this.InternalVoiceRegions != null)
            {
                client.InternalVoiceRegions = this.InternalVoiceRegions;
                client._voice_regions_lazy = new Lazy<IReadOnlyDictionary<string, DiscordVoiceRegion>>(() => new ReadOnlyDictionary<string, DiscordVoiceRegion>(client.InternalVoiceRegions));
            }

            client.ClientErrored += this.Client_ClientError;
            client.SocketErrored += this.Client_SocketError;
            client.SocketOpened += this.Client_SocketOpened;
            client.SocketClosed += this.Client_SocketClosed;
            client.Ready += this.Client_Ready;
            client.Resumed += this.Client_Resumed;
            client.ChannelCreated += this.Client_ChannelCreated;
            client.DmChannelCreated += this.Client_DMChannelCreated;
            client.ChannelUpdated += this.Client_ChannelUpdated;
            client.ChannelDeleted += this.Client_ChannelDeleted;
            client.DmChannelDeleted += this.Client_DMChannelDeleted;
            client.ChannelPinsUpdated += this.Client_ChannelPinsUpdated;
            client.GuildCreated += this.Client_GuildCreated;
            client.GuildAvailable += this.Client_GuildAvailable;
            client.GuildUpdated += this.Client_GuildUpdated;
            client.GuildDeleted += this.Client_GuildDeleted;
            client.GuildUnavailable += this.Client_GuildUnavailable;
            client.GuildDownloadCompleted += this.Client_GuildDownloadCompleted;
            client.InviteCreated += this.Client_InviteCreated;
            client.InviteDeleted += this.Client_InviteDeleted;
            client.MessageCreated += this.Client_MessageCreated;
            client.PresenceUpdated += this.Client_PresenceUpdate;
            client.GuildBanAdded += this.Client_GuildBanAdd;
            client.GuildBanRemoved += this.Client_GuildBanRemove;
            client.GuildEmojisUpdated += this.Client_GuildEmojisUpdate;
            client.GuildIntegrationsUpdated += this.Client_GuildIntegrationsUpdate;
            client.GuildMemberAdded += this.Client_GuildMemberAdd;
            client.GuildMemberRemoved += this.Client_GuildMemberRemove;
            client.GuildMemberUpdated += this.Client_GuildMemberUpdate;
            client.GuildRoleCreated += this.Client_GuildRoleCreate;
            client.GuildRoleUpdated += this.Client_GuildRoleUpdate;
            client.GuildRoleDeleted += this.Client_GuildRoleDelete;
            client.MessageUpdated += this.Client_MessageUpdate;
            client.MessageDeleted += this.Client_MessageDelete;
            client.MessagesBulkDeleted += this.Client_MessageBulkDelete;
            client.TypingStarted += this.Client_TypingStart;
            client.UserSettingsUpdated += this.Client_UserSettingsUpdate;
            client.UserUpdated += this.Client_UserUpdate;
            client.VoiceStateUpdated += this.Client_VoiceStateUpdate;
            client.VoiceServerUpdated += this.Client_VoiceServerUpdate;
            client.GuildMembersChunked += this.Client_GuildMembersChunk;
            client.UnknownEvent += this.Client_UnknownEvent;
            client.MessageReactionAdded += this.Client_MessageReactionAdd;
            client.MessageReactionRemoved += this.Client_MessageReactionRemove;
            client.MessageReactionsCleared += this.Client_MessageReactionRemoveAll;
            client.MessageReactionRemovedEmoji += this.Client_MessageReactionRemovedEmoji;
            client.WebhooksUpdated += this.Client_WebhooksUpdate;
            client.Heartbeated += this.Client_HeartBeated;
            client.DebugLogger.LogMessageReceived += this.DebugLogger_LogMessageReceived;

            client._isShard = true;
            await client.ConnectAsync().ConfigureAwait(false);
            this.DebugLogger.LogMessage(LogLevel.Info, "AutoShard", $"Booted shard {i.ToString(CultureInfo.InvariantCulture)}.", DateTime.Now);

            if (this.CurrentUser == null)
                this.CurrentUser = client.CurrentUser;

            if (this.CurrentApplication == null)
                this.CurrentApplication = client.CurrentApplication;

            if (this.InternalVoiceRegions == null)
            {
                this.InternalVoiceRegions = client.InternalVoiceRegions;
                this._voiceRegionsLazy = new Lazy<IReadOnlyDictionary<string, DiscordVoiceRegion>>(() => new ReadOnlyDictionary<string, DiscordVoiceRegion>(this.InternalVoiceRegions));
            }
        }

        private async Task<GatewayInfo> GetGatewayInfoAsync()
        {
            string url = $"{Utilities.GetApiBaseUri()}{Endpoints.GATEWAY}{Endpoints.BOT}";

            var http = new HttpClient();
            http.DefaultRequestHeaders.TryAddWithoutValidation("User-Agent", Utilities.GetUserAgent());
<<<<<<< HEAD
            http.DefaultRequestHeaders.TryAddWithoutValidation("Authorization", Utilities.GetFormattedToken(this.Configuration));
=======
            http.DefaultRequestHeaders.TryAddWithoutValidation("Authorization", Utilities.GetFormattedToken(this.Config));
            this.DebugLogger.LogMessage(LogLevel.Debug, "REST", $"Initial request for rate limit bucket [GET::::/gateway/bot] [0/0] 1/1/0001 12:00:00 AM +00:00. Allowing.", DateTime.Now);
>>>>>>> 43263e2e
            var resp = await http.GetAsync(url).ConfigureAwait(false);

            var timer = new Stopwatch();
            timer.Start();

            http.Dispose();
            var jo = JObject.Parse(await resp.Content.ReadAsStringAsync().ConfigureAwait(false));
            var info = jo.ToObject<GatewayInfo>();

            //There is a delay from parsing here.
            timer.Stop();
            info.SessionBucket.resetAfter -= (int)timer.ElapsedMilliseconds; 

            info.SessionBucket.ResetAfter = DateTimeOffset.UtcNow + TimeSpan.FromMilliseconds(info.SessionBucket.resetAfter);

            return jo.ToObject<GatewayInfo>();
        }

        private readonly Lazy<string> _versionString = new Lazy<string>(() =>
        {
            var a = typeof(DiscordShardedClient).GetTypeInfo().Assembly;

            var iv = a.GetCustomAttribute<AssemblyInformationalVersionAttribute>();
            if (iv != null)
                return iv.InformationalVersion;

            var v = a.GetName().Version;
            var vs = v.ToString(3);

            if (v.Revision > 0)
                vs = $"{vs}, CI build {v.Revision}";

            return vs;
        });

        #region Event Dispatchers
        private Task Client_ClientError(ClientErrorEventArgs e) 
            => this._clientErrored.InvokeAsync(e);

        private Task Client_SocketError(SocketErrorEventArgs e) 
            => this._socketErrored.InvokeAsync(e);

        private Task Client_SocketOpened() 
            => this._socketOpened.InvokeAsync();

        private Task Client_SocketClosed(SocketCloseEventArgs e) 
            => this._socketClosed.InvokeAsync(e);

        private Task Client_Ready(ReadyEventArgs e) 
            => this._ready.InvokeAsync(e);

        private Task Client_Resumed(ReadyEventArgs e) 
            => this._resumed.InvokeAsync(e);

        private Task Client_ChannelCreated(ChannelCreateEventArgs e) 
            => this._channelCreated.InvokeAsync(e);

        private Task Client_DMChannelCreated(DmChannelCreateEventArgs e) 
            => this._dmChannelCreated.InvokeAsync(e);

        private Task Client_ChannelUpdated(ChannelUpdateEventArgs e) 
            => this._channelUpdated.InvokeAsync(e);

        private Task Client_ChannelDeleted(ChannelDeleteEventArgs e) 
            => this._channelDeleted.InvokeAsync(e);

        private Task Client_DMChannelDeleted(DmChannelDeleteEventArgs e) 
            => this._dmChannelDeleted.InvokeAsync(e);

        private Task Client_ChannelPinsUpdated(ChannelPinsUpdateEventArgs e) 
            => this._channelPinsUpdated.InvokeAsync(e);

        private Task Client_GuildCreated(GuildCreateEventArgs e) 
            => this._guildCreated.InvokeAsync(e);

        private Task Client_GuildAvailable(GuildCreateEventArgs e) 
            => this._guildAvailable.InvokeAsync(e);

        private Task Client_GuildUpdated(GuildUpdateEventArgs e) 
            => this._guildUpdated.InvokeAsync(e);

        private Task Client_GuildDeleted(GuildDeleteEventArgs e) 
            => this._guildDeleted.InvokeAsync(e);

        private Task Client_GuildUnavailable(GuildDeleteEventArgs e) 
            => this._guildUnavailable.InvokeAsync(e);

        private Task Client_GuildDownloadCompleted(GuildDownloadCompletedEventArgs e)
            => this._guildDownloadCompleted.InvokeAsync(e);

        private Task Client_MessageCreated(MessageCreateEventArgs e) 
            => this._messageCreated.InvokeAsync(e);

        private Task Client_InviteCreated(InviteCreateEventArgs e)
            => this._inviteCreated.InvokeAsync(e);

        private Task Client_InviteDeleted(InviteDeleteEventArgs e)
            => this._inviteDeleted.InvokeAsync(e);

        private Task Client_PresenceUpdate(PresenceUpdateEventArgs e) 
            => this._presenceUpdated.InvokeAsync(e);

        private Task Client_GuildBanAdd(GuildBanAddEventArgs e) 
            => this._guildBanAdded.InvokeAsync(e);

        private Task Client_GuildBanRemove(GuildBanRemoveEventArgs e) 
            => this._guildBanRemoved.InvokeAsync(e);

        private Task Client_GuildEmojisUpdate(GuildEmojisUpdateEventArgs e) 
            => this._guildEmojisUpdated.InvokeAsync(e);

        private Task Client_GuildIntegrationsUpdate(GuildIntegrationsUpdateEventArgs e) 
            => this._guildIntegrationsUpdated.InvokeAsync(e);

        private Task Client_GuildMemberAdd(GuildMemberAddEventArgs e) 
            => this._guildMemberAdded.InvokeAsync(e);

        private Task Client_GuildMemberRemove(GuildMemberRemoveEventArgs e) 
            => this._guildMemberRemoved.InvokeAsync(e);

        private Task Client_GuildMemberUpdate(GuildMemberUpdateEventArgs e) 
            => this._guildMemberUpdated.InvokeAsync(e);

        private Task Client_GuildRoleCreate(GuildRoleCreateEventArgs e) 
            => this._guildRoleCreated.InvokeAsync(e);

        private Task Client_GuildRoleUpdate(GuildRoleUpdateEventArgs e) 
            => this._guildRoleUpdated.InvokeAsync(e);

        private Task Client_GuildRoleDelete(GuildRoleDeleteEventArgs e) 
            => this._guildRoleDeleted.InvokeAsync(e);

        private Task Client_MessageUpdate(MessageUpdateEventArgs e) 
            => this._messageUpdated.InvokeAsync(e);

        private Task Client_MessageDelete(MessageDeleteEventArgs e) 
            => this._messageDeleted.InvokeAsync(e);

        private Task Client_MessageBulkDelete(MessageBulkDeleteEventArgs e) 
            => this._messageBulkDeleted.InvokeAsync(e);

        private Task Client_TypingStart(TypingStartEventArgs e) 
            => this._typingStarted.InvokeAsync(e);

        private Task Client_UserSettingsUpdate(UserSettingsUpdateEventArgs e) 
            => this._userSettingsUpdated.InvokeAsync(e);

        private Task Client_UserUpdate(UserUpdateEventArgs e) 
            => this._userUpdated.InvokeAsync(e);

        private Task Client_VoiceStateUpdate(VoiceStateUpdateEventArgs e) 
            => this._voiceStateUpdated.InvokeAsync(e);

        private Task Client_VoiceServerUpdate(VoiceServerUpdateEventArgs e) 
            => this._voiceServerUpdated.InvokeAsync(e);

        private Task Client_GuildMembersChunk(GuildMembersChunkEventArgs e) 
            => this._guildMembersChunk.InvokeAsync(e);

        private Task Client_UnknownEvent(UnknownEventArgs e) 
            => this._unknownEvent.InvokeAsync(e);

        private Task Client_MessageReactionAdd(MessageReactionAddEventArgs e) 
            => this._messageReactionAdded.InvokeAsync(e);

        private Task Client_MessageReactionRemove(MessageReactionRemoveEventArgs e) 
            => this._messageReactionRemoved.InvokeAsync(e);

        private Task Client_MessageReactionRemoveAll(MessageReactionsClearEventArgs e) 
            => this._messageReactionsCleared.InvokeAsync(e);

        private Task Client_MessageReactionRemovedEmoji(MessageReactionRemoveEmojiEventArgs e)
            => this._messageReactionRemovedEmoji.InvokeAsync(e);

        private Task Client_WebhooksUpdate(WebhooksUpdateEventArgs e) 
            => this._webhooksUpdated.InvokeAsync(e);

        private Task Client_HeartBeated(HeartbeatEventArgs e) 
            => this._heartbeated.InvokeAsync(e);
        #endregion
    }
}<|MERGE_RESOLUTION|>--- conflicted
+++ resolved
@@ -10,12 +10,9 @@
 using DSharpPlus.Entities;
 using DSharpPlus.EventArgs;
 using System.Globalization;
-<<<<<<< HEAD
-using Microsoft.Extensions.Logging;
-=======
 using System.Reflection;
 using System.Diagnostics;
->>>>>>> 43263e2e
+using Microsoft.Extensions.Logging;
 
 namespace DSharpPlus
 {
@@ -631,13 +628,9 @@
             if (this.Shards.Count != 0)
                 return this.Shards.Count;
 
-<<<<<<< HEAD
-            var shardc = this.Configuration.ShardCount == 1 ? await this.GetShardCountAsync().ConfigureAwait(false) : this.Configuration.ShardCount;
-            var lf = new ShardedLoggerFactory(this.Logger);
-=======
             this.GatewayInfo = await this.GetGatewayInfoAsync().ConfigureAwait(false);
             var shardc = this.Config.ShardCount == 1 ? this.GatewayInfo.ShardCount : this.Config.ShardCount;
->>>>>>> 43263e2e
+            var lf = new ShardedLoggerFactory(this.Logger);
             for (var i = 0; i < shardc; i++)
             {
                 var cfg = new DiscordConfiguration(this.Configuration)
@@ -664,17 +657,13 @@
             if (this.isStarted)
                 throw new InvalidOperationException("This client has already been started.");
 
-            if (this.Config.TokenType != TokenType.Bot)
-                this.DebugLogger.LogMessage(LogLevel.Warning, "DSharpPlus", "You are logging in with a token that is not a bot token. This is not officially supported by Discord, and can result in your account being terminated if you aren't careful.", DateTime.Now);
-            this.DebugLogger.LogMessage(LogLevel.Info, "DSharpPlus", $"DSharpPlus, version {this._versionString.Value}", DateTime.Now);
+            if (this.Configuration.TokenType != TokenType.Bot)
+                this.Logger.LogWarning(LoggerEvents.Misc, "You are logging in with a token that is not a bot token. This is not officially supported by Discord, and can result in your account being terminated if you aren't careful.");
+            this.Logger.LogInformation(LoggerEvents.Startup, "DSharpPlus, version {0}", this.VersionString);
 
             var shardc = await this.InitializeShardsAsync().ConfigureAwait(false);
-<<<<<<< HEAD
+            var connectTasks = new List<Task>();
             this.Logger.LogInformation(LoggerEvents.ShardStartup, "Booting {0} shards", shardc);
-=======
-            var connectTasks = new List<Task>();
-            this.DebugLogger.LogMessage(LogLevel.Info, "AutoShard", $"Booting {shardc.ToString(CultureInfo.InvariantCulture)} shards.", DateTime.Now);
->>>>>>> 43263e2e
 
             for (var i = 0; i < shardc; i++)
             {
@@ -697,67 +686,6 @@
                 }
             }
 
-<<<<<<< HEAD
-                client.ClientErrored += this.Client_ClientError;
-                client.SocketErrored += this.Client_SocketError;
-                client.SocketOpened += this.Client_SocketOpened;
-                client.SocketClosed += this.Client_SocketClosed;
-                client.Ready += this.Client_Ready;
-                client.Resumed += this.Client_Resumed;
-                client.ChannelCreated += this.Client_ChannelCreated;
-                client.DmChannelCreated += this.Client_DMChannelCreated;
-                client.ChannelUpdated += this.Client_ChannelUpdated;
-                client.ChannelDeleted += this.Client_ChannelDeleted;
-                client.DmChannelDeleted += this.Client_DMChannelDeleted;
-                client.ChannelPinsUpdated += this.Client_ChannelPinsUpdated;
-                client.GuildCreated += this.Client_GuildCreated;
-                client.GuildAvailable += this.Client_GuildAvailable;
-                client.GuildUpdated += this.Client_GuildUpdated;
-                client.GuildDeleted += this.Client_GuildDeleted;
-                client.GuildUnavailable += this.Client_GuildUnavailable;
-                client.GuildDownloadCompleted += this.Client_GuildDownloadCompleted;
-                client.InviteCreated += this.Client_InviteCreated;
-                client.InviteDeleted += this.Client_InviteDeleted;
-                client.MessageCreated += this.Client_MessageCreated;
-                client.PresenceUpdated += this.Client_PresenceUpdate;
-                client.GuildBanAdded += this.Client_GuildBanAdd;
-                client.GuildBanRemoved += this.Client_GuildBanRemove;
-                client.GuildEmojisUpdated += this.Client_GuildEmojisUpdate;
-                client.GuildIntegrationsUpdated += this.Client_GuildIntegrationsUpdate;
-                client.GuildMemberAdded += this.Client_GuildMemberAdd;
-                client.GuildMemberRemoved += this.Client_GuildMemberRemove;
-                client.GuildMemberUpdated += this.Client_GuildMemberUpdate;
-                client.GuildRoleCreated += this.Client_GuildRoleCreate;
-                client.GuildRoleUpdated += this.Client_GuildRoleUpdate;
-                client.GuildRoleDeleted += this.Client_GuildRoleDelete;
-                client.MessageUpdated += this.Client_MessageUpdate;
-                client.MessageDeleted += this.Client_MessageDelete;
-                client.MessagesBulkDeleted += this.Client_MessageBulkDelete;
-                client.TypingStarted += this.Client_TypingStart;
-                client.UserSettingsUpdated += this.Client_UserSettingsUpdate;
-                client.UserUpdated += this.Client_UserUpdate;
-                client.VoiceStateUpdated += this.Client_VoiceStateUpdate;
-                client.VoiceServerUpdated += this.Client_VoiceServerUpdate;
-                client.GuildMembersChunked += this.Client_GuildMembersChunk;
-                client.UnknownEvent += this.Client_UnknownEvent;
-                client.MessageReactionAdded += this.Client_MessageReactionAdd;
-                client.MessageReactionRemoved += this.Client_MessageReactionRemove;
-                client.MessageReactionsCleared += this.Client_MessageReactionRemoveAll;
-                client.MessageReactionRemovedEmoji += this.Client_MessageReactionRemovedEmoji;
-                client.WebhooksUpdated += this.Client_WebhooksUpdate;
-                client.Heartbeated += this.Client_HeartBeated;
-                
-                await client.ConnectAsync().ConfigureAwait(false);
-                this.Logger.LogInformation(LoggerEvents.ShardStartup, "Booted shard {0}", i);
-
-                if (this._currentUser == null)
-                    this._currentUser = client.CurrentUser;
-
-                if (this._currentApplication == null)
-                    this._currentApplication = client.CurrentApplication;
-
-                if (this.InternalVoiceRegions == null)
-=======
             this.isStarted = true;
         }
 
@@ -780,7 +708,6 @@
             for (int i = 0; i < this.Shards.Count; i++)
             {
                 if (this.Shards.TryGetValue(i, out var client))
->>>>>>> 43263e2e
                 {
                     client.ClientErrored -= this.Client_ClientError;
                     client.SocketErrored -= this.Client_SocketError;
@@ -950,11 +877,10 @@
             client.MessageReactionRemovedEmoji += this.Client_MessageReactionRemovedEmoji;
             client.WebhooksUpdated += this.Client_WebhooksUpdate;
             client.Heartbeated += this.Client_HeartBeated;
-            client.DebugLogger.LogMessageReceived += this.DebugLogger_LogMessageReceived;
 
             client._isShard = true;
             await client.ConnectAsync().ConfigureAwait(false);
-            this.DebugLogger.LogMessage(LogLevel.Info, "AutoShard", $"Booted shard {i.ToString(CultureInfo.InvariantCulture)}.", DateTime.Now);
+            this.Logger.LogInformation(LoggerEvents.ShardStartup, "Booted shard {0}", i);
 
             if (this.CurrentUser == null)
                 this.CurrentUser = client.CurrentUser;
@@ -975,12 +901,8 @@
 
             var http = new HttpClient();
             http.DefaultRequestHeaders.TryAddWithoutValidation("User-Agent", Utilities.GetUserAgent());
-<<<<<<< HEAD
-            http.DefaultRequestHeaders.TryAddWithoutValidation("Authorization", Utilities.GetFormattedToken(this.Configuration));
-=======
             http.DefaultRequestHeaders.TryAddWithoutValidation("Authorization", Utilities.GetFormattedToken(this.Config));
-            this.DebugLogger.LogMessage(LogLevel.Debug, "REST", $"Initial request for rate limit bucket [GET::::/gateway/bot] [0/0] 1/1/0001 12:00:00 AM +00:00. Allowing.", DateTime.Now);
->>>>>>> 43263e2e
+            this.Logger.LogDebug(LoggerEvents.RestError, "Initial request for rate limit bucket [GET::::/gateway/bot] [0/0] 1/1/0001 12:00:00 AM +00:00. Allowing.");
             var resp = await http.GetAsync(url).ConfigureAwait(false);
 
             var timer = new Stopwatch();
