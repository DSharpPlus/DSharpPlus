using System;
using Newtonsoft.Json;

namespace DSharpPlus.Entities;

/// <summary>
/// A scheduled event on a guild, which notifies all people that are interested in it.
/// </summary>
public sealed class DiscordScheduledGuildEvent : SnowflakeObject
{
    /// <summary>
    /// The name of the event.
    /// </summary>
    [JsonProperty("name")]
    public string Name { get; internal set; } = default!;

    /// <summary>
    /// The description
    /// </summary>
    [JsonProperty("description")]
    public string Description { get; internal set; } = default!;

    /// <summary>
    /// The time at which this event will begin.
    /// </summary>
    [JsonProperty("scheduled_start_time")]
    public DateTimeOffset StartTime { get; internal set; }

    /// <summary>
    /// The time at which the event will end, or null if it doesn't have an end time.
    /// </summary>
    [JsonProperty("scheduled_end_time")]
    public DateTimeOffset? EndTime { get; internal set; }

    /// <summary>
    /// The guild this event is scheduled for. This is null if the guild is not in cache.
    /// </summary>
<<<<<<< HEAD
    [JsonIgnore] public DiscordGuild? Guild { get; internal set; }
=======
    [JsonIgnore]
    public DiscordGuild Guild => (this.Discord as DiscordClient)!.InternalGetCachedGuild(this.GuildId);
>>>>>>> 9dde4c79

    /// <summary>
    /// The channel this event is scheduled for, if applicable.
    /// </summary>
    [JsonIgnore]
<<<<<<< HEAD
    public DiscordChannel? Channel { get; internal set; }
=======
    public DiscordChannel? Channel => this.ChannelId.HasValue ? this.Guild.GetChannel(this.ChannelId.Value) : null;
>>>>>>> 9dde4c79

    /// <summary>
    /// The id of the channel this event is scheduled in, if any.
    /// </summary>
    [JsonProperty("channel_id")]
    public ulong? ChannelId { get; internal set; }

    /// <summary>
    /// The id of the guild this event is scheduled for.
    /// </summary>
    [JsonProperty("guild_id")]
    public ulong GuildId { get; internal set; }

    /// <summary>
    /// The user that created this event.
    /// </summary>
    [JsonProperty("creator")]
    public DiscordUser? Creator { get; internal set; }

    /// <summary>
    /// The privacy of this event.
    /// </summary>
    [JsonProperty("privacy_level")]
    public ScheduledGuildEventPrivacyLevel PrivacyLevel { get; internal set; }

    /// <summary>
    /// The current status of this event.
    /// </summary>
    [JsonProperty("status")]
    public ScheduledGuildEventStatus Status { get; internal set; }

    /// <summary>
    /// Metadata associated with this event.
    /// </summary>
    [JsonProperty("entity_metadata")]
    public DiscordScheduledGuildEventMetadata? Metadata { get; internal set; }

    /// <summary>
    /// What type of event this is.
    /// </summary>
    [JsonProperty("entity_type")]
    public ScheduledGuildEventType Type { get; internal set; }

    /// <summary>
    /// How many users are interested in this event.
    /// </summary>
    [JsonProperty("user_count")]
    public int? UserCount { get; internal set; }

    /// <summary>
    /// The cover image hash of this event.
    /// </summary>
    [JsonProperty("image")]
    public string? Image { get; internal set; }

    internal DiscordScheduledGuildEvent() { }
}<|MERGE_RESOLUTION|>--- conflicted
+++ resolved
@@ -35,22 +35,13 @@
     /// <summary>
     /// The guild this event is scheduled for. This is null if the guild is not in cache.
     /// </summary>
-<<<<<<< HEAD
     [JsonIgnore] public DiscordGuild? Guild { get; internal set; }
-=======
-    [JsonIgnore]
-    public DiscordGuild Guild => (this.Discord as DiscordClient)!.InternalGetCachedGuild(this.GuildId);
->>>>>>> 9dde4c79
 
     /// <summary>
     /// The channel this event is scheduled for, if applicable.
     /// </summary>
     [JsonIgnore]
-<<<<<<< HEAD
     public DiscordChannel? Channel { get; internal set; }
-=======
-    public DiscordChannel? Channel => this.ChannelId.HasValue ? this.Guild.GetChannel(this.ChannelId.Value) : null;
->>>>>>> 9dde4c79
 
     /// <summary>
     /// The id of the channel this event is scheduled in, if any.
