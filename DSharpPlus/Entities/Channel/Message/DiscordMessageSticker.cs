--- conflicted
+++ resolved
@@ -42,12 +42,8 @@
     /// <summary>
     /// Gets the guild associated with this sticker, if any.
     /// </summary>
-<<<<<<< HEAD
     /// //TODO apply caching
     public DiscordGuild Guild => (this.Discord as DiscordClient).GetCachedGuild(this.GuildId);
-=======
-    public DiscordGuild Guild => (this.Discord as DiscordClient)!.InternalGetCachedGuild(this.GuildId);
->>>>>>> a25ecf1c
 
     public string StickerUrl => $"https://cdn.discordapp.com/stickers/{this.Id}{this.GetFileTypeExtension()}";
 
