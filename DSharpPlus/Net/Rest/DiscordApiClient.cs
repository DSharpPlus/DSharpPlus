using System;
using System.Collections.Generic;
using System.Collections.ObjectModel;
using System.Globalization;
using System.IO;
using System.Linq;
using System.Net;
using System.Net.Http;
using System.Text;
using System.Threading.Tasks;
using DSharpPlus.Caching;
using DSharpPlus.Entities;
using DSharpPlus.Entities.AuditLogs;
using DSharpPlus.Net.Abstractions;
using DSharpPlus.Net.Serialization;

using Microsoft.Extensions.Logging;

using Newtonsoft.Json;
using Newtonsoft.Json.Linq;

namespace DSharpPlus.Net;

// huge credits to dvoraks 8th symphony for being a source of sanity in the trying times of
// fixing this absolute catastrophy up at least somewhat

public sealed class DiscordApiClient
{
    private const string REASON_HEADER_NAME = "X-Audit-Log-Reason";

    internal BaseDiscordClient? _discord { get; }
    internal RestClient _rest { get; }

    internal DiscordApiClient(BaseDiscordClient client, RestClient? rest = null)
    {
        this._discord = client;
        rest ??= new RestClient(client.Configuration, client.Logger);
        this._rest = rest;
    }

    internal DiscordApiClient
    (
        IWebProxy proxy,
        TimeSpan timeout,
        ILogger logger
    ) // This is for meta-clients, such as the webhook client
<<<<<<< HEAD
        => this._rest = new RestClient(proxy, timeout, logger);
=======
        => this._rest = new(proxy, timeout, logger);
    
    internal DiscordApiClient(RestClient rest)
        => this._rest = rest;
>>>>>>> a25ecf1c

    private async ValueTask<DiscordMessage> PrepareMessageAsync(JToken msgRaw)
    {
        TransportUser author = msgRaw["author"]!.ToDiscordObject<TransportUser>();
        DiscordMessage message = msgRaw.ToDiscordObject<DiscordMessage>();

        message.Discord = this._discord!;

        await this.PopulateMessageAsync(author, message);

        JToken? referencedMsg = msgRaw["referenced_message"];

        if (message.MessageType == MessageType.Reply && !string.IsNullOrWhiteSpace(referencedMsg?.ToString()))
        {
            TransportUser referencedAuthor = referencedMsg["author"]!.ToDiscordObject<TransportUser>();
            message.ReferencedMessage.Discord = this._discord!;
            await this.PopulateMessageAsync(referencedAuthor, message.ReferencedMessage);
        }

        if (message.Channel.HasCachedValue)
        {
            return message;
        }

        DiscordChannel? cachedChannel = await this._discord!.Cache.TryGet<DiscordChannel?>(ICacheKey.ForChannel(message.ChannelId));

        CachedEntity<ulong, DiscordChannel> channel = new(message.ChannelId, cachedChannel);
        message.Channel = channel;

        return message;
    }

    private async Task PopulateMessageAsync(TransportUser author, DiscordMessage ret)
    {
        ret.Channel.TryGetCachedValue(out DiscordChannel? channel);
        channel ??= await this._discord!.Cache.TryGetChannelAsync(ret.Channel.Key);
        DiscordGuild? guild = channel?.Guild;

        //If this is a webhook, it shouldn't be in the user cache.
        if (author.IsBot && int.Parse(author.Discriminator) == 0)
        {
            ret.Author = new DiscordUser(author)
            {
                Discord = this._discord!
            };
        }
        else
        {
            // get and cache the user
            DiscordUser? user = await this._discord!.Cache.TryGet<DiscordUser?>(ICacheKey.ForUser(author.Id));
            
            user ??= new DiscordUser(author)
                {
                    Discord = this._discord!
                };

            await this._discord.Cache.AddUserAsync(user);

            // get the member object if applicable, if not set the message author to an user
            if (guild is not null)
            {
                DiscordMember? member =
                    await this._discord.Cache.TryGet<DiscordMember?>(ICacheKey.ForMember(author.Id, guild.Id));
                
                member ??= new DiscordMember(user)
                    {
                        Discord = this._discord,
                        _guild_id = guild.Id
                    };

                ret.Author = member;
            }
            else
            {
                ret.Author = user!;
            }
        }

        await ret.PopulateMentionsAsync();

        ret._reactions ??= new List<DiscordReaction>();
        foreach (DiscordReaction reaction in ret._reactions)
        {
            reaction.Emoji.Discord = this._discord!;
        }
    }

    #region Guild

    internal async ValueTask<IReadOnlyList<DiscordGuild>> GetGuildsAsync
    (
        int? limit = null,
        ulong? before = null,
        ulong? after = null,
        bool? withCounts = null
    )
    {
        QueryUriBuilder builder = new($"{Endpoints.USERS}/@me/{Endpoints.GUILDS}");

        if (limit is not null)
        {
            if (limit < 1 || limit > 200)
            {
                throw new ArgumentOutOfRangeException(nameof(limit), "Limit must be a number between 1 and 200.");
            }
            builder.AddParameter("limit", limit.Value.ToString(CultureInfo.InvariantCulture));
        }

        if (before is not null)
        {
            builder.AddParameter("before", before.Value.ToString(CultureInfo.InvariantCulture));
        }

        if (after is not null)
        {
            builder.AddParameter("after", after.Value.ToString(CultureInfo.InvariantCulture));
        }
        
        if (withCounts is not null)
        {
            builder.AddParameter("with_counts", withCounts.Value.ToString(CultureInfo.InvariantCulture));
        }

        RestRequest request = new()
        {
            Route = $"/{Endpoints.USERS}/@me/{Endpoints.GUILDS}", Url = builder.Build(), Method = HttpMethod.Get
        };

        RestResponse response = await this._rest.ExecuteRequestAsync(request);

        JArray jArray = JArray.Parse(response.Response!);

        List<DiscordGuild> guilds = new(200);

        foreach (JToken token in jArray)
        {
            DiscordGuild guildRest = token.ToDiscordObject<DiscordGuild>();

            if (guildRest._roles is not null)
            {
                foreach (DiscordRole role in guildRest._roles.Values)
                {
                    role._guild_id = guildRest.Id;
                    role.Discord = this._discord!;
                }
            }
            
            guildRest.Discord = this._discord!;
            guilds.Add(guildRest);
        }

        return guilds;
    }

    internal async ValueTask<IReadOnlyList<DiscordMember>> SearchMembersAsync
    (
        ulong guildId,
        string name,
        int? limit = null
    )
    {
        QueryUriBuilder builder = new($"{Endpoints.GUILDS}/{guildId}/{Endpoints.MEMBERS}/{Endpoints.SEARCH}");
        builder.AddParameter("query", name);

        if (limit is not null)
        {
            builder.AddParameter("limit", limit.Value.ToString(CultureInfo.InvariantCulture));
        }

        RestRequest request = new()
        {
            Route = $"{Endpoints.GUILDS}/{guildId}/{Endpoints.MEMBERS}/{Endpoints.SEARCH}",
            Url = builder.Build(),
            Method = HttpMethod.Get
        };

        RestResponse response = await this._rest.ExecuteRequestAsync(request);

        JArray array = JArray.Parse(response.Response!);
        IReadOnlyList<TransportMember> transportMembers = array.ToDiscordObject<IReadOnlyList<TransportMember>>();

        List<DiscordMember> members = new();

        foreach (TransportMember transport in transportMembers)
        {
            DiscordUser usr = new(transport.User) { Discord = this._discord! };

            await this._discord!.Cache.AddUserAsync(usr);

            members.Add(new DiscordMember(transport) { Discord = this._discord, _guild_id = guildId });
        }

        return members;
    }

    internal async ValueTask<DiscordBan> GetGuildBanAsync
    (
        ulong guildId,
        ulong userId
    )
    {
        RestRequest request = new()
        {
            Route = $"{Endpoints.GUILDS}/{guildId}/{Endpoints.BANS}/:user_id",
            Url = $"{Endpoints.GUILDS}/{guildId}/{Endpoints.BANS}/{userId}",
            Method = HttpMethod.Get
        };

        RestResponse response = await this._rest.ExecuteRequestAsync(request);

        JObject json = JObject.Parse(response.Response!);

        DiscordBan ban = json.ToDiscordObject<DiscordBan>();

        DiscordUser? user = await this._discord!.Cache.TryGetUserAsync(ban.RawUser.Id);
        
        if (user is null)
        {
            user = new DiscordUser(ban.RawUser) { Discord = this._discord };
            await this._discord!.Cache.AddUserAsync(user);
        }

        ban.User = user;

        return ban;
    }

    internal async ValueTask<DiscordGuild> CreateGuildAsync
    (
        string name,
        string regionId,
        Optional<string> iconb64 = default,
        VerificationLevel? verificationLevel = null,
        DefaultMessageNotifications? defaultMessageNotifications = null,
        SystemChannelFlags? systemChannelFlags = null
    )
    {
        RestGuildCreatePayload payload = new()
        {
            Name = name,
            RegionId = regionId,
            DefaultMessageNotifications = defaultMessageNotifications,
            VerificationLevel = verificationLevel,
            IconBase64 = iconb64,
            SystemChannelFlags = systemChannelFlags
        };

        RestRequest request = new()
        {
            Route = $"{Endpoints.GUILDS}",
            Url = $"{Endpoints.GUILDS}",
            Payload = DiscordJson.SerializeObject(payload),
            Method = HttpMethod.Post
        };

        RestResponse response = await this._rest.ExecuteRequestAsync(request);

        JObject json = JObject.Parse(response.Response!);
        JArray rawMembers = (JArray)json["members"]!;
        DiscordGuild guild = json.ToDiscordObject<DiscordGuild>();

        if (this._discord is DiscordClient dc)
        {
            // this looks wrong. TODO: investigate double-fired event?
            await dc.OnGuildCreateEventAsync(guild, rawMembers, null!);
        }

        return guild;
    }

    internal async ValueTask<DiscordGuild> CreateGuildFromTemplateAsync
    (
        string templateCode,
        string name,
        Optional<string> iconb64 = default
    )
    {
        RestGuildCreateFromTemplatePayload payload = new()
        {
            Name = name,
            IconBase64 = iconb64
        };

        RestRequest request = new()
        {
            Route = $"{Endpoints.GUILDS}/{Endpoints.TEMPLATES}/:template_code",
            Url = $"{Endpoints.GUILDS}/{Endpoints.TEMPLATES}/{templateCode}",
            Payload = DiscordJson.SerializeObject(payload),
            Method = HttpMethod.Post
        };

        RestResponse res = await this._rest.ExecuteRequestAsync(request);

        JObject json = JObject.Parse(res.Response!);
        JArray rawMembers = (JArray)json["members"]!;
        DiscordGuild guild = json.ToDiscordObject<DiscordGuild>();

        if (this._discord is DiscordClient dc)
        {
            await dc.OnGuildCreateEventAsync(guild, rawMembers, null!);
        }

        return guild;
    }

    internal async ValueTask DeleteGuildAsync
    (
        ulong guildId
    )
    {
        RestRequest request = new()
        {
            Route = $"{Endpoints.GUILDS}/{guildId}",
            Url = $"{Endpoints.GUILDS}/{guildId}",
            Method = HttpMethod.Delete
        };

        _ = await this._rest.ExecuteRequestAsync(request);
    }

    internal async ValueTask<DiscordGuild> ModifyGuildAsync
    (
        ulong guildId,
        Optional<string> name = default,
        Optional<string> region = default,
        Optional<VerificationLevel> verificationLevel = default,
        Optional<DefaultMessageNotifications> defaultMessageNotifications = default,
        Optional<MfaLevel> mfaLevel = default,
        Optional<ExplicitContentFilter> explicitContentFilter = default,
        Optional<ulong?> afkChannelId = default,
        Optional<int> afkTimeout = default,
        Optional<string> iconb64 = default,
        Optional<ulong> ownerId = default,
        Optional<string> splashb64 = default,
        Optional<ulong?> systemChannelId = default,
        Optional<string> banner = default,
        Optional<string> description = default,
        Optional<string> discoverySplash = default,
        Optional<IEnumerable<string>> features = default,
        Optional<string> preferredLocale = default,
        Optional<ulong?> publicUpdatesChannelId = default,
        Optional<ulong?> rulesChannelId = default,
        Optional<SystemChannelFlags> systemChannelFlags = default,
        string? reason = null
    )
    {
        RestGuildModifyPayload payload = new()
        {
            Name = name,
            RegionId = region,
            VerificationLevel = verificationLevel,
            DefaultMessageNotifications = defaultMessageNotifications,
            MfaLevel = mfaLevel,
            ExplicitContentFilter = explicitContentFilter,
            AfkChannelId = afkChannelId,
            AfkTimeout = afkTimeout,
            IconBase64 = iconb64,
            SplashBase64 = splashb64,
            OwnerId = ownerId,
            SystemChannelId = systemChannelId,
            Banner = banner,
            Description = description,
            DiscoverySplash = discoverySplash,
            Features = features,
            PreferredLocale = preferredLocale,
            PublicUpdatesChannelId = publicUpdatesChannelId,
            RulesChannelId = rulesChannelId,
            SystemChannelFlags = systemChannelFlags
        };

        RestRequest request = new()
        {
            Route = $"{Endpoints.GUILDS}/{guildId}",
            Url = $"{Endpoints.GUILDS}/{guildId}",
            Method = HttpMethod.Patch,
            Payload = DiscordJson.SerializeObject(payload),
            Headers = string.IsNullOrWhiteSpace(reason)
                ? null
                : new Dictionary<string, string>
                {
                    [REASON_HEADER_NAME] = reason
                }
        };

        RestResponse res = await this._rest.ExecuteRequestAsync(request);

        JObject json = JObject.Parse(res.Response!);
        JArray rawMembers = (JArray)json["members"]!;
        DiscordGuild guild = json.ToDiscordObject<DiscordGuild>();
        foreach (DiscordRole r in guild._roles.Values)
        {
            r._guild_id = guild.Id;
        }

        if (this._discord is DiscordClient dc)
        {
            await dc.OnGuildUpdateEventAsync(guild, rawMembers!);
        }

        return guild;
    }

    internal async ValueTask<IReadOnlyList<DiscordBan>> GetGuildBansAsync
    (
        ulong guildId,
        int? limit = null,
        ulong? before = null,
        ulong? after = null
    )
    {
        QueryUriBuilder builder = new($"{Endpoints.GUILDS}/{guildId}/{Endpoints.BANS}");

        if (limit is not null)
        {
            builder.AddParameter("limit", limit.Value.ToString(CultureInfo.InvariantCulture));
        }

        if (before is not null)
        {
            builder.AddParameter("before", before.Value.ToString(CultureInfo.InvariantCulture));
        }

        if (after is not null)
        {
            builder.AddParameter("after", after.Value.ToString(CultureInfo.InvariantCulture));
        }

        RestRequest request = new()
        {
            Route = $"{Endpoints.GUILDS}/{guildId}/{Endpoints.BANS}",
            Url = builder.Build(),
            Method = HttpMethod.Get
        };

        RestResponse res = await this._rest.ExecuteRequestAsync(request);

        IEnumerable<DiscordBan> bansRaw = JsonConvert.DeserializeObject<IEnumerable<DiscordBan>>(res.Response!).ToList();
        foreach (DiscordBan discordBan in bansRaw)
        {
            DiscordUser? cachedUser = await this._discord!.Cache.TryGetUserAsync(discordBan.RawUser.Id);
            if (cachedUser is null)
            {
                cachedUser = new DiscordUser(discordBan.RawUser) {Discord = this._discord};
                await this._discord.Cache.AddUserAsync(cachedUser);
            }

            discordBan.User = cachedUser;
        }
        ReadOnlyCollection<DiscordBan> bans = new(new List<DiscordBan>(bansRaw));

        return bans;
    }

    internal async ValueTask CreateGuildBanAsync
    (
        ulong guildId,
        ulong userId,
        int deleteMessageDays,
        string? reason = null
    )
    {
        if (deleteMessageDays < 0 || deleteMessageDays > 7)
        {
            throw new ArgumentException("Delete message days must be a number between 0 and 7.", nameof(deleteMessageDays));
        }

        QueryUriBuilder builder = new($"{Endpoints.GUILDS}/{guildId}/{Endpoints.BANS}/{userId}");

        builder.AddParameter("delete_message_days", deleteMessageDays.ToString(CultureInfo.InvariantCulture));

        RestRequest request = new()
        {
            Route = $"{Endpoints.GUILDS}/{guildId}/{Endpoints.BANS}/:user_id",
            Url = builder.Build(),
            Method = HttpMethod.Put,
            Headers = string.IsNullOrWhiteSpace(reason)
                ? null
                : new Dictionary<string, string>
                {
                    [REASON_HEADER_NAME] = reason
                }
        };

        _ = await this._rest.ExecuteRequestAsync(request);
    }

    internal async ValueTask RemoveGuildBanAsync
    (
        ulong guildId,
        ulong userId,
        string? reason = null
    )
    {
        RestRequest request = new()
        {
            Route = $"{Endpoints.GUILDS}/{guildId}/{Endpoints.BANS}/:user_id",
            Url = $"{Endpoints.GUILDS}/{guildId}/{Endpoints.BANS}/{userId}",
            Method = HttpMethod.Delete,
            Headers = string.IsNullOrWhiteSpace(reason)
                ? null
                : new Dictionary<string, string>
                {
                    [REASON_HEADER_NAME] = reason
                }
        };

        _ = await this._rest.ExecuteRequestAsync(request);
    }

    internal async ValueTask LeaveGuildAsync
    (
        ulong guildId
    )
    {
        RestRequest request = new()
        {
            Route = $"{Endpoints.USERS}/{Endpoints.ME}/{Endpoints.GUILDS}/{guildId}",
            Url = $"{Endpoints.USERS}/{Endpoints.ME}/{Endpoints.GUILDS}/{guildId}",
            Method = HttpMethod.Delete
        };

        _ = await this._rest.ExecuteRequestAsync(request);
    }

    internal async ValueTask<DiscordMember> AddGuildMemberAsync
    (
        ulong guildId,
        ulong userId,
        string accessToken,
        bool? muted = null,
        bool? deafened = null,
        string? nick = null,
        IEnumerable<DiscordRole>? roles = null
    )
    {
        RestGuildMemberAddPayload payload = new()
        {
            AccessToken = accessToken,
            Nickname = nick ?? "",
            Roles = roles ?? new List<DiscordRole>(),
            Deaf = deafened ?? false,
            Mute = muted ?? false
        };

        RestRequest request = new()
        {
            Route = $"{Endpoints.GUILDS}/{guildId}/{Endpoints.MEMBERS}/:user_id",
            Url = $"{Endpoints.GUILDS}/{guildId}/{Endpoints.MEMBERS}/:{userId}",
            Method = HttpMethod.Put,
            Payload = DiscordJson.SerializeObject(payload)
        };

        RestResponse res = await this._rest.ExecuteRequestAsync(request);

        TransportMember transport = JsonConvert.DeserializeObject<TransportMember>(res.Response!)!;

        return new DiscordMember(transport) { Discord = this._discord!, _guild_id = guildId };
    }

    internal async ValueTask<IReadOnlyList<TransportMember>> ListGuildMembersAsync
    (
        ulong guildId,
        int? limit = null,
        ulong? after = null
    )
    {
        QueryUriBuilder builder = new($"{Endpoints.GUILDS}/{guildId}/{Endpoints.MEMBERS}");

        if (limit is not null && limit > 0)
        {
            builder.AddParameter("limit", limit.Value.ToString(CultureInfo.InvariantCulture));
        }

        if (after is not null)
        {
            builder.AddParameter("after", after.Value.ToString(CultureInfo.InvariantCulture));
        }

        RestRequest request = new()
        {
            Route = $"{Endpoints.GUILDS}/{guildId}/{Endpoints.MEMBERS}",
            Url = builder.Build(),
            Method = HttpMethod.Get
        };

        RestResponse res = await this._rest.ExecuteRequestAsync(request);

        List<TransportMember> rawMembers = JsonConvert.DeserializeObject<List<TransportMember>>(res.Response!)!;
        return new ReadOnlyCollection<TransportMember>(rawMembers);
    }

    internal async ValueTask AddGuildMemberRoleAsync
    (
        ulong guildId,
        ulong userId,
        ulong roleId,
        string? reason = null
    )
    {
        RestRequest request = new()
        {
            Route = $"{Endpoints.GUILDS}/{guildId}/{Endpoints.MEMBERS}/:user_id/{Endpoints.ROLES}/:role_id",
            Url = $"{Endpoints.GUILDS}/{guildId}/{Endpoints.MEMBERS}/{userId}/{Endpoints.ROLES}/{roleId}",
            Method = HttpMethod.Put,
            Headers = string.IsNullOrWhiteSpace(reason)
                ? null
                : new Dictionary<string, string>
                {
                    [REASON_HEADER_NAME] = reason
                }
        };

        _ = await this._rest.ExecuteRequestAsync(request);
    }

    internal async ValueTask RemoveGuildMemberRoleAsync
    (
        ulong guildId,
        ulong userId,
        ulong roleId,
        string reason
    )
    {
        RestRequest request = new()
        {
            Route = $"{Endpoints.GUILDS}/{guildId}/{Endpoints.MEMBERS}/:user_id/{Endpoints.ROLES}/:role_id",
            Url = $"{Endpoints.GUILDS}/{guildId}/{Endpoints.MEMBERS}/{userId}/{Endpoints.ROLES}/{roleId}",
            Method = HttpMethod.Delete,
            Headers = string.IsNullOrWhiteSpace(reason)
                ? null
                : new Dictionary<string, string>
                {
                    [REASON_HEADER_NAME] = reason
                }
        };

        _ = await this._rest.ExecuteRequestAsync(request);
    }

    internal async ValueTask ModifyGuildChannelPositionAsync
    (
        ulong guildId,
        IEnumerable<RestGuildChannelReorderPayload> payload,
        string? reason = null
    )
    {
        RestRequest request = new()
        {
            Route = $"{Endpoints.GUILDS}/{guildId}/{Endpoints.CHANNELS}",
            Url = $"{Endpoints.GUILDS}/{guildId}/{Endpoints.CHANNELS}",
            Method = HttpMethod.Patch,
            Payload = DiscordJson.SerializeObject(payload),
            Headers = string.IsNullOrWhiteSpace(reason)
                ? null
                : new Dictionary<string, string>
                {
                    [REASON_HEADER_NAME] = reason
                }
        };

        await this._rest.ExecuteRequestAsync(request);
    }

    // TODO: should probably return an IReadOnlyList here, unsure as to the extent of the breaking change
    internal async ValueTask<DiscordRole[]> ModifyGuildRolePositionsAsync
    (
        ulong guildId,
        IEnumerable<RestGuildRoleReorderPayload> newRolePositions,
        string? reason = null
    )
    {
        RestRequest request = new()
        {
            Route = $"{Endpoints.GUILDS}/{guildId}/{Endpoints.ROLES}",
            Url = $"{Endpoints.GUILDS}/{guildId}/{Endpoints.ROLES}",
            Method = HttpMethod.Patch,
            Payload = DiscordJson.SerializeObject(newRolePositions),
            Headers = string.IsNullOrWhiteSpace(reason)
                ? null
                : new Dictionary<string, string>
                {
                    [REASON_HEADER_NAME] = reason
                }
        };

        RestResponse res = await this._rest.ExecuteRequestAsync(request);

        DiscordRole[] ret = JsonConvert.DeserializeObject<DiscordRole[]>(res.Response!)!;
        foreach (DiscordRole role in ret)
        {
            role.Discord = this._discord!;
            role._guild_id = guildId;
        }

        return ret;
    }

    internal async ValueTask<AuditLog> GetAuditLogsAsync
    (
        ulong guildId,
        int limit,
        ulong? after = null,
        ulong? before = null,
        ulong? userId = null,
        DiscordAuditLogActionType? actionType = null
    )
    {
        QueryUriBuilder builder = new($"{Endpoints.GUILDS}/{guildId}/{Endpoints.AUDIT_LOGS}");

        builder.AddParameter("limit", limit.ToString(CultureInfo.InvariantCulture));

        if (after is not null)
        {
            builder.AddParameter("after", after.Value.ToString(CultureInfo.InvariantCulture));
        }

        if (before is not null)
        {
            builder.AddParameter("before", before.Value.ToString(CultureInfo.InvariantCulture));
        }

        if (userId is not null)
        {
            builder.AddParameter("user_id", userId.Value.ToString(CultureInfo.InvariantCulture));
        }

        if (actionType is not null)
        {
            builder.AddParameter("action_type", ((int)actionType.Value).ToString(CultureInfo.InvariantCulture));
        }

        RestRequest request = new()
        {
            Route = $"{Endpoints.GUILDS}/{guildId}/{Endpoints.AUDIT_LOGS}",
            Url = builder.Build(),
            Method = HttpMethod.Get
        };

        RestResponse res = await this._rest.ExecuteRequestAsync(request);

        return JsonConvert.DeserializeObject<AuditLog>(res.Response!)!;
    }

    internal async ValueTask<DiscordInvite> GetGuildVanityUrlAsync
    (
        ulong guildId
    )
    {
        RestRequest request = new()
        {
            Route = $"{Endpoints.GUILDS}/{guildId}/{Endpoints.VANITY_URL}",
            Url = $"{Endpoints.GUILDS}/{guildId}/{Endpoints.VANITY_URL}",
            Method = HttpMethod.Get
        };

        RestResponse res = await this._rest.ExecuteRequestAsync(request);

        return JsonConvert.DeserializeObject<DiscordInvite>(res.Response!)!;
    }

    internal async ValueTask<DiscordWidget> GetGuildWidgetAsync
    (
        ulong guildId
    )
    {
        RestRequest request = new()
        {
            Route = $"{Endpoints.GUILDS}/{guildId}/{Endpoints.WIDGET_JSON}",
            Url = $"{Endpoints.GUILDS}/{guildId}/{Endpoints.WIDGET_JSON}",
            Method = HttpMethod.Get
        };

        RestResponse res = await this._rest.ExecuteRequestAsync(request);

        // TODO: this should really be cleaned up
        JObject json = JObject.Parse(res.Response!);
        JArray rawChannels = (JArray)json["channels"]!;

        DiscordWidget ret = json.ToDiscordObject<DiscordWidget>();
        ret.Discord = this._discord!;
        ret.Guild = this._discord!._guilds[guildId];

        ret.Channels = ret.Guild is null
            ? rawChannels.Select(r => new DiscordChannel
            {
                Id = (ulong)r["id"]!,
                Name = r["name"]!.ToString(),
                Position = (int)r["position"]!
            }).ToList()
            : rawChannels.Select(r =>
            {
                DiscordChannel c = ret.Guild.GetChannel((ulong)r["id"]!);
                c.Position = (int)r["position"]!;
                return c;
            }).ToList();

        return ret;
    }

    internal async ValueTask<DiscordWidgetSettings> GetGuildWidgetSettingsAsync
    (
        ulong guildId
    )
    {
        RestRequest request = new()
        {
            Route = $"{Endpoints.GUILDS}/{guildId}/{Endpoints.WIDGET}",
            Url = $"{Endpoints.GUILDS}/{guildId}/{Endpoints.WIDGET}",
            Method = HttpMethod.Get
        };

        RestResponse res = await this._rest.ExecuteRequestAsync(request);

        DiscordWidgetSettings ret = JsonConvert.DeserializeObject<DiscordWidgetSettings>(res.Response!)!;
        ret.Guild = this._discord!._guilds[guildId];

        return ret;
    }

    internal async ValueTask<DiscordWidgetSettings> ModifyGuildWidgetSettingsAsync
    (
        ulong guildId,
        bool? isEnabled = null,
        ulong? channelId = null,
        string? reason = null
    )
    {
        RestGuildWidgetSettingsPayload payload = new()
        {
            Enabled = isEnabled,
            ChannelId = channelId
        };

        RestRequest request = new()
        {
            Route = $"{Endpoints.GUILDS}/{guildId}/{Endpoints.WIDGET}",
            Url = $"{Endpoints.GUILDS}/{guildId}/{Endpoints.WIDGET}",
            Method = HttpMethod.Patch,
            Payload = DiscordJson.SerializeObject(payload),
            Headers = reason is null
                ? null
                : new Dictionary<string, string>
                {
                    [REASON_HEADER_NAME] = reason
                }
        };

        RestResponse res = await this._rest.ExecuteRequestAsync(request);

        DiscordWidgetSettings ret = JsonConvert.DeserializeObject<DiscordWidgetSettings>(res.Response!)!;
        ret.Guild = this._discord!._guilds[guildId];

        return ret;
    }

    internal async ValueTask<IReadOnlyList<DiscordGuildTemplate>> GetGuildTemplatesAsync
    (
        ulong guildId
    )
    {
        RestRequest request = new()
        {
            Route = $"{Endpoints.GUILDS}/{guildId}/{Endpoints.TEMPLATES}",
            Url = $"{Endpoints.GUILDS}/{guildId}/{Endpoints.TEMPLATES}",
            Method = HttpMethod.Get
        };

        RestResponse res = await this._rest.ExecuteRequestAsync(request);

        IEnumerable<DiscordGuildTemplate> templates =
            JsonConvert.DeserializeObject<IEnumerable<DiscordGuildTemplate>>(res.Response!)!;

        return new ReadOnlyCollection<DiscordGuildTemplate>(new List<DiscordGuildTemplate>(templates));
    }

    internal async ValueTask<DiscordGuildTemplate> CreateGuildTemplateAsync
    (
        ulong guildId,
        string name,
        string description
    )
    {
        RestGuildTemplateCreateOrModifyPayload payload = new()
        {
            Name = name,
            Description = description
        };

        RestRequest request = new()
        {
            Route = $"{Endpoints.GUILDS}/{guildId}/{Endpoints.TEMPLATES}",
            Url = $"{Endpoints.GUILDS}/{guildId}/{Endpoints.TEMPLATES}",
            Method = HttpMethod.Post,
            Payload = DiscordJson.SerializeObject(payload)
        };

        RestResponse res = await this._rest.ExecuteRequestAsync(request);

        return JsonConvert.DeserializeObject<DiscordGuildTemplate>(res.Response!)!;
    }

    internal async ValueTask<DiscordGuildTemplate> SyncGuildTemplateAsync
    (
        ulong guildId,
        string templateCode
    )
    {
        RestRequest request = new()
        {
            Route = $"{Endpoints.GUILDS}/{guildId}/{Endpoints.TEMPLATES}/:template_code",
            Url = $"{Endpoints.GUILDS}/{guildId}/{Endpoints.TEMPLATES}/{templateCode}",
            Method = HttpMethod.Put
        };

        RestResponse res = await this._rest.ExecuteRequestAsync(request);

        return JsonConvert.DeserializeObject<DiscordGuildTemplate>(res.Response!)!;
    }

    internal async ValueTask<DiscordGuildTemplate> ModifyGuildTemplateAsync
    (
        ulong guildId,
        string templateCode,
        string? name = null,
        string? description = null
    )
    {
        RestGuildTemplateCreateOrModifyPayload payload = new()
        {
            Name = name,
            Description = description
        };

        RestRequest request = new()
        {
            Route = $"{Endpoints.GUILDS}/{guildId}/{Endpoints.TEMPLATES}/:template_code",
            Url = $"{Endpoints.GUILDS}/{guildId}/{Endpoints.TEMPLATES}/{templateCode}",
            Method = HttpMethod.Patch,
            Payload = DiscordJson.SerializeObject(payload)
        };

        RestResponse res = await this._rest.ExecuteRequestAsync(request);

        return JsonConvert.DeserializeObject<DiscordGuildTemplate>(res.Response!)!;
    }

    internal async ValueTask<DiscordGuildTemplate> DeleteGuildTemplateAsync
    (
        ulong guildId,
        string templateCode
    )
    {
        RestRequest request = new()
        {
            Route = $"{Endpoints.GUILDS}/{guildId}/{Endpoints.TEMPLATES}/:template_code",
            Url = $"{Endpoints.GUILDS}/{guildId}/{Endpoints.TEMPLATES}/{templateCode}",
            Method = HttpMethod.Delete
        };

        RestResponse res = await this._rest.ExecuteRequestAsync(request);

        return JsonConvert.DeserializeObject<DiscordGuildTemplate>(res.Response!)!;
    }

    internal async ValueTask<DiscordGuildMembershipScreening> GetGuildMembershipScreeningFormAsync
    (
        ulong guildId
    )
    {
        RestRequest request = new()
        {
            Route = $"{Endpoints.GUILDS}/{guildId}/{Endpoints.MEMBER_VERIFICATION}",
            Url = $"{Endpoints.GUILDS}/{guildId}/{Endpoints.MEMBER_VERIFICATION}",
            Method = HttpMethod.Get
        };

        RestResponse res = await this._rest.ExecuteRequestAsync(request);

        return JsonConvert.DeserializeObject<DiscordGuildMembershipScreening>(res.Response!)!;
    }

    internal async ValueTask<DiscordGuildMembershipScreening> ModifyGuildMembershipScreeningFormAsync
    (
        ulong guildId,
        Optional<bool> enabled = default,
        Optional<DiscordGuildMembershipScreeningField[]> fields = default,
        Optional<string> description = default
    )
    {
        RestGuildMembershipScreeningFormModifyPayload payload = new()
        {
            Enabled = enabled,
            Description = description,
            Fields = fields
        };

        RestRequest request = new()
        {
            Route = $"{Endpoints.GUILDS}/{guildId}/{Endpoints.MEMBER_VERIFICATION}",
            Url = $"{Endpoints.GUILDS}/{guildId}/{Endpoints.MEMBER_VERIFICATION}",
            Method = HttpMethod.Patch,
            Payload = DiscordJson.SerializeObject(payload)
        };

        RestResponse res = await this._rest.ExecuteRequestAsync(request);

        return JsonConvert.DeserializeObject<DiscordGuildMembershipScreening>(res.Response!)!;
    }

    internal async ValueTask<DiscordGuildWelcomeScreen> GetGuildWelcomeScreenAsync
    (
        ulong guildId
    )
    {
        RestRequest request = new()
        {
            Route = $"{Endpoints.GUILDS}/{guildId}/{Endpoints.WELCOME_SCREEN}",
            Url = $"{Endpoints.GUILDS}/{guildId}/{Endpoints.WELCOME_SCREEN}",
            Method = HttpMethod.Get
        };

        RestResponse res = await this._rest.ExecuteRequestAsync(request);

        return JsonConvert.DeserializeObject<DiscordGuildWelcomeScreen>(res.Response!)!;
    }

    internal async ValueTask<DiscordGuildWelcomeScreen> ModifyGuildWelcomeScreenAsync
    (
        ulong guildId,
        Optional<bool> enabled = default,
        Optional<IEnumerable<DiscordGuildWelcomeScreenChannel>> welcomeChannels = default,
        Optional<string> description = default,
        string? reason = null
    )
    {
        RestGuildWelcomeScreenModifyPayload payload = new()
        {
            Enabled = enabled,
            WelcomeChannels = welcomeChannels,
            Description = description
        };

        RestRequest request = new()
        {
            Route = $"{Endpoints.GUILDS}/{guildId}/{Endpoints.WELCOME_SCREEN}",
            Url = $"{Endpoints.GUILDS}/{guildId}/{Endpoints.WELCOME_SCREEN}",
            Method = HttpMethod.Patch,
            Payload = DiscordJson.SerializeObject(payload),
            Headers = reason is null
                ? null
                : new Dictionary<string, string>
                {
                    [REASON_HEADER_NAME] = reason
                }
        };

        RestResponse res = await this._rest.ExecuteRequestAsync(request);

        return JsonConvert.DeserializeObject<DiscordGuildWelcomeScreen>(res.Response!)!;
    }

    internal async ValueTask UpdateCurrentUserVoiceStateAsync
    (
        ulong guildId,
        ulong channelId,
        bool? suppress = null,
        DateTimeOffset? requestToSpeakTimestamp = null
    )
    {
        RestGuildUpdateCurrentUserVoiceStatePayload payload = new()
        {
            ChannelId = channelId,
            Suppress = suppress,
            RequestToSpeakTimestamp = requestToSpeakTimestamp
        };

        RestRequest request = new()
        {
            Route = $"{Endpoints.GUILDS}/{guildId}/{Endpoints.VOICE_STATES}/@me",
            Url = $"{Endpoints.GUILDS}/{guildId}/{Endpoints.VOICE_STATES}/@me",
            Method = HttpMethod.Patch,
            Payload = DiscordJson.SerializeObject(payload)
        };

        _ = await this._rest.ExecuteRequestAsync(request);
    }

    internal async ValueTask UpdateUserVoiceStateAsync
    (
        ulong guildId,
        ulong userId,
        ulong channelId,
        bool? suppress = null
    )
    {
        RestGuildUpdateUserVoiceStatePayload payload = new()
        {
            ChannelId = channelId,
            Suppress = suppress
        };

        RestRequest request = new()
        {
            Route = $"{Endpoints.GUILDS}/{guildId}/{Endpoints.VOICE_STATES}/:user_id",
            Url = $"{Endpoints.GUILDS}/{guildId}/{Endpoints.VOICE_STATES}/{userId}",
            Method = HttpMethod.Patch,
            Payload = DiscordJson.SerializeObject(payload)
        };

        _ = await this._rest.ExecuteRequestAsync(request);
    }
    #endregion

    #region Stickers

    internal async ValueTask<DiscordMessageSticker> GetGuildStickerAsync
    (
        ulong guildId,
        ulong stickerId
    )
    {
        RestRequest request = new()
        {
            Route = $"{Endpoints.GUILDS}/{guildId}/{Endpoints.STICKERS}/:sticker_id",
            Url = $"{Endpoints.GUILDS}/{guildId}/{Endpoints.STICKERS}/{stickerId}",
            Method = HttpMethod.Get
        };

        RestResponse res = await this._rest.ExecuteRequestAsync(request);
        JObject json = JObject.Parse(res.Response!);

        DiscordMessageSticker ret = json.ToDiscordObject<DiscordMessageSticker>();

        if (json["user"] is JObject jusr) // Null = Missing stickers perm //
        {
            TransportUser tsr = jusr.ToDiscordObject<TransportUser>();
            DiscordUser usr = new(tsr) { Discord = this._discord! };
            ret.User = usr;
        }

        ret.Discord = this._discord!;
        return ret;
    }

    internal async ValueTask<DiscordMessageSticker> GetStickerAsync
    (
        ulong stickerId
    )
    {
        RestRequest request = new()
        {
            Route = $"{Endpoints.STICKERS}/:sticker_id",
            Url = $"{Endpoints.STICKERS}/{stickerId}",
            Method = HttpMethod.Get
        };

        RestResponse res = await this._rest.ExecuteRequestAsync(request);
        JObject json = JObject.Parse(res.Response!);

        DiscordMessageSticker ret = json.ToDiscordObject<DiscordMessageSticker>();

        if (json["user"] is JObject jusr) // Null = Missing stickers perm //
        {
            TransportUser tsr = jusr.ToDiscordObject<TransportUser>();
            DiscordUser usr = new(tsr) { Discord = this._discord! };
            ret.User = usr;
        }

        ret.Discord = this._discord!;
        return ret;
    }

    internal async ValueTask<IReadOnlyList<DiscordMessageStickerPack>> GetStickerPacksAsync()
    {
        RestRequest request = new()
        {
            Route = $"{Endpoints.STICKERPACKS}",
            Url = $"{Endpoints.STICKERPACKS}",
            Method = HttpMethod.Get
        };

        RestResponse res = await this._rest.ExecuteRequestAsync(request);

        JArray json = (JArray)JObject.Parse(res.Response!)["sticker_packs"]!;
        DiscordMessageStickerPack[] ret = json.ToDiscordObject<DiscordMessageStickerPack[]>();

        return ret;
    }

    internal async ValueTask<IReadOnlyList<DiscordMessageSticker>> GetGuildStickersAsync
    (
        ulong guildId
    )
    {
        RestRequest request = new()
        {
            Route = $"{Endpoints.GUILDS}/{guildId}/{Endpoints.STICKERS}",
            Url = $"{Endpoints.GUILDS}/{guildId}/{Endpoints.STICKERS}",
            Method = HttpMethod.Get
        };

        RestResponse res = await this._rest.ExecuteRequestAsync(request);
        JArray json = JArray.Parse(res.Response!);

        DiscordMessageSticker[] ret = json.ToDiscordObject<DiscordMessageSticker[]>();

        for (int i = 0; i < ret.Length; i++)
        {
            DiscordMessageSticker sticker = ret[i];
            sticker.Discord = this._discord!;

            if (json[i]["user"] is JObject jusr) // Null = Missing stickers perm //
            {
                TransportUser transportUser = jusr.ToDiscordObject<TransportUser>();
                DiscordUser user = new(transportUser)
                {
                    Discord = this._discord!
                };

                // The sticker would've already populated, but this is just to ensure everything is up to date
                sticker.User = user;
            }
        }

        return ret;
    }

    internal async ValueTask<DiscordMessageSticker> CreateGuildStickerAsync
    (
        ulong guildId,
        string name,
        string description,
        string tags,
        DiscordMessageFile file,
        string? reason = null
    )
    {
        MultipartRestRequest request = new()
        {
            Route = $"{Endpoints.GUILDS}/{guildId}/{Endpoints.STICKERS}",
            Url = $"{Endpoints.GUILDS}/{guildId}/{Endpoints.STICKERS}",
            Method = HttpMethod.Post,
            Headers = reason is null
                ? null
                : new Dictionary<string, string>()
                {
                    [REASON_HEADER_NAME] = reason
                },
            Files = new DiscordMessageFile[]
            {
                file
            },
            Values = new Dictionary<string, string>()
            {
                ["name"] = name,
                ["description"] = description,
                ["tags"] = tags,
            }
        };

        RestResponse res = await this._rest.ExecuteRequestAsync(request);
        JObject json = JObject.Parse(res.Response!);

        DiscordMessageSticker ret = json.ToDiscordObject<DiscordMessageSticker>();

        if (json["user"] is JObject rawUser) // Null = Missing stickers perm //
        {
            TransportUser transportUser = rawUser.ToDiscordObject<TransportUser>();

            DiscordUser user = new(transportUser)
            {
                Discord = this._discord!
            };

            ret.User = user;
        }

        ret.Discord = this._discord!;

        return ret;
    }

    internal async ValueTask<DiscordMessageSticker> ModifyStickerAsync
    (
        ulong guildId,
        ulong stickerId,
        Optional<string> name = default,
        Optional<string> description = default,
        Optional<string> tags = default,
        string? reason = null
    )
    {
        RestStickerModifyPayload payload = new()
        {
            Name = name,
            Description = description,
            Tags = tags
        };

        RestRequest request = new()
        {
            Route = $"{Endpoints.GUILDS}/{guildId}/{Endpoints.STICKERS}/:sticker_id",
            Url = $"{Endpoints.GUILDS}/{guildId}/{Endpoints.STICKERS}/{stickerId}",
            Method = HttpMethod.Patch,
            Payload = DiscordJson.SerializeObject(payload),
            Headers = reason is null
                ? null
                : new Dictionary<string, string>
                {
                    [REASON_HEADER_NAME] = reason
                }
        };

        RestResponse res = await this._rest.ExecuteRequestAsync(request);
        DiscordMessageSticker ret = JObject.Parse(res.Response!).ToDiscordObject<DiscordMessageSticker>();
        ret.Discord = this._discord!;

        return ret;
    }

    internal async ValueTask DeleteStickerAsync
    (
        ulong guildId,
        ulong stickerId,
        string? reason = null
    )
    {
        RestRequest request = new()
        {
            Route = $"{Endpoints.GUILDS}/{guildId}/{Endpoints.STICKERS}/:sticker_id",
            Url = $"{Endpoints.GUILDS}/{guildId}/{Endpoints.STICKERS}/{stickerId}",
            Method = HttpMethod.Delete,
            Headers = reason is null
                ? null
                : new Dictionary<string, string>()
                {
                    [REASON_HEADER_NAME] = reason
                }
        };

        await this._rest.ExecuteRequestAsync(request);
    }

    #endregion

    #region Channel
    internal async ValueTask<DiscordChannel> CreateGuildChannelAsync
    (
        ulong guildId,
        string name,
        ChannelType type,
        ulong? parent,
        Optional<string> topic,
        int? bitrate,
        int? userLimit,
        IEnumerable<DiscordOverwriteBuilder> overwrites,
        bool? nsfw,
        Optional<int?> perUserRateLimit,
        VideoQualityMode? qualityMode,
        int? position,
        string reason,
        AutoArchiveDuration? defaultAutoArchiveDuration,
        DefaultReaction? defaultReactionEmoji,
        IEnumerable<DiscordForumTagBuilder> forumTags,
        DefaultSortOrder? defaultSortOrder

    )
    {
        List<DiscordRestOverwrite> restOverwrites = new();
        if (overwrites != null)
        {
            foreach (DiscordOverwriteBuilder ow in overwrites)
            {
                restOverwrites.Add(ow.Build());
            }
        }

        RestChannelCreatePayload pld = new()
        {
            Name = name,
            Type = type,
            Parent = parent,
            Topic = topic,
            Bitrate = bitrate,
            UserLimit = userLimit,
            PermissionOverwrites = restOverwrites,
            Nsfw = nsfw,
            PerUserRateLimit = perUserRateLimit,
            QualityMode = qualityMode,
            Position = position,
            DefaultAutoArchiveDuration = defaultAutoArchiveDuration,
            DefaultReaction = defaultReactionEmoji,
            AvailableTags = forumTags,
            DefaultSortOrder = defaultSortOrder
        };

        Dictionary<string, string> headers = new();
        if (!string.IsNullOrWhiteSpace(reason))
        {
            headers[REASON_HEADER_NAME] = reason;
        }

        RestRequest request = new()
        {
            Route = $"{Endpoints.GUILDS}/{guildId}/{Endpoints.CHANNELS}",
            Url = $"{Endpoints.GUILDS}/{guildId}/{Endpoints.CHANNELS}",
            Method = HttpMethod.Post,
            Payload = DiscordJson.SerializeObject(pld),
            Headers = headers
        };

        RestResponse res = await this._rest.ExecuteRequestAsync(request);

        DiscordChannel ret = JsonConvert.DeserializeObject<DiscordChannel>(res.Response!)!;
        ret.Discord = this._discord!;

        foreach (DiscordOverwrite xo in ret._permissionOverwrites)
        {
            xo.Discord = this._discord!;
            xo._channel_id = ret.Id;
        }

        return ret;
    }

    internal async ValueTask ModifyChannelAsync
    (
        ulong channelId,
        string name,
        int? position = null,
        Optional<string> topic = default,
        bool? nsfw = null,
        Optional<ulong?> parent = default,
        int? bitrate = null,
        int? userLimit = null,
        Optional<int?> perUserRateLimit = default,
        Optional<string> rtcRegion = default,
        VideoQualityMode? qualityMode = null,
        Optional<ChannelType> type = default,
        IEnumerable<DiscordOverwriteBuilder>? permissionOverwrites = null,
        Optional<ChannelFlags> flags = default,
        IEnumerable<DiscordForumTagBuilder>? availableTags = null,
        Optional<AutoArchiveDuration?> defaultAutoArchiveDuration = default,
        Optional<DefaultReaction?> defaultReactionEmoji = default,
        Optional<int> defaultPerUserRatelimit = default,
        Optional<DefaultSortOrder?> defaultSortOrder = default,
        Optional<DefaultForumLayout> defaultForumLayout = default,
        string? reason = null
    )
    {
        List<DiscordRestOverwrite>? restOverwrites = null;
        if (permissionOverwrites is not null)
        {
            restOverwrites = new List<DiscordRestOverwrite>();
            foreach (DiscordOverwriteBuilder ow in permissionOverwrites)
            {
                restOverwrites.Add(ow.Build());
            }
        }

        RestChannelModifyPayload pld = new()
        {
            Name = name,
            Position = position,
            Topic = topic,
            Nsfw = nsfw,
            Parent = parent,
            Bitrate = bitrate,
            UserLimit = userLimit,
            PerUserRateLimit = perUserRateLimit,
            RtcRegion = rtcRegion,
            QualityMode = qualityMode,
            Type = type,
            PermissionOverwrites = restOverwrites,
            Flags = flags,
            AvailableTags = availableTags,
            DefaultAutoArchiveDuration = defaultAutoArchiveDuration,
            DefaultReaction = defaultReactionEmoji,
            DefaultPerUserRateLimit = defaultPerUserRatelimit,
            DefaultForumLayout = defaultForumLayout,
            DefaultSortOrder = defaultSortOrder
        };

        Dictionary<string, string> headers = new();
        if (!string.IsNullOrWhiteSpace(reason))
        {
            headers[REASON_HEADER_NAME] = reason;
        }

        RestRequest request = new()
        {
            Route = $"{Endpoints.CHANNELS}/{channelId}",
            Url = $"{Endpoints.CHANNELS}/{channelId}",
            Method = HttpMethod.Patch,
            Payload = DiscordJson.SerializeObject(pld),
            Headers = headers
        };

        await this._rest.ExecuteRequestAsync(request);
    }

    internal async ValueTask ModifyThreadChannelAsync
    (
        ulong channelId,
        string name,
        int? position = null,
        Optional<string> topic = default,
        bool? nsfw = null,
        Optional<ulong?> parent = default,
        int? bitrate = null,
        int? userLimit = null,
        Optional<int?> perUserRateLimit = default,
        Optional<string> rtcRegion = default,
        VideoQualityMode? qualityMode = null,
        Optional<ChannelType> type = default,
        IEnumerable<DiscordOverwriteBuilder>? permissionOverwrites = null,
        bool? isArchived = null,
        AutoArchiveDuration? autoArchiveDuration = null,
        bool? locked = null,
        IEnumerable<ulong>? appliedTags = null,
        bool? isInvitable = null,
        string? reason = null
    )
    {
        List<DiscordRestOverwrite>? restOverwrites = null;
        if (permissionOverwrites is not null)
        {
            restOverwrites = new List<DiscordRestOverwrite>();
            foreach (DiscordOverwriteBuilder ow in permissionOverwrites)
            {
                restOverwrites.Add(ow.Build());
            }
        }

        RestThreadChannelModifyPayload pld = new()
        {
            Name = name,
            Position = position,
            Topic = topic,
            Nsfw = nsfw,
            Parent = parent,
            Bitrate = bitrate,
            UserLimit = userLimit,
            PerUserRateLimit = perUserRateLimit,
            RtcRegion = rtcRegion,
            QualityMode = qualityMode,
            Type = type,
            PermissionOverwrites = restOverwrites,
            IsArchived = isArchived,
            ArchiveDuration = autoArchiveDuration,
            Locked = locked,
            IsInvitable = isInvitable,
            AppliedTags = appliedTags
        };

        Dictionary<string, string> headers = new();
        if (!string.IsNullOrWhiteSpace(reason))
        {
            headers.Add(REASON_HEADER_NAME, reason);
        }

        RestRequest request = new()
        {
            Route = $"{Endpoints.CHANNELS}/{channelId}",
            Url = $"{Endpoints.CHANNELS}/{channelId}",
            Method = HttpMethod.Patch,
            Payload = DiscordJson.SerializeObject(pld),
            Headers = headers
        };

        await this._rest.ExecuteRequestAsync(request);
    }

    internal async ValueTask<IReadOnlyList<DiscordScheduledGuildEvent>> GetScheduledGuildEventsAsync
    (
        ulong guildId,
        bool withUserCounts = false
    )
    {
        QueryUriBuilder url = new($"{Endpoints.GUILDS}/{guildId}/{Endpoints.EVENTS}");
        url.AddParameter("with_user_count", withUserCounts.ToString());

        RestRequest request = new()
        {
            Route = $"{Endpoints.GUILDS}/{guildId}/{Endpoints.EVENTS}",
            Url = url.Build(),
            Method = HttpMethod.Get
        };

        RestResponse res = await this._rest.ExecuteRequestAsync(request);

        DiscordScheduledGuildEvent[] ret = JsonConvert.DeserializeObject<DiscordScheduledGuildEvent[]>(res.Response!)!;

        foreach (DiscordScheduledGuildEvent? scheduledGuildEvent in ret)
        {
            scheduledGuildEvent.Discord = this._discord!;

            if (scheduledGuildEvent.Creator is not null)
            {
                scheduledGuildEvent.Creator.Discord = this._discord!;
            }
        }

        return ret.AsReadOnly();
    }

    internal async ValueTask<DiscordScheduledGuildEvent> CreateScheduledGuildEventAsync
    (
        ulong guildId,
        string name,
        string description,
        DateTimeOffset startTime,
        ScheduledGuildEventType type,
        ScheduledGuildEventPrivacyLevel privacyLevel,
        DiscordScheduledGuildEventMetadata? metadata = null,
        DateTimeOffset? endTime = null,
        ulong? channelId = null,
        Stream? image = null,
        string? reason = null
    )
    {
        Dictionary<string, string> headers = new();

        if (!string.IsNullOrWhiteSpace(reason))
        {
            headers[REASON_HEADER_NAME] = reason;
        }

        RestScheduledGuildEventCreatePayload pld = new()
        {
            Name = name,
            Description = description,
            ChannelId = channelId,
            StartTime = startTime,
            EndTime = endTime,
            Type = type,
            PrivacyLevel = privacyLevel,
            Metadata = metadata
        };

        if (image is not null)
        {
            using ImageTool imageTool = new(image);

            pld.CoverImage = imageTool.GetBase64();
        }

        RestRequest request = new()
        {
            Route = $"{Endpoints.GUILDS}/{guildId}/{Endpoints.EVENTS}",
            Url = $"{Endpoints.GUILDS}/{guildId}/{Endpoints.EVENTS}",
            Method = HttpMethod.Post,
            Payload = DiscordJson.SerializeObject(pld),
            Headers = headers
        };

        RestResponse res = await this._rest.ExecuteRequestAsync(request);

        DiscordScheduledGuildEvent ret = JsonConvert.DeserializeObject<DiscordScheduledGuildEvent>(res.Response!)!;

        ret.Discord = this._discord!;

        if (ret.Creator is not null)
        {
            ret.Creator.Discord = this._discord!;
        }

        return ret;
    }

    internal async ValueTask DeleteScheduledGuildEventAsync
    (
        ulong guildId,
        ulong guildScheduledEventId
    )
    {
        RestRequest request = new()
        {
            Route = $"{Endpoints.GUILDS}/{guildId}/{Endpoints.EVENTS}/:guild_scheduled_event_id",
            Url = $"{Endpoints.GUILDS}/{guildId}/{Endpoints.EVENTS}/{guildScheduledEventId}",
            Method = HttpMethod.Delete
        };

        await this._rest.ExecuteRequestAsync(request);
    }

    internal async ValueTask<IReadOnlyList<DiscordUser>> GetScheduledGuildEventUsersAsync
    (
        ulong guildId,
        ulong guildScheduledEventId,
        bool withMembers = false,
        int limit = 1,
        ulong? before = null,
        ulong? after = null
    )
    {
        string route = $"{Endpoints.GUILDS}/{guildId}/{Endpoints.EVENTS}/:guild_scheduled_event_id/{Endpoints.USERS}";

        QueryUriBuilder url = new($"{Endpoints.GUILDS}/{guildId}/{Endpoints.EVENTS}/{guildScheduledEventId}/{Endpoints.USERS}");

        url.AddParameter("with_members", withMembers.ToString());

        if (limit > 0)
        {
            url.AddParameter("limit", limit.ToString(CultureInfo.InvariantCulture));
        }

        if (before != null)
        {
            url.AddParameter("before", before.Value.ToString(CultureInfo.InvariantCulture));
        }

        if (after != null)
        {
            url.AddParameter("after", after.Value.ToString(CultureInfo.InvariantCulture));
        }

        RestRequest request = new()
        {
            Route = route,
            Url = url.Build(),
            Method = HttpMethod.Get
        };

        RestResponse res = await this._rest.ExecuteRequestAsync(request);

        JToken jto = JToken.Parse(res.Response!);

        return (jto as JArray ?? jto["users"] as JArray)!
            .Select
            (
                j => (DiscordUser)j.SelectToken("member")?.ToDiscordObject<DiscordMember>()!
                    ?? j.SelectToken("user")!.ToDiscordObject<DiscordUser>()
            )
            .ToArray();
    }

    internal async ValueTask<DiscordScheduledGuildEvent> GetScheduledGuildEventAsync
    (
        ulong guildId,
        ulong guildScheduledEventId
    )
    {
        string route = $"{Endpoints.GUILDS}/{guildId}/{Endpoints.EVENTS}/:guild_scheduled_event_id";
        string url = $"{Endpoints.GUILDS}/{guildId}/{Endpoints.EVENTS}/{guildScheduledEventId}";

        RestRequest request = new()
        {
            Route = route,
            Url = url,
            Method = HttpMethod.Get
        };

        RestResponse res = await this._rest.ExecuteRequestAsync(request);

        DiscordScheduledGuildEvent ret = JsonConvert.DeserializeObject<DiscordScheduledGuildEvent>(res.Response!)!;

        ret.Discord = this._discord!;

        if (ret.Creator is not null)
        {
            ret.Creator.Discord = this._discord!;
        }

        return ret;
    }

    internal async ValueTask<DiscordScheduledGuildEvent> ModifyScheduledGuildEventAsync
    (
        ulong guildId,
        ulong guildScheduledEventId,
        Optional<string> name = default,
        Optional<string> description = default,
        Optional<ulong?> channelId = default,
        Optional<DateTimeOffset> startTime = default,
        Optional<DateTimeOffset> endTime = default,
        Optional<ScheduledGuildEventType> type = default,
        Optional<ScheduledGuildEventPrivacyLevel> privacyLevel = default,
        Optional<DiscordScheduledGuildEventMetadata> metadata = default,
        Optional<ScheduledGuildEventStatus> status = default,
        Optional<Stream> coverImage = default,
        string? reason = null
    )
    {
        string route = $"{Endpoints.GUILDS}/{guildId}/{Endpoints.EVENTS}/:guild_scheduled_event_id";
        string url = $"{Endpoints.GUILDS}/{guildId}/{Endpoints.EVENTS}/{guildScheduledEventId}";

        Dictionary<string, string> headers = new();
        if (!string.IsNullOrWhiteSpace(reason))
        {
            headers[REASON_HEADER_NAME] = reason;
        }

        RestScheduledGuildEventModifyPayload pld = new()
        {
            Name = name,
            Description = description,
            ChannelId = channelId,
            StartTime = startTime,
            EndTime = endTime,
            Type = type,
            PrivacyLevel = privacyLevel,
            Metadata = metadata,
            Status = status
        };

        if (coverImage.HasValue)
        {
            using ImageTool imageTool = new(coverImage.Value);

            pld.CoverImage = imageTool.GetBase64();
        }

        RestRequest request = new()
        {
            Route = route,
            Url = url,
            Method = HttpMethod.Patch,
            Payload = DiscordJson.SerializeObject(pld),
            Headers = headers
        };

        RestResponse res = await this._rest.ExecuteRequestAsync(request);

        DiscordScheduledGuildEvent ret = JsonConvert.DeserializeObject<DiscordScheduledGuildEvent>(res.Response!)!;

        ret.Discord = this._discord!;

        if (ret.Creator is not null)
        {
            ret.Creator.Discord = this._discord!;
        }

        return ret;
    }

    internal async ValueTask<DiscordChannel> GetChannelAsync
    (
        ulong channelId
    )
    {
        string route = $"{Endpoints.CHANNELS}/{channelId}";
        string url = $"{Endpoints.CHANNELS}/{channelId}";

        RestRequest request = new()
        {
            Route = route,
            Url = url,
            Method = HttpMethod.Get
        };

        RestResponse res = await this._rest.ExecuteRequestAsync(request);
        DiscordChannel ret = JsonConvert.DeserializeObject<DiscordChannel>(res.Response!)!;

        ret.Discord = this._discord!;
        foreach (DiscordOverwrite xo in ret._permissionOverwrites)
        {
            xo.Discord = this._discord!;
            xo._channel_id = ret.Id;
        }

        return ret;
    }

    internal async ValueTask DeleteChannelAsync
    (
        ulong channelId,
        string reason
    )
    {
        Dictionary<string, string> headers = new();
        if (!string.IsNullOrWhiteSpace(reason))
        {
            headers[REASON_HEADER_NAME] = reason;
        }

        RestRequest request = new()
        {
            Route = $"{Endpoints.CHANNELS}/{channelId}",
            Url = new string($"{Endpoints.CHANNELS}/{channelId}"),
            Method = HttpMethod.Delete,
            Headers = headers
        };

        await this._rest.ExecuteRequestAsync(request);
    }

    internal async ValueTask<DiscordMessage> GetMessageAsync
    (
        ulong channelId,
        ulong messageId
    )
    {
        string route = $"{Endpoints.CHANNELS}/{channelId}/{Endpoints.MESSAGES}/:message_id";
        string url = $"{Endpoints.CHANNELS}/{channelId}/{Endpoints.MESSAGES}/{messageId}";

        RestRequest request = new()
        {
            Route = route,
            Url = url,
            Method = HttpMethod.Get
        };

        RestResponse res = await this._rest.ExecuteRequestAsync(request);

        DiscordMessage ret = await this.PrepareMessageAsync(JObject.Parse(res.Response!));

        return ret;
    }

    internal async ValueTask<DiscordMessage> CreateMessageAsync
    (
        ulong channelId,
        string? content,
        IEnumerable<DiscordEmbed>? embeds,
        ulong? replyMessageId,
        bool mentionReply,
        bool failOnInvalidReply,
        bool suppressNotifications
    )
    {
        if (content != null && content.Length > 2000)
        {
            throw new ArgumentException("Message content length cannot exceed 2000 characters.");
        }

        if (!embeds?.Any() ?? true)
        {
            if (content == null)
            {
                throw new ArgumentException("You must specify message content or an embed.");
            }

            if (content.Length == 0)
            {
                throw new ArgumentException("Message content must not be empty.");
            }
        }

        if (embeds is not null)
        {
            foreach (DiscordEmbed embed in embeds)
            {
                if (embed.Title?.Length > 256)
                {
                    throw new ArgumentException("Embed title length must not exceed 256 characters.");
                }

                if (embed.Description?.Length > 4096)
                {
                    throw new ArgumentException("Embed description length must not exceed 4096 characters.");
                }

                if (embed.Fields?.Count > 25)
                {
                    throw new ArgumentException("Embed field count must not exceed 25.");
                }

                if (embed.Fields is not null)
                {
                    foreach (DiscordEmbedField field in embed.Fields)
                    {
                        if (field.Name.Length > 256)
                        {
                            throw new ArgumentException("Embed field name length must not exceed 256 characters.");
                        }

                        if (field.Value.Length > 1024)
                        {
                            throw new ArgumentException("Embed field value length must not exceed 1024 characters.");
                        }
                    }
                }

                if (embed.Footer?.Text.Length > 2048)
                {
                    throw new ArgumentException("Embed footer text length must not exceed 2048 characters.");
                }

                if (embed.Author?.Name.Length > 256)
                {
                    throw new ArgumentException("Embed author name length must not exceed 256 characters.");
                }

                int totalCharacter = 0;
                totalCharacter += embed.Title?.Length ?? 0;
                totalCharacter += embed.Description?.Length ?? 0;
                totalCharacter += embed.Fields?.Sum(xf => xf.Name.Length + xf.Value.Length) ?? 0;
                totalCharacter += embed.Footer?.Text.Length ?? 0;
                totalCharacter += embed.Author?.Name.Length ?? 0;
                if (totalCharacter > 6000)
                {
                    throw new ArgumentException("Embed total length must not exceed 6000 characters.");
                }

                if (embed.Timestamp != null)
                {
                    embed.Timestamp = embed.Timestamp.Value.ToUniversalTime();
                }
            }
        }

        RestChannelMessageCreatePayload pld = new()
        {
            HasContent = content != null,
            Content = content,
            IsTTS = false,
            HasEmbed = embeds?.Any() ?? false,
            Embeds = embeds,
            Flags = suppressNotifications ? MessageFlags.SuppressNotifications : 0,
        };

        if (replyMessageId != null)
        {
            pld.MessageReference = new InternalDiscordMessageReference
            {
                MessageId = replyMessageId,
                FailIfNotExists = failOnInvalidReply
            };
        }

        if (replyMessageId != null)
        {
            pld.Mentions = new DiscordMentions(Mentions.All, true, mentionReply);
        }

        string route = $"{Endpoints.CHANNELS}/{channelId}/{Endpoints.MESSAGES}";
        string url = $"{Endpoints.CHANNELS}/{channelId}/{Endpoints.MESSAGES}";

        RestRequest request = new()
        {
            Route = route,
            Url = url,
            Method = HttpMethod.Post,
            Payload = DiscordJson.SerializeObject(pld)
        };

        RestResponse res = await this._rest.ExecuteRequestAsync(request);

        DiscordMessage ret = await this.PrepareMessageAsync(JObject.Parse(res.Response!));

        return ret;
    }

    internal async ValueTask<DiscordMessage> CreateMessageAsync
    (
        ulong channelId,
        DiscordMessageBuilder builder
    )
    {
        builder.Validate();

        if (builder.Embeds != null)
        {
            foreach (DiscordEmbed embed in builder.Embeds)
            {
                if (embed?.Timestamp != null)
                {
                    embed.Timestamp = embed.Timestamp.Value.ToUniversalTime();
                }
            }
        }

        RestChannelMessageCreatePayload pld = new()
        {
            HasContent = builder.Content != null,
            Content = builder.Content,
            StickersIds = builder._stickers?.Where(s => s != null).Select(s => s.Id).ToArray(),
            IsTTS = builder.IsTTS,
            HasEmbed = builder.Embeds != null,
            Embeds = builder.Embeds,
            Components = builder.Components,
            Flags = builder.Flags
        };

        if (builder.ReplyId != null)
        {
            pld.MessageReference = new InternalDiscordMessageReference { MessageId = builder.ReplyId, FailIfNotExists = builder.FailOnInvalidReply };
        }

        pld.Mentions = new DiscordMentions(builder.Mentions ?? Mentions.None, builder.Mentions?.Any() ?? false, builder.MentionOnReply);

        if (builder.Files.Count == 0)
        {
            string route = $"{Endpoints.CHANNELS}/{channelId}/{Endpoints.MESSAGES}";
            string url = $"{Endpoints.CHANNELS}/{channelId}/{Endpoints.MESSAGES}";

            RestRequest request = new()
            {
                Route = route,
                Url = url,
                Method = HttpMethod.Post,
                Payload = DiscordJson.SerializeObject(pld)
            };

            RestResponse res = await this._rest.ExecuteRequestAsync(request);

            DiscordMessage ret = await this.PrepareMessageAsync(JObject.Parse(res.Response!));

            return ret;
        }
        else
        {
            Dictionary<string, string> values = new()
            {
                ["payload_json"] = DiscordJson.SerializeObject(pld)
            };

            string route = $"{Endpoints.CHANNELS}/{channelId}/{Endpoints.MESSAGES}";
            string url = $"{Endpoints.CHANNELS}/{channelId}/{Endpoints.MESSAGES}";

            MultipartRestRequest request = new()
            {
                Route = route,
                Url = url,
                Method = HttpMethod.Post,
                Values = values,
                Files = builder.Files
            };

            RestResponse res;
            try
            {
                res = await this._rest.ExecuteRequestAsync(request);
            }
            finally
            {
                builder.ResetFileStreamPositions();
            }

            return await this.PrepareMessageAsync(JObject.Parse(res.Response!));
        }
    }

    internal async ValueTask<IReadOnlyList<DiscordChannel>> GetGuildChannelsAsync(ulong guildId)
    {
        string route = $"{Endpoints.GUILDS}/{guildId}/{Endpoints.CHANNELS}";
        string url = $"{Endpoints.GUILDS}/{guildId}/{Endpoints.CHANNELS}";

        RestRequest request = new()
        {
            Route = route,
            Url = url,
            Method = HttpMethod.Get
        };

        RestResponse res = await this._rest.ExecuteRequestAsync(request);

        IEnumerable<DiscordChannel> channelsRaw = JsonConvert.DeserializeObject<IEnumerable<DiscordChannel>>(res.Response!)!
            .Select
            (
                xc =>
                {
                    xc.Discord = this._discord!;
                    return xc;
                }
            );

        foreach (DiscordChannel? ret in channelsRaw)
        {
            foreach (DiscordOverwrite xo in ret._permissionOverwrites)
            {
                xo.Discord = this._discord!;
                xo._channel_id = ret.Id;
            }
        }

        return new ReadOnlyCollection<DiscordChannel>(new List<DiscordChannel>(channelsRaw));
    }

    internal async ValueTask<IReadOnlyList<DiscordMessage>> GetChannelMessagesAsync
    (
        ulong channelId,
        int limit,
        ulong? before = null,
        ulong? after = null,
        ulong? around = null
    )
    {
        QueryUriBuilder url = new($"{Endpoints.CHANNELS}/{channelId}/{Endpoints.MESSAGES}");
        if (around is not null)
        {
            url.AddParameter("around", around?.ToString(CultureInfo.InvariantCulture));
        }

        if (before is not null)
        {
            url.AddParameter("before", before?.ToString(CultureInfo.InvariantCulture));
        }

        if (after is not null)
        {
            url.AddParameter("after", after?.ToString(CultureInfo.InvariantCulture));
        }

        if (limit > 0)
        {
            url.AddParameter("limit", limit.ToString(CultureInfo.InvariantCulture));
        }

        string route = $"{Endpoints.CHANNELS}/{channelId}/{Endpoints.MESSAGES}";

        RestRequest request = new()
        {
            Route = route,
            Url = url.Build(),
            Method = HttpMethod.Get
        };

        RestResponse res = await this._rest.ExecuteRequestAsync(request);

        JArray msgsRaw = JArray.Parse(res.Response!);
        List<DiscordMessage> msgs = new();
        foreach (JToken xj in msgsRaw)
        {
            msgs.Add(await this.PrepareMessageAsync(xj));
        }

        return new ReadOnlyCollection<DiscordMessage>(new List<DiscordMessage>(msgs));
    }

    internal async ValueTask<DiscordMessage> GetChannelMessageAsync
    (
        ulong channelId,
        ulong messageId
    )
    {
        string route = $"{Endpoints.CHANNELS}/{channelId}/{Endpoints.MESSAGES}/:message_id";
        string url = $"{Endpoints.CHANNELS}/{channelId}/{Endpoints.MESSAGES}/{messageId}";

        RestRequest request = new()
        {
            Route = route,
            Url = url,
            Method = HttpMethod.Get
        };

        RestResponse res = await this._rest.ExecuteRequestAsync(request);

        DiscordMessage ret = await this.PrepareMessageAsync(JObject.Parse(res.Response!));

        return ret;
    }

    internal async ValueTask<DiscordMessage> EditMessageAsync
    (
        ulong channelId,
        ulong messageId,
        Optional<string> content = default,
        Optional<IEnumerable<DiscordEmbed>> embeds = default,
        Optional<IEnumerable<IMention>> mentions = default,
        IReadOnlyList<DiscordActionRowComponent>? components = null,
        IReadOnlyCollection<DiscordMessageFile>? files = null,
        MessageFlags? flags = null,
        IEnumerable<DiscordAttachment>? attachments = null
    )
    {
        if (embeds.HasValue && embeds.Value != null)
        {
            foreach (DiscordEmbed embed in embeds.Value)
            {
                if (embed.Timestamp != null)
                {
                    embed.Timestamp = embed.Timestamp.Value.ToUniversalTime();
                }
            }
        }

        RestChannelMessageEditPayload pld = new()
        {
            HasContent = content.HasValue,
            Content = content.HasValue ? (string)content : null,
            HasEmbed = embeds.HasValue && (embeds.Value?.Any() ?? false),
            Embeds = embeds.HasValue && (embeds.Value?.Any() ?? false) ? embeds.Value : null,
            Components = components,
            Flags = flags,
            Attachments = attachments,
            Mentions = mentions.HasValue
                ? new DiscordMentions
                (
                    mentions.Value ?? Mentions.None,
                    false,
                    mentions.Value?.OfType<RepliedUserMention>().Any() ?? false
                )
                : null
        };

        string payload = DiscordJson.SerializeObject(pld);

        string route = $"{Endpoints.CHANNELS}/{channelId}/{Endpoints.MESSAGES}/:message_id";
        string url = $"{Endpoints.CHANNELS}/{channelId}/{Endpoints.MESSAGES}/{messageId}";

        RestResponse res;

        if (files is not null)
        {
            MultipartRestRequest request = new()
            {
                Route = route,
                Url = url,
                Method = HttpMethod.Patch,
                Values = new Dictionary<string, string>()
                {
                    ["payload_json"] = payload
                },
                Files = (IReadOnlyList<DiscordMessageFile>)files
            };

            res = await this._rest.ExecuteRequestAsync(request);
        }
        else
        {
            RestRequest request = new()
            {
                Route = route,
                Url = url,
                Method = HttpMethod.Patch,
                Payload = payload
            };

            res = await this._rest.ExecuteRequestAsync(request);
        }

        DiscordMessage ret = await this.PrepareMessageAsync(JObject.Parse(res.Response!));

        if (files is not null)
        {
            foreach (DiscordMessageFile? file in files.Where(x => x.ResetPositionTo.HasValue))
            {
                file.Stream.Position = file.ResetPositionTo!.Value;
            }
        }

        return ret;
    }

    internal async ValueTask DeleteMessageAsync
    (
        ulong channelId,
        ulong messageId,
        string? reason
    )
    {
        Dictionary<string, string> headers = new();
        if (!string.IsNullOrWhiteSpace(reason))
        {
            headers[REASON_HEADER_NAME] = reason;
        }

        string route = $"{Endpoints.CHANNELS}/{channelId}/{Endpoints.MESSAGES}/:message_id";
        string url = $"{Endpoints.CHANNELS}/{channelId}/{Endpoints.MESSAGES}/{messageId}";

        RestRequest request = new()
        {
            Route = route,
            Url = url,
            Method = HttpMethod.Delete,
            Headers = headers
        };

        await this._rest.ExecuteRequestAsync(request);
    }

    internal async ValueTask DeleteMessagesAsync
    (
        ulong channelId,
        IEnumerable<ulong> messageIds,
        string reason
    )
    {
        RestChannelMessageBulkDeletePayload pld = new()
        {
            Messages = messageIds
        };

        Dictionary<string, string> headers = new();
        if (!string.IsNullOrWhiteSpace(reason))
        {
            headers[REASON_HEADER_NAME] = reason;
        }

        string route = $"{Endpoints.CHANNELS}/{channelId}/{Endpoints.MESSAGES}/{Endpoints.BULK_DELETE}";
        string url = $"{Endpoints.CHANNELS}/{channelId}/{Endpoints.MESSAGES}/{Endpoints.BULK_DELETE}";

        RestRequest request = new()
        {
            Route = route,
            Url = url,
            Method = HttpMethod.Post,
            Payload = DiscordJson.SerializeObject(pld),
            Headers = headers
        };

        await this._rest.ExecuteRequestAsync(request);
    }

    internal async ValueTask<IReadOnlyList<DiscordInvite>> GetChannelInvitesAsync
    (
        ulong channelId
    )
    {
        string route = $"{Endpoints.CHANNELS}/{channelId}/{Endpoints.INVITES}";
        string url = $"{Endpoints.CHANNELS}/{channelId}/{Endpoints.INVITES}";

        RestRequest request = new()
        {
            Route = route,
            Url = url,
            Method = HttpMethod.Get
        };

        RestResponse res = await this._rest.ExecuteRequestAsync(request);

        IEnumerable<DiscordInvite> invitesRaw = JsonConvert.DeserializeObject<IEnumerable<DiscordInvite>>(res.Response!)!
            .Select
            (
                xi =>
                {
                    xi.Discord = this._discord!;
                    return xi;
                }
            );

        return new ReadOnlyCollection<DiscordInvite>(new List<DiscordInvite>(invitesRaw));
    }

    internal async ValueTask<DiscordInvite> CreateChannelInviteAsync
    (
        ulong channelId,
        int maxAge,
        int maxUses,
        bool temporary,
        bool unique,
        string reason,
        InviteTargetType? targetType = null,
        ulong? targetUserId = null,
        ulong? targetApplicationId = null
    )
    {
        RestChannelInviteCreatePayload pld = new()
        {
            MaxAge = maxAge,
            MaxUses = maxUses,
            Temporary = temporary,
            Unique = unique,
            TargetType = targetType,
            TargetUserId = targetUserId,
            TargetApplicationId = targetApplicationId
        };

        Dictionary<string, string> headers = new();
        if (!string.IsNullOrWhiteSpace(reason))
        {
            headers[REASON_HEADER_NAME] = reason;
        }

        string route = $"{Endpoints.CHANNELS}/{channelId}/{Endpoints.INVITES}";
        string url = $"{Endpoints.CHANNELS}/{channelId}/{Endpoints.INVITES}";

        RestRequest request = new()
        {
            Route = route,
            Url = url,
            Method = HttpMethod.Post,
            Payload = DiscordJson.SerializeObject(pld),
            Headers = headers
        };

        RestResponse res = await this._rest.ExecuteRequestAsync(request);

        DiscordInvite ret = JsonConvert.DeserializeObject<DiscordInvite>(res.Response!)!;
        ret.Discord = this._discord!;

        return ret;
    }

    internal async ValueTask DeleteChannelPermissionAsync
    (
        ulong channelId,
        ulong overwriteId,
        string reason
    )
    {
        Dictionary<string, string> headers = new();
        if (!string.IsNullOrWhiteSpace(reason))
        {
            headers[REASON_HEADER_NAME] = reason;
        }

        string route = $"{Endpoints.CHANNELS}/{channelId}/{Endpoints.PERMISSIONS}/:overwrite_id";
        string url = $"{Endpoints.CHANNELS}/{channelId}/{Endpoints.PERMISSIONS}/{overwriteId}";

        RestRequest request = new()
        {
            Route = route,
            Url = url,
            Method = HttpMethod.Delete,
            Headers = headers
        };

        await this._rest.ExecuteRequestAsync(request);
    }

    internal async ValueTask EditChannelPermissionsAsync
    (
        ulong channelId,
        ulong overwriteId,
        Permissions allow,
        Permissions deny,
        string type,
        string? reason = null
    )
    {
        RestChannelPermissionEditPayload pld = new()
        {
            Type = type,
            Allow = allow & PermissionMethods.FULL_PERMS,
            Deny = deny & PermissionMethods.FULL_PERMS
        };

        Dictionary<string, string> headers = new();
        if (!string.IsNullOrWhiteSpace(reason))
        {
            headers[REASON_HEADER_NAME] = reason;
        }

        string route = $"{Endpoints.CHANNELS}/{channelId}/{Endpoints.PERMISSIONS}/:overwrite_id";
        string url = $"{Endpoints.CHANNELS}/{channelId}/{Endpoints.PERMISSIONS}/{overwriteId}";

        RestRequest request = new()
        {
            Route = route,
            Url = url,
            Method = HttpMethod.Put,
            Payload = DiscordJson.SerializeObject(pld),
            Headers = headers
        };

        await this._rest.ExecuteRequestAsync(request);
    }

    internal async ValueTask TriggerTypingAsync
    (
        ulong channelId
    )
    {
        string route = $"{Endpoints.CHANNELS}/{channelId}/{Endpoints.TYPING}";
        string url = $"{Endpoints.CHANNELS}/{channelId}/{Endpoints.TYPING}";

        RestRequest request = new()
        {
            Route = route,
            Url = url,
            Method = HttpMethod.Post
        };
        await this._rest.ExecuteRequestAsync(request);
    }

    internal async ValueTask<IReadOnlyList<DiscordMessage>> GetPinnedMessagesAsync
    (
        ulong channelId
    )
    {
        string route = $"{Endpoints.CHANNELS}/{channelId}/{Endpoints.PINS}";
        string url = $"{Endpoints.CHANNELS}/{channelId}/{Endpoints.PINS}";

        RestRequest request = new()
        {
            Route = route,
            Url = url,
            Method = HttpMethod.Get
        };

        RestResponse res = await this._rest.ExecuteRequestAsync(request);

        JArray msgsRaw = JArray.Parse(res.Response!);
        List<DiscordMessage> msgs = new();
        foreach (JToken xj in msgsRaw)
        {
            msgs.Add( await this.PrepareMessageAsync(xj));
        }

        return new ReadOnlyCollection<DiscordMessage>(new List<DiscordMessage>(msgs));
    }

    internal async ValueTask PinMessageAsync
    (
        ulong channelId,
        ulong messageId
    )
    {
        string route = $"{Endpoints.CHANNELS}/{channelId}/{Endpoints.PINS}/:message_id";
        string url = $"{Endpoints.CHANNELS}/{channelId}/{Endpoints.PINS}/{messageId}";

        RestRequest request = new()
        {
            Route = route,
            Url = url,
            Method = HttpMethod.Put
        };

        await this._rest.ExecuteRequestAsync(request);
    }

    internal async ValueTask UnpinMessageAsync
    (
        ulong channelId,
        ulong messageId
    )
    {
        string route = $"{Endpoints.CHANNELS}/{channelId}/{Endpoints.PINS}/:message_id";
        string url = $"{Endpoints.CHANNELS}/{channelId}/{Endpoints.PINS}/{messageId}";

        RestRequest request = new()
        {
            Route = route,
            Url = url,
            Method = HttpMethod.Delete
        };
        await this._rest.ExecuteRequestAsync(request);
    }

    internal async ValueTask AddGroupDmRecipientAsync
    (
        ulong channelId,
        ulong userId,
        string accessToken,
        string nickname
    )
    {
        RestChannelGroupDmRecipientAddPayload pld = new()
        {
            AccessToken = accessToken,
            Nickname = nickname
        };

        string route = $"{Endpoints.USERS}/{Endpoints.ME}/{Endpoints.CHANNELS}/{channelId}/{Endpoints.RECIPIENTS}/:user_id";
        string url = $"{Endpoints.USERS}/{Endpoints.ME}/{Endpoints.CHANNELS}/{channelId}/{Endpoints.RECIPIENTS}/{userId}";

        RestRequest request = new()
        {
            Route = route,
            Url = url,
            Method = HttpMethod.Put,
            Payload = DiscordJson.SerializeObject(pld)
        };

        await this._rest.ExecuteRequestAsync(request);
    }

    internal async ValueTask RemoveGroupDmRecipientAsync
    (
        ulong channelId,
        ulong userId
    )
    {
        string route = $"{Endpoints.USERS}/{Endpoints.ME}/{Endpoints.CHANNELS}/{channelId}/{Endpoints.RECIPIENTS}/:user_id";
        string url = $"{Endpoints.USERS}/{Endpoints.ME}/{Endpoints.CHANNELS}/{channelId}/{Endpoints.RECIPIENTS}/{userId}";

        RestRequest request = new()
        {
            Route = route,
            Url = url,
            Method = HttpMethod.Delete
        };
        await this._rest.ExecuteRequestAsync(request);
    }

    internal async ValueTask<DiscordDmChannel> CreateGroupDmAsync
    (
        IEnumerable<string> accessTokens,
        IDictionary<ulong, string> nicks
    )
    {
        RestUserGroupDmCreatePayload pld = new()
        {
            AccessTokens = accessTokens,
            Nicknames = nicks
        };

        string route = $"{Endpoints.USERS}/{Endpoints.ME}/{Endpoints.CHANNELS}";
        string url = $"{Endpoints.USERS}/{Endpoints.ME}/{Endpoints.CHANNELS}";

        RestRequest request = new()
        {
            Route = route,
            Url = url,
            Method = HttpMethod.Post,
            Payload = DiscordJson.SerializeObject(pld)
        };

        RestResponse res = await this._rest.ExecuteRequestAsync(request);

        DiscordDmChannel ret = JsonConvert.DeserializeObject<DiscordDmChannel>(res.Response!)!;
        ret.Discord = this._discord!;

        return ret;
    }

    internal async ValueTask<DiscordDmChannel> CreateDmAsync
    (
        ulong recipientId
    )
    {
        RestUserDmCreatePayload pld = new()
        {
            Recipient = recipientId
        };

        string route = $"{Endpoints.USERS}{Endpoints.ME}{Endpoints.CHANNELS}";
        string url = $"{Endpoints.USERS}/{Endpoints.ME}/{Endpoints.CHANNELS}";

        RestRequest request = new()
        {
            Route = route,
            Url = url,
            Method = HttpMethod.Post,
            Payload = DiscordJson.SerializeObject(pld)
        };

        RestResponse res = await this._rest.ExecuteRequestAsync(request);
        DiscordDmChannel ret = JsonConvert.DeserializeObject<DiscordDmChannel>(res.Response!)!;
        ret.Discord = this._discord!;

        if (this._discord is DiscordClient dc)
        {
            _ = dc._privateChannels.TryAdd(ret.Id, ret);
        }

        return ret;
    }

    internal async ValueTask<DiscordFollowedChannel> FollowChannelAsync
    (
        ulong channelId,
        ulong webhookChannelId
    )
    {
        FollowedChannelAddPayload pld = new()
        {
            WebhookChannelId = webhookChannelId
        };

        string route = $"{Endpoints.CHANNELS}/{channelId}/{Endpoints.FOLLOWERS}";
        string url = $"{Endpoints.CHANNELS}/{channelId}/{Endpoints.FOLLOWERS}";

        RestRequest request = new()
        {
            Route = route,
            Url = url,
            Method = HttpMethod.Post,
            Payload = DiscordJson.SerializeObject(pld)
        };

        RestResponse res = await this._rest.ExecuteRequestAsync(request);

        return JsonConvert.DeserializeObject<DiscordFollowedChannel>(res.Response!)!;
    }

    internal async ValueTask<DiscordMessage> CrosspostMessageAsync
    (
        ulong channelId,
        ulong messageId
    )
    {
        string route = $"{Endpoints.CHANNELS}/{channelId}/{Endpoints.MESSAGES}/:message_id/{Endpoints.CROSSPOST}";
        string url = $"{Endpoints.CHANNELS}/{channelId}/{Endpoints.MESSAGES}/{messageId}/{Endpoints.CROSSPOST}";

        RestRequest request = new()
        {
            Route = route,
            Url = url,
            Method = HttpMethod.Post
        };

        RestResponse res = await this._rest.ExecuteRequestAsync(request);

        return JsonConvert.DeserializeObject<DiscordMessage>(res.Response!)!;
    }

    internal async ValueTask<DiscordStageInstance> CreateStageInstanceAsync
    (
        ulong channelId,
        string topic,
        PrivacyLevel? privacyLevel = null,
        string? reason = null
    )
    {
        Dictionary<string, string> headers = new();
        if (!string.IsNullOrWhiteSpace(reason))
        {
            headers[REASON_HEADER_NAME] = reason;
        }

        RestCreateStageInstancePayload pld = new()
        {
            ChannelId = channelId,
            Topic = topic,
            PrivacyLevel = privacyLevel
        };

        string route = $"{Endpoints.STAGE_INSTANCES}";
        string url = $"{Endpoints.STAGE_INSTANCES}";

        RestRequest request = new()
        {
            Route = route,
            Url = url,
            Method = HttpMethod.Post,
            Payload = DiscordJson.SerializeObject(pld),
            Headers = headers
        };

        RestResponse response = await this._rest.ExecuteRequestAsync(request);

        DiscordStageInstance stage = JsonConvert.DeserializeObject<DiscordStageInstance>(response.Response!)!;
        stage.Discord = this._discord!;

        return stage;
    }

    internal async ValueTask<DiscordStageInstance> GetStageInstanceAsync
    (
        ulong channelId
    )
    {
        string route = $"{Endpoints.STAGE_INSTANCES}/{channelId}";
        string url = $"{Endpoints.STAGE_INSTANCES}/{channelId}";

        RestRequest request = new()
        {
            Route = route,
            Url = url,
            Method = HttpMethod.Get
        };

        RestResponse response = await this._rest.ExecuteRequestAsync(request);

        DiscordStageInstance stage = JsonConvert.DeserializeObject<DiscordStageInstance>(response.Response!)!;
        stage.Discord = this._discord!;

        return stage;
    }

    internal async ValueTask<DiscordStageInstance> ModifyStageInstanceAsync
    (
        ulong channelId,
        Optional<string> topic = default,
        Optional<PrivacyLevel> privacyLevel = default,
        string? reason = null
    )
    {
        Dictionary<string, string> headers = new();
        if (!string.IsNullOrWhiteSpace(reason))
        {
            headers[REASON_HEADER_NAME] = reason;
        }

        RestModifyStageInstancePayload pld = new()
        {
            Topic = topic,
            PrivacyLevel = privacyLevel
        };

        string route = $"{Endpoints.STAGE_INSTANCES}/{channelId}";
        string url = $"{Endpoints.STAGE_INSTANCES}/{channelId}";

        RestRequest request = new()
        {
            Route = route,
            Url = url,
            Method = HttpMethod.Patch,
            Payload = DiscordJson.SerializeObject(pld),
            Headers = headers
        };

        RestResponse response = await this._rest.ExecuteRequestAsync(request);
        DiscordStageInstance stage = JsonConvert.DeserializeObject<DiscordStageInstance>(response.Response!)!;
        stage.Discord = this._discord!;

        return stage;
    }

    internal async ValueTask BecomeStageInstanceSpeakerAsync
    (
        ulong guildId,
        ulong id,
        ulong? userId = null,
        DateTime? timestamp = null,
        bool? suppress = null
    )
    {
        Dictionary<string, string> headers = new();

        RestBecomeStageSpeakerInstancePayload pld = new()
        {
            Suppress = suppress,
            ChannelId = id,
            RequestToSpeakTimestamp = timestamp
        };

        string user = userId?.ToString() ?? "@me";
        string route = $"/guilds/{guildId}/{Endpoints.VOICE_STATES}/{(userId is null ? "@me" : ":user_id")}";
        string url = $"{Endpoints.GUILDS}/{guildId}/{Endpoints.VOICE_STATES}/{user}";

        RestRequest request = new()
        {
            Route = route,
            Url = url,
            Method = HttpMethod.Patch,
            Payload = DiscordJson.SerializeObject(pld),
            Headers = headers
        };

        await this._rest.ExecuteRequestAsync(request);
    }

    internal async ValueTask DeleteStageInstanceAsync
    (
        ulong channelId,
        string? reason = null
    )
    {
        Dictionary<string, string> headers = new();
        if (!string.IsNullOrWhiteSpace(reason))
        {
            headers[REASON_HEADER_NAME] = reason;
        }

        string route = $"{Endpoints.STAGE_INSTANCES}/{channelId}";
        string url = $"{Endpoints.STAGE_INSTANCES}/{channelId}";

        RestRequest request = new()
        {
            Route = route,
            Url = url,
            Method = HttpMethod.Delete,
            Headers = headers
        };

        await this._rest.ExecuteRequestAsync(request);
    }

    #endregion

    #region Threads

    internal async ValueTask<DiscordThreadChannel> CreateThreadFromMessageAsync
    (
        ulong channelId,
        ulong messageId,
        string name,
        AutoArchiveDuration archiveAfter,
        string? reason = null
    )
    {
        Dictionary<string, string> headers = new();
        if (!string.IsNullOrWhiteSpace(reason))
        {
            headers[REASON_HEADER_NAME] = reason;
        }

        RestThreadCreatePayload payload = new()
        {
            Name = name,
            ArchiveAfter = archiveAfter
        };

        string route = $"{Endpoints.CHANNELS}/{channelId}/{Endpoints.MESSAGES}/:message_id/{Endpoints.THREADS}";
        string url = $"{Endpoints.CHANNELS}/{channelId}/{Endpoints.MESSAGES}/{messageId}/{Endpoints.THREADS}";

        RestRequest request = new()
        {
            Route = route,
            Url = url,
            Method = HttpMethod.Post,
            Payload = DiscordJson.SerializeObject(payload),
            Headers = headers
        };

        RestResponse response = await this._rest.ExecuteRequestAsync(request);

        DiscordThreadChannel thread = JsonConvert.DeserializeObject<DiscordThreadChannel>(response.Response!)!;
        thread.Discord = this._discord!;

        return thread;
    }

    internal async ValueTask<DiscordThreadChannel> CreateThreadAsync
    (
        ulong channelId,
        string name,
        AutoArchiveDuration archiveAfter,
        ChannelType type,
        string? reason = null
    )
    {
        Dictionary<string, string> headers = new();
        if (!string.IsNullOrWhiteSpace(reason))
        {
            headers[REASON_HEADER_NAME] = reason;
        }

        RestThreadCreatePayload payload = new()
        {
            Name = name,
            ArchiveAfter = archiveAfter,
            Type = type
        };

        string route = $"{Endpoints.CHANNELS}/{channelId}/{Endpoints.THREADS}";
        string url = $"{Endpoints.CHANNELS}/{channelId}/{Endpoints.THREADS}";

        RestRequest request = new()
        {
            Route = route,
            Url = url,
            Method = HttpMethod.Post,
            Payload = DiscordJson.SerializeObject(payload),
            Headers = headers
        };

        RestResponse response = await this._rest.ExecuteRequestAsync(request);

        DiscordThreadChannel thread = JsonConvert.DeserializeObject<DiscordThreadChannel>(response.Response!)!;
        thread.Discord = this._discord!;

        return thread;
    }

    internal async ValueTask JoinThreadAsync
    (
        ulong channelId
    )
    {
        string route = $"{Endpoints.CHANNELS}/{channelId}/{Endpoints.THREAD_MEMBERS}/{Endpoints.ME}";
        string url = $"{Endpoints.CHANNELS}/{channelId}/{Endpoints.THREAD_MEMBERS}/{Endpoints.ME}";

        RestRequest request = new()
        {
            Route = route,
            Url = url,
            Method = HttpMethod.Put
        };

        await this._rest.ExecuteRequestAsync(request);
    }

    internal async ValueTask LeaveThreadAsync
    (
        ulong channelId
    )
    {
        string route = $"{Endpoints.CHANNELS}/{channelId}/{Endpoints.THREAD_MEMBERS}/{Endpoints.ME}";
        string url = $"{Endpoints.CHANNELS}/{channelId}/{Endpoints.THREAD_MEMBERS}/{Endpoints.ME}";

        RestRequest request = new()
        {
            Route = route,
            Url = url,
            Method = HttpMethod.Delete
        };

        await this._rest.ExecuteRequestAsync(request);
    }

    internal async ValueTask<DiscordThreadChannelMember> GetThreadMemberAsync
    (
        ulong channelId,
        ulong userId
    )
    {
        string route = $"{Endpoints.CHANNELS}/{channelId}/{Endpoints.THREAD_MEMBERS}/:user_id";
        string url = $"{Endpoints.CHANNELS}/{channelId}/{Endpoints.THREAD_MEMBERS}/{userId}";

        RestRequest request = new()
        {
            Route = route,
            Url = url,
            Method = HttpMethod.Get
        };

        RestResponse response = await this._rest.ExecuteRequestAsync(request);

        DiscordThreadChannelMember ret = JsonConvert.DeserializeObject<DiscordThreadChannelMember>(response.Response!)!;

        ret.Discord = this._discord!;

        return ret;
    }

    internal async ValueTask AddThreadMemberAsync
    (
        ulong channelId,
        ulong userId
    )
    {
        string route = $"{Endpoints.CHANNELS}/{channelId}/{Endpoints.THREAD_MEMBERS}/:user_id";
        string url = $"{Endpoints.CHANNELS}/{channelId}/{Endpoints.THREAD_MEMBERS}/{userId}";

        RestRequest request = new()
        {
            Route = route,
            Url = url,
            Method = HttpMethod.Put
        };

        await this._rest.ExecuteRequestAsync(request);
    }

    internal async ValueTask RemoveThreadMemberAsync
    (
        ulong channelId,
        ulong userId
    )
    {
        string route = $"{Endpoints.CHANNELS}/{channelId}/{Endpoints.THREAD_MEMBERS}/:user_id";
        string url = $"{Endpoints.CHANNELS}/{channelId}/{Endpoints.THREAD_MEMBERS}/{userId}";

        RestRequest request = new()
        {
            Route = route,
            Url = url,
            Method = HttpMethod.Delete
        };

        await this._rest.ExecuteRequestAsync(request);
    }

    internal async ValueTask<IReadOnlyList<DiscordThreadChannelMember>> ListThreadMembersAsync
    (
        ulong channelId
    )
    {
        string route = $"{Endpoints.CHANNELS}/{channelId}/{Endpoints.THREAD_MEMBERS}";
        string url = $"{Endpoints.CHANNELS}/{channelId}/{Endpoints.THREAD_MEMBERS}";

        RestRequest request = new()
        {
            Route = route,
            Url = url,
            Method = HttpMethod.Get
        };

        RestResponse response = await this._rest.ExecuteRequestAsync(request);

        List<DiscordThreadChannelMember> threadMembers = JsonConvert.DeserializeObject<List<DiscordThreadChannelMember>>(response.Response!)!;

        foreach (DiscordThreadChannelMember member in threadMembers)
        {
            member.Discord = this._discord!;
        }

        return new ReadOnlyCollection<DiscordThreadChannelMember>(threadMembers);
    }

    internal async ValueTask<ThreadQueryResult> ListActiveThreadsAsync
    (
        ulong guildId
    )
    {
        string route = $"{Endpoints.GUILDS}/{guildId}/{Endpoints.THREADS}/{Endpoints.ACTIVE}";
        string url = $"{Endpoints.GUILDS}/{guildId}/{Endpoints.THREADS}/{Endpoints.ACTIVE}";

        RestRequest request = new()
        {
            Route = route,
            Url = url,
            Method = HttpMethod.Get
        };

        RestResponse response = await this._rest.ExecuteRequestAsync(request);

        ThreadQueryResult result = JsonConvert.DeserializeObject<ThreadQueryResult>(response.Response!)!;
        result.HasMore = false;

        foreach (DiscordThreadChannel thread in result.Threads)
        {
            thread.Discord = this._discord!;
        }

        foreach (DiscordThreadChannelMember member in result.Members)
        {
            member.Discord = this._discord!;
            member._guild_id = guildId;
            DiscordThreadChannel? thread = result.Threads.SingleOrDefault(x => x.Id == member.ThreadId);
            if (thread is not null)
            {
                thread.CurrentMember = member;
            }
        }

        return result;
    }

    internal async ValueTask<ThreadQueryResult> ListPublicArchivedThreadsAsync
    (
        ulong guildId,
        ulong channelId,
        string before,
        int limit
    )
    {
        QueryUriBuilder queryParams = new($"{Endpoints.CHANNELS}/{channelId}/{Endpoints.THREADS}/{Endpoints.ARCHIVED}/{Endpoints.PUBLIC}");
        if (before != null)
        {
            queryParams.AddParameter("before", before?.ToString(CultureInfo.InvariantCulture));
        }

        if (limit > 0)
        {
            queryParams.AddParameter("limit", limit.ToString(CultureInfo.InvariantCulture));
        }

        string route = $"{Endpoints.CHANNELS}/{channelId}/{Endpoints.THREADS}/{Endpoints.ARCHIVED}/{Endpoints.PUBLIC}";

        RestRequest request = new()
        {
            Route = route,
            Url = queryParams.Build(),
            Method = HttpMethod.Get,

        };

        RestResponse response = await this._rest.ExecuteRequestAsync(request);

        ThreadQueryResult result = JsonConvert.DeserializeObject<ThreadQueryResult>(response.Response!)!;

        foreach (DiscordThreadChannel thread in result.Threads)
        {
            thread.Discord = this._discord!;
        }

        foreach (DiscordThreadChannelMember member in result.Members)
        {
            member.Discord = this._discord!;
            member._guild_id = guildId;
            DiscordThreadChannel? thread = result.Threads.SingleOrDefault(x => x.Id == member.ThreadId);
            if (thread is not null)
            {
                thread.CurrentMember = member;
            }
        }

        return result;
    }

    internal async ValueTask<ThreadQueryResult> ListPrivateArchivedThreadsAsync
    (
        ulong guildId,
        ulong channelId,
        int limit,
        string? before = null
    )
    {
        QueryUriBuilder queryParams = new($"{Endpoints.CHANNELS}/{channelId}/{Endpoints.THREADS}/{Endpoints.ARCHIVED}/{Endpoints.PRIVATE}");
        if (before is not null)
        {
            queryParams.AddParameter("before", before?.ToString(CultureInfo.InvariantCulture));
        }

        if (limit > 0)
        {
            queryParams.AddParameter("limit", limit.ToString(CultureInfo.InvariantCulture));
        }

        string route = $"{Endpoints.CHANNELS}/{channelId}/{Endpoints.THREADS}/{Endpoints.ARCHIVED}/{Endpoints.PRIVATE}";

        RestRequest request = new()
        {
            Route = route,
            Url = queryParams.Build(),
            Method = HttpMethod.Get
        };

        RestResponse response = await this._rest.ExecuteRequestAsync(request);

        ThreadQueryResult result = JsonConvert.DeserializeObject<ThreadQueryResult>(response.Response!)!;

        foreach (DiscordThreadChannel thread in result.Threads)
        {
            thread.Discord = this._discord!;
        }

        foreach (DiscordThreadChannelMember member in result.Members)
        {
            member.Discord = this._discord!;
            member._guild_id = guildId;
            DiscordThreadChannel? thread = result.Threads.SingleOrDefault(x => x.Id == member.ThreadId);
            if (thread is not null)
            {
                thread.CurrentMember = member;
            }
        }

        return result;
    }

    internal async ValueTask<ThreadQueryResult> ListJoinedPrivateArchivedThreadsAsync
    (
        ulong guildId,
        ulong channelId,
        int limit,
        ulong? before = null
    )
    {
        QueryUriBuilder queryParams = new($"{Endpoints.CHANNELS}/{channelId}/{Endpoints.THREADS}/{Endpoints.ARCHIVED}/{Endpoints.PRIVATE}/{Endpoints.ME}");
        if (before is not null)
        {
            queryParams.AddParameter("before", before?.ToString(CultureInfo.InvariantCulture));
        }

        if (limit > 0)
        {
            queryParams.AddParameter("limit", limit.ToString(CultureInfo.InvariantCulture));
        }

        string route = $"{Endpoints.CHANNELS}/{channelId}/{Endpoints.USERS}/{Endpoints.ME}/{Endpoints.THREADS}/{Endpoints.ARCHIVED}/{Endpoints.PUBLIC}";

        RestRequest request = new()
        {
            Route = route,
            Url = queryParams.Build(),
            Method = HttpMethod.Get
        };

        RestResponse response = await this._rest.ExecuteRequestAsync(request);

        ThreadQueryResult result = JsonConvert.DeserializeObject<ThreadQueryResult>(response.Response!)!;

        foreach (DiscordThreadChannel thread in result.Threads)
        {
            thread.Discord = this._discord!;
        }

        foreach (DiscordThreadChannelMember member in result.Members)
        {
            member.Discord = this._discord!;
            member._guild_id = guildId;
            DiscordThreadChannel? thread = result.Threads.SingleOrDefault(x => x.Id == member.ThreadId);
            if (thread is not null)
            {
                thread.CurrentMember = member;
            }
        }

        return result;
    }

    #endregion

    #region Member
    internal ValueTask<DiscordUser> GetCurrentUserAsync()
        => this.GetUserAsync("@me");

    internal ValueTask<DiscordUser> GetUserAsync(ulong userId)
        => this.GetUserAsync(userId.ToString(CultureInfo.InvariantCulture));

    internal async ValueTask<DiscordUser> GetUserAsync(string userId)
    {
        string route = $"{Endpoints.USERS}/:user_id";
        string url = $"{Endpoints.USERS}/{userId}";

        RestRequest request = new()
        {
            Route = route,
            Url = url,
            Method = HttpMethod.Get
        };

        RestResponse res = await this._rest.ExecuteRequestAsync(request);

        TransportUser userRaw = JsonConvert.DeserializeObject<TransportUser>(res.Response!)!;
        DiscordUser user = new(userRaw)
        {
            Discord = this._discord!
        };

        return user;
    }

    internal async ValueTask<DiscordMember> GetGuildMemberAsync
    (
        ulong guildId,
        ulong userId
    )
    {
        string route = $"{Endpoints.GUILDS}/{guildId}/{Endpoints.MEMBERS}/:user_id";
        string url = $"{Endpoints.GUILDS}/{guildId}/{Endpoints.MEMBERS}/{userId}";

        RestRequest request = new()
        {
            Route = route,
            Url = url,
            Method = HttpMethod.Get
        };

        RestResponse res = await this._rest.ExecuteRequestAsync(request);

        TransportMember tm = JsonConvert.DeserializeObject<TransportMember>(res.Response!)!;

        DiscordUser usr = new(tm.User)
        {
            Discord = this._discord!
        };
        _ = this._discord!.Cache.AddUserAsync(usr);

        return new DiscordMember(tm)
        {
            Discord = this._discord,
            _guild_id = guildId
        };
    }

    internal async ValueTask RemoveGuildMemberAsync
    (
        ulong guildId,
        ulong userId,
        string? reason = null
    )
    {
        string url = new($"{Endpoints.GUILDS}/{guildId}/{Endpoints.MEMBERS}/{userId}");
        string route = $"{Endpoints.GUILDS}/{guildId}/{Endpoints.MEMBERS}/:user_id";

        RestRequest request = new()
        {
            Route = route,
            Url = url,
            Method = HttpMethod.Delete,
            Headers = string.IsNullOrWhiteSpace(reason)
                ? null
                : new Dictionary<string, string>
                {
                    [REASON_HEADER_NAME] = reason
                }
        };

        await this._rest.ExecuteRequestAsync(request);
    }

    internal async ValueTask<TransportUser> ModifyCurrentUserAsync
    (
        string username,
        Optional<string> base64Avatar = default
    )
    {
        RestUserUpdateCurrentPayload pld = new()
        {
            Username = username,
            AvatarBase64 = base64Avatar.HasValue ? base64Avatar.Value : null,
            AvatarSet = base64Avatar.HasValue
        };

        string route = $"{Endpoints.USERS}/{Endpoints.ME}";
        string url = $"{Endpoints.USERS}/{Endpoints.ME}";

        RestRequest request = new()
        {
            Route = route,
            Url = url,
            Method = HttpMethod.Patch,
            Payload = DiscordJson.SerializeObject(pld)
        };

        RestResponse res = await this._rest.ExecuteRequestAsync(request);

        TransportUser userRaw = JsonConvert.DeserializeObject<TransportUser>(res.Response!)!;

        return userRaw;
    }

    internal async ValueTask<IReadOnlyList<DiscordGuild>> GetCurrentUserGuildsAsync
    (
        int limit = 100,
        ulong? before = null,
        ulong? after = null
    )
    {
        string route = $"{Endpoints.USERS}/{Endpoints.ME}/{Endpoints.GUILDS}";
        QueryUriBuilder url = new($"{Endpoints.USERS}/{Endpoints.ME}/{Endpoints.GUILDS}");
        url.AddParameter($"limit", limit.ToString(CultureInfo.InvariantCulture));

        if (before != null)
        {
            url.AddParameter("before", before.Value.ToString(CultureInfo.InvariantCulture));
        }

        if (after != null)
        {
            url.AddParameter("after", after.Value.ToString(CultureInfo.InvariantCulture));
        }

        RestRequest request = new()
        {
            Route = route,
            Url = url.Build(),
            Method = HttpMethod.Get
        };

        RestResponse res = await this._rest.ExecuteRequestAsync(request);

        if (this._discord is DiscordClient)
        {
            IEnumerable<RestUserGuild> guildsRaw = JsonConvert.DeserializeObject<IEnumerable<RestUserGuild>>(res.Response!)!;
            IEnumerable<DiscordGuild> guilds = guildsRaw.Select
            (
                xug => (this._discord as DiscordClient)?._guilds[xug.Id]
            )
            .Where(static guild => guild is not null)!;
            return new ReadOnlyCollection<DiscordGuild>(new List<DiscordGuild>(guilds));
        }
        else
        {
            return new ReadOnlyCollection<DiscordGuild>(JsonConvert.DeserializeObject<List<DiscordGuild>>(res.Response!)!);
        }
    }

    internal async ValueTask ModifyGuildMemberAsync
    (
        ulong guildId,
        ulong userId,
        Optional<string> nick = default,
        Optional<IEnumerable<ulong>> roleIds = default,
        Optional<bool> mute = default,
        Optional<bool> deaf = default,
        Optional<ulong?> voiceChannelId = default,
        Optional<DateTimeOffset?> communicationDisabledUntil = default,
        string? reason = null
    )
    {
        Dictionary<string, string> headers = new();
        if (!string.IsNullOrWhiteSpace(reason))
        {
            headers[REASON_HEADER_NAME] = reason;
        }

        RestGuildMemberModifyPayload pld = new()
        {
            Nickname = nick,
            RoleIds = roleIds,
            Deafen = deaf,
            Mute = mute,
            VoiceChannelId = voiceChannelId,
            CommunicationDisabledUntil = communicationDisabledUntil
        };

        string route = $"{Endpoints.GUILDS}/{guildId}/{Endpoints.MEMBERS}/:user_id";
        string url = $"{Endpoints.GUILDS}/{guildId}/{Endpoints.MEMBERS}/{userId}";

        RestRequest request = new()
        {
            Route = route,
            Url = url,
            Method = HttpMethod.Patch,
            Payload = DiscordJson.SerializeObject(pld),
            Headers = headers
        };

        await this._rest.ExecuteRequestAsync(request);
    }

    internal async ValueTask ModifyCurrentMemberAsync
    (
        ulong guildId,
        string nick,
        string? reason = null
    )
    {
        Dictionary<string, string> headers = new();
        if (!string.IsNullOrWhiteSpace(reason))
        {
            headers[REASON_HEADER_NAME] = reason;
        }

        RestGuildMemberModifyPayload pld = new()
        {
            Nickname = nick
        };

        string route = $"{Endpoints.GUILDS}/{guildId}/{Endpoints.MEMBERS}/{Endpoints.ME}";
        string url = $"{Endpoints.GUILDS}/{guildId}/{Endpoints.MEMBERS}/{Endpoints.ME}";

        RestRequest request = new()
        {
            Route = route,
            Url = url,
            Method = HttpMethod.Patch,
            Payload = DiscordJson.SerializeObject(pld),
            Headers = headers
        };

        await this._rest.ExecuteRequestAsync(request);
    }
    #endregion

    #region Roles
    internal async ValueTask<IReadOnlyList<DiscordRole>> GetGuildRolesAsync
    (
        ulong guildId
    )
    {
        string route = $"{Endpoints.GUILDS}/{guildId}/{Endpoints.ROLES}";
        string url = $"{Endpoints.GUILDS}/{guildId}/{Endpoints.ROLES}";

        RestRequest request = new()
        {
            Route = route,
            Url = url,
            Method = HttpMethod.Get
        };

        RestResponse res = await this._rest.ExecuteRequestAsync(request);

        IEnumerable<DiscordRole> rolesRaw = JsonConvert.DeserializeObject<IEnumerable<DiscordRole>>(res.Response!)!
            .Select
            (
                xr =>
                {
                    xr.Discord = this._discord!;
                    xr._guild_id = guildId;
                    return xr;
                }
            );

        return new ReadOnlyCollection<DiscordRole>(new List<DiscordRole>(rolesRaw));
    }

    internal async ValueTask<DiscordGuild> GetGuildAsync
    (
        ulong guildId,
        bool? withCounts
    )
    {
        QueryUriBuilder urlparams = new($"{Endpoints.GUILDS}/{guildId}");
        if (withCounts.HasValue)
        {
            urlparams.AddParameter("with_counts", withCounts?.ToString());
        }

        string route = $"{Endpoints.GUILDS}/{guildId}";

        RestRequest request = new()
        {
            Route = route,
            Url = urlparams.Build(),
            Method = HttpMethod.Get
        };

        RestResponse res = await this._rest.ExecuteRequestAsync(request);

        JObject json = JObject.Parse(res.Response!);
        JArray rawMembers = (JArray)json["members"]!;
        DiscordGuild guildRest = json.ToDiscordObject<DiscordGuild>();
        foreach (DiscordRole role in guildRest._roles.Values)
        {
            role._guild_id = guildRest.Id;
        }

        if (this._discord is DiscordClient discordClient)
        {
            await discordClient.OnGuildUpdateEventAsync(guildRest, rawMembers);
            return discordClient._guilds[guildRest.Id];
        }
        else
        {
            guildRest.Discord = this._discord!;
            return guildRest;
        }
    }

    internal async ValueTask<DiscordRole> ModifyGuildRoleAsync
    (
        ulong guildId,
        ulong roleId,
        string? name = null,
        Permissions? permissions = null,
        int? color = null,
        bool? hoist = null,
        bool? mentionable = null,
        Stream? icon = null,
        string? emoji = null,
        string? reason = null
    )
    {
        string? image = null;

        if (icon != null)
        {
            using ImageTool it = new(icon);
            image = it.GetBase64();
        }

        RestGuildRolePayload pld = new()
        {
            Name = name,
            Permissions = permissions & PermissionMethods.FULL_PERMS,
            Color = color,
            Hoist = hoist,
            Mentionable = mentionable,
            Emoji = emoji,
            Icon = image
        };

        Dictionary<string, string> headers = new();
        if (!string.IsNullOrWhiteSpace(reason))
        {
            headers[REASON_HEADER_NAME] = reason;
        }

        string route = $"{Endpoints.GUILDS}/{guildId}/{Endpoints.ROLES}/:role_id";
        string url = $"{Endpoints.GUILDS}/{guildId}/{Endpoints.ROLES}/{roleId}";

        RestRequest request = new()
        {
            Route = route,
            Url = url,
            Method = HttpMethod.Patch,
            Payload = DiscordJson.SerializeObject(pld),
            Headers = headers
        };

        RestResponse res = await this._rest.ExecuteRequestAsync(request);

        DiscordRole ret = JsonConvert.DeserializeObject<DiscordRole>(res.Response!)!;
        ret.Discord = this._discord!;
        ret._guild_id = guildId;

        return ret;
    }

    internal async ValueTask DeleteRoleAsync
    (
        ulong guildId,
        ulong roleId,
        string? reason = null
    )
    {
        Dictionary<string, string> headers = new();
        if (!string.IsNullOrWhiteSpace(reason))
        {
            headers[REASON_HEADER_NAME] = reason;
        }

        string route = $"{Endpoints.GUILDS}/{guildId}/{Endpoints.ROLES}/:role_id";
        string url = $"{Endpoints.GUILDS}/{guildId}/{Endpoints.ROLES}/{roleId}";

        RestRequest request = new()
        {
            Route = route,
            Url = url,
            Method = HttpMethod.Delete,
            Headers = headers
        };

        await this._rest.ExecuteRequestAsync(request);
    }

    internal async ValueTask<DiscordRole> CreateGuildRoleAsync
    (
        ulong guildId,
        string name,
        Permissions? permissions = null,
        int? color = null,
        bool? hoist = null,
        bool? mentionable = null,
        Stream? icon = null,
        string? emoji = null,
        string? reason = null
    )
    {
        string? image = null;

        if (icon != null)
        {
            using ImageTool it = new(icon);
            image = it.GetBase64();
        }

        RestGuildRolePayload pld = new()
        {
            Name = name,
            Permissions = permissions & PermissionMethods.FULL_PERMS,
            Color = color,
            Hoist = hoist,
            Mentionable = mentionable,
            Emoji = emoji,
            Icon = image
        };

        Dictionary<string, string> headers = new();
        if (!string.IsNullOrWhiteSpace(reason))
        {
            headers[REASON_HEADER_NAME] = reason;
        }

        string route = $"{Endpoints.GUILDS}/{guildId}/{Endpoints.ROLES}";
        string url = $"{Endpoints.GUILDS}/{guildId}/{Endpoints.ROLES}";

        RestRequest request = new()
        {
            Route = route,
            Url = url,
            Method = HttpMethod.Post,
            Payload = DiscordJson.SerializeObject(pld),
            Headers = headers
        };

        RestResponse res = await this._rest.ExecuteRequestAsync(request);

        DiscordRole ret = JsonConvert.DeserializeObject<DiscordRole>(res.Response!)!;
        ret.Discord = this._discord!;
        ret._guild_id = guildId;

        return ret;
    }
    #endregion

    #region Prune
    internal async ValueTask<int> GetGuildPruneCountAsync
    (
        ulong guildId,
        int days,
        IEnumerable<ulong>? includeRoles = null
    )
    {
        if (days < 0 || days > 30)
        {
            throw new ArgumentException("Prune inactivity days must be a number between 0 and 30.", nameof(days));
        }

        QueryUriBuilder urlparams = new($"{Endpoints.GUILDS}/{guildId}/{Endpoints.PRUNE}");
        urlparams.AddParameter("days", days.ToString(CultureInfo.InvariantCulture));

        StringBuilder sb = new();

        if (includeRoles is not null)
        {
            ulong[] roleArray = includeRoles.ToArray();
            int roleArrayCount = roleArray.Length;

            for (int i = 0; i < roleArrayCount; i++)
            {
                sb.Append($"&include_roles={roleArray[i]}");
            }
        }

        string route = $"{Endpoints.GUILDS}/{guildId}/{Endpoints.PRUNE}";

        RestRequest request = new()
        {
            Route = route,
            Url = urlparams.Build(),
            Method = HttpMethod.Get
        };

        RestResponse res = await this._rest.ExecuteRequestAsync(request);

        RestGuildPruneResultPayload pruned = JsonConvert.DeserializeObject<RestGuildPruneResultPayload>(res.Response!)!;

        return pruned.Pruned!.Value;
    }

    internal async ValueTask<int?> BeginGuildPruneAsync
    (
        ulong guildId,
        int days,
        bool computePruneCount,
        IEnumerable<ulong>? includeRoles = null,
        string? reason = null
    )
    {
        if (days < 0 || days > 30)
        {
            throw new ArgumentException("Prune inactivity days must be a number between 0 and 30.", nameof(days));
        }

        QueryUriBuilder urlparams = new($"{Endpoints.GUILDS}/{guildId}/{Endpoints.PRUNE}");
        urlparams.AddParameter("days", days.ToString(CultureInfo.InvariantCulture));
        urlparams.AddParameter("compute_prune_count", computePruneCount.ToString());

        StringBuilder sb = new();

        if (includeRoles is not null)
        {
            foreach (ulong id in includeRoles)
            {
                sb.Append($"&include_roles={id}");
            }
        }

        Dictionary<string, string> headers = new();
        if (string.IsNullOrWhiteSpace(reason))
        {
            headers[REASON_HEADER_NAME] = reason!;
        }

        string route = $"{Endpoints.GUILDS}/{guildId}/{Endpoints.PRUNE}";

        RestRequest request = new()
        {
            Route = route,
            Url = urlparams.Build() + sb.ToString(),
            Method = HttpMethod.Post,
            Headers = headers
        };

        RestResponse res = await this._rest.ExecuteRequestAsync(request);

        RestGuildPruneResultPayload pruned = JsonConvert.DeserializeObject<RestGuildPruneResultPayload>(res.Response!)!;

        return pruned.Pruned;
    }
    #endregion

    #region GuildVarious
    internal async ValueTask<DiscordGuildTemplate> GetTemplateAsync
    (
        string code
    )
    {
        string route = $"{Endpoints.GUILDS}/{Endpoints.TEMPLATES}/:code";
        string url = $"{Endpoints.GUILDS}/{Endpoints.TEMPLATES}/{code}";

        RestRequest request = new()
        {
            Route = route,
            Url = url,
            Method = HttpMethod.Get
        };

        RestResponse res = await this._rest.ExecuteRequestAsync(request);

        DiscordGuildTemplate templatesRaw = JsonConvert.DeserializeObject<DiscordGuildTemplate>(res.Response!)!;

        return templatesRaw;
    }

    internal async ValueTask<IReadOnlyList<DiscordIntegration>> GetGuildIntegrationsAsync
    (
        ulong guildId
    )
    {
        string route = $"{Endpoints.GUILDS}/{guildId}/{Endpoints.INTEGRATIONS}";
        string url = $"{Endpoints.GUILDS}/{guildId}/{Endpoints.INTEGRATIONS}";

        RestRequest request = new()
        {
            Route = route,
            Url = url,
            Method = HttpMethod.Get
        };

        RestResponse res = await this._rest.ExecuteRequestAsync(request);

        IEnumerable<DiscordIntegration> integrationsRaw =
            JsonConvert.DeserializeObject<IEnumerable<DiscordIntegration>>(res.Response!)!
            .Select
            (
                xi =>
                {
                    xi.Discord = this._discord!;
                    return xi;
                }
            );

        return new ReadOnlyCollection<DiscordIntegration>(new List<DiscordIntegration>(integrationsRaw));
    }

    internal async ValueTask<DiscordGuildPreview> GetGuildPreviewAsync
    (
        ulong guildId
    )
    {
        string route = $"{Endpoints.GUILDS}/{guildId}/{Endpoints.PREVIEW}";
        string url = $"{Endpoints.GUILDS}/{guildId}/{Endpoints.PREVIEW}";

        RestRequest request = new()
        {
            Route = route,
            Url = url,
            Method = HttpMethod.Get
        };

        RestResponse res = await this._rest.ExecuteRequestAsync(request);

        DiscordGuildPreview ret = JsonConvert.DeserializeObject<DiscordGuildPreview>(res.Response!)!;
        ret.Discord = this._discord!;

        return ret;
    }

    internal async ValueTask<DiscordIntegration> CreateGuildIntegrationAsync
    (
        ulong guildId,
        string type,
        ulong id
    )
    {
        RestGuildIntegrationAttachPayload pld = new()
        {
            Type = type,
            Id = id
        };

        string route = $"{Endpoints.GUILDS}/{guildId}/{Endpoints.INTEGRATIONS}";
        string url = $"{Endpoints.GUILDS}/{guildId}/{Endpoints.INTEGRATIONS}";

        RestRequest request = new()
        {
            Route = route,
            Url = url,
            Method = HttpMethod.Post,
            Payload = DiscordJson.SerializeObject(pld)
        };

        RestResponse res = await this._rest.ExecuteRequestAsync(request);

        DiscordIntegration ret = JsonConvert.DeserializeObject<DiscordIntegration>(res.Response!)!;
        ret.Discord = this._discord!;

        return ret;
    }

    internal async ValueTask<DiscordIntegration> ModifyGuildIntegrationAsync
    (
        ulong guildId,
        ulong integrationId,
        int expireBehaviour,
        int expireGracePeriod,
        bool enableEmoticons
    )
    {
        RestGuildIntegrationModifyPayload pld = new()
        {
            ExpireBehavior = expireBehaviour,
            ExpireGracePeriod = expireGracePeriod,
            EnableEmoticons = enableEmoticons
        };

        string route = $"{Endpoints.GUILDS}/{guildId}/{Endpoints.INTEGRATIONS}/:integration_id";
        string url = $"{Endpoints.GUILDS}/{guildId}/{Endpoints.INTEGRATIONS}/{integrationId}";

        RestRequest request = new()
        {
            Route = route,
            Url = url,
            Method = HttpMethod.Patch,
            Payload = DiscordJson.SerializeObject(pld)
        };

        RestResponse res = await this._rest.ExecuteRequestAsync(request);
        DiscordIntegration ret = JsonConvert.DeserializeObject<DiscordIntegration>(res.Response!)!;
        ret.Discord = this._discord!;

        return ret;
    }

    internal async ValueTask DeleteGuildIntegrationAsync
    (
        ulong guildId,
        ulong integrationId,
        string? reason = null
    )
    {
        Dictionary<string, string> headers = new();
        if (string.IsNullOrWhiteSpace(reason))
        {
            headers[REASON_HEADER_NAME] = reason!;
        }

        string route = $"{Endpoints.GUILDS}/{guildId}/{Endpoints.INTEGRATIONS}/:integration_id";
        string url = $"{Endpoints.GUILDS}/{guildId}/{Endpoints.INTEGRATIONS}/{integrationId}";

        RestRequest request = new()
        {
            Route = route,
            Url = url,
            Method = HttpMethod.Delete,
            Headers = headers
        };

        await this._rest.ExecuteRequestAsync(request);
    }

    internal async ValueTask SyncGuildIntegrationAsync
    (
        ulong guildId,
        ulong integrationId
    )
    {
        string route = $"{Endpoints.GUILDS}/{guildId}/{Endpoints.INTEGRATIONS}/:integration_id/{Endpoints.SYNC}";
        string url = $"{Endpoints.GUILDS}/{guildId}/{Endpoints.INTEGRATIONS}/{integrationId}/{Endpoints.SYNC}";

        RestRequest request = new()
        {
            Route = route,
            Url = url,
            Method = HttpMethod.Post
        };

        await this._rest.ExecuteRequestAsync(request);
    }

    internal async ValueTask<IReadOnlyList<DiscordVoiceRegion>> GetGuildVoiceRegionsAsync
    (
        ulong guildId
    )
    {
        string route = $"{Endpoints.GUILDS}/{guildId}/{Endpoints.REGIONS}";
        string url = $"{Endpoints.GUILDS}/{guildId}/{Endpoints.REGIONS}";

        RestRequest request = new()
        {
            Route = route,
            Url = url,
            Method = HttpMethod.Get
        };

        RestResponse res = await this._rest.ExecuteRequestAsync(request);

        IEnumerable<DiscordVoiceRegion> regionsRaw = JsonConvert.DeserializeObject<IEnumerable<DiscordVoiceRegion>>(res.Response!)!;

        return new ReadOnlyCollection<DiscordVoiceRegion>(new List<DiscordVoiceRegion>(regionsRaw));
    }

    internal async ValueTask<IReadOnlyList<DiscordInvite>> GetGuildInvitesAsync
    (
        ulong guildId
    )
    {
        string route = $"{Endpoints.GUILDS}/{guildId}/{Endpoints.INVITES}";
        string url = $"{Endpoints.GUILDS}/{guildId}/{Endpoints.INVITES}";

        RestRequest request = new()
        {
            Route = route,
            Url = url,
            Method = HttpMethod.Get
        };

        RestResponse res = await this._rest.ExecuteRequestAsync(request);

        IEnumerable<DiscordInvite> invitesRaw =
            JsonConvert.DeserializeObject<IEnumerable<DiscordInvite>>(res.Response!)!
            .Select
            (
                xi =>
                {
                    xi.Discord = this._discord!;
                    return xi;
                }
            );

        return new ReadOnlyCollection<DiscordInvite>(new List<DiscordInvite>(invitesRaw));
    }
    #endregion

    #region Invite
    internal async ValueTask<DiscordInvite> GetInviteAsync
    (
        string inviteCode,
        bool? withCounts = null,
        bool? withExpiration = null
    )
    {
        Dictionary<string, string> urlparams = new();
        if (withCounts.HasValue)
        {
            urlparams["with_counts"] = withCounts?.ToString()!;
            urlparams["with_expiration"] = withExpiration?.ToString()!;
        }

        string route = $"{Endpoints.INVITES}/:invite_code";
        string url = $"{Endpoints.INVITES}/{inviteCode}";

        RestRequest request = new()
        {
            Route = route,
            Url = url,
            Method = HttpMethod.Get
        };

        RestResponse res = await this._rest.ExecuteRequestAsync(request);

        DiscordInvite ret = JsonConvert.DeserializeObject<DiscordInvite>(res.Response!)!;
        ret.Discord = this._discord!;

        return ret;
    }

    internal async ValueTask<DiscordInvite> DeleteInviteAsync
    (
        string inviteCode,
        string? reason = null
    )
    {
        Dictionary<string, string> headers = new();
        if (!string.IsNullOrWhiteSpace(reason))
        {
            headers[REASON_HEADER_NAME] = reason;
        }

        string route = $"{Endpoints.INVITES}/:invite_code";
        string url = $"{Endpoints.INVITES}/{inviteCode}";

        RestRequest request = new()
        {
            Route = route,
            Url = url,
            Method = HttpMethod.Delete,
            Headers = headers
        };

        RestResponse res = await this._rest.ExecuteRequestAsync(request);

        DiscordInvite ret = JsonConvert.DeserializeObject<DiscordInvite>(res.Response!)!;
        ret.Discord = this._discord!;

        return ret;
    }
    #endregion

    #region Connections
    internal async ValueTask<IReadOnlyList<DiscordConnection>> GetUsersConnectionsAsync()
    {
        string route = $"{Endpoints.USERS}/{Endpoints.ME}/{Endpoints.CONNECTIONS}";
        string url = $"{Endpoints.USERS}/{Endpoints.ME}/{Endpoints.CONNECTIONS}";

        RestRequest request = new()
        {
            Route = route,
            Url = url,
            Method = HttpMethod.Get
        };

        RestResponse res = await this._rest.ExecuteRequestAsync(request);

        IEnumerable<DiscordConnection> connectionsRaw =
            JsonConvert.DeserializeObject<IEnumerable<DiscordConnection>>(res.Response!)!
            .Select
            (
                xc =>
                {
                    xc.Discord = this._discord!;
                    return xc;
                }
            );

        return new ReadOnlyCollection<DiscordConnection>(new List<DiscordConnection>(connectionsRaw));
    }
    #endregion

    #region Voice
    internal async ValueTask<IReadOnlyList<DiscordVoiceRegion>> ListVoiceRegionsAsync()
    {
        string route = $"{Endpoints.VOICE}/{Endpoints.REGIONS}";
        string url = $"{Endpoints.VOICE}/{Endpoints.REGIONS}";

        RestRequest request = new()
        {
            Route = route,
            Url = url,
            Method = HttpMethod.Get
        };

        RestResponse res = await this._rest.ExecuteRequestAsync(request);

        IEnumerable<DiscordVoiceRegion> regions =
            JsonConvert.DeserializeObject<IEnumerable<DiscordVoiceRegion>>(res.Response!)!;

        return new ReadOnlyCollection<DiscordVoiceRegion>(new List<DiscordVoiceRegion>(regions));
    }
    #endregion

    #region Webhooks
    internal async ValueTask<DiscordWebhook> CreateWebhookAsync
    (
        ulong channelId,
        string name,
        Optional<string> base64Avatar = default,
        string? reason = null
    )
    {
        RestWebhookPayload pld = new()
        {
            Name = name,
            AvatarBase64 = base64Avatar.HasValue ? base64Avatar.Value : null,
            AvatarSet = base64Avatar.HasValue
        };

        Dictionary<string, string> headers = new();
        if (!string.IsNullOrWhiteSpace(reason))
        {
            headers[REASON_HEADER_NAME] = reason;
        }

        string route = $"{Endpoints.CHANNELS}/{channelId}/{Endpoints.WEBHOOKS}";
        string url = $"{Endpoints.CHANNELS}/{channelId}/{Endpoints.WEBHOOKS}";

        RestRequest request = new()
        {
            Route = route,
            Url = url,
            Method = HttpMethod.Post,
            Payload = DiscordJson.SerializeObject(pld),
            Headers = headers
        };

        RestResponse res = await this._rest.ExecuteRequestAsync(request);

        DiscordWebhook ret = JsonConvert.DeserializeObject<DiscordWebhook>(res.Response!)!;
        ret.Discord = this._discord!;
        ret.ApiClient = this;

        return ret;
    }

    internal async ValueTask<IReadOnlyList<DiscordWebhook>> GetChannelWebhooksAsync
    (
        ulong channelId
    )
    {
        string route = $"{Endpoints.CHANNELS}/{channelId}/{Endpoints.WEBHOOKS}";
        string url = $"{Endpoints.CHANNELS}/{channelId}/{Endpoints.WEBHOOKS}";

        RestRequest request = new()
        {
            Route = route,
            Url = url,
            Method = HttpMethod.Get
        };

        RestResponse res = await this._rest.ExecuteRequestAsync(request);

        IEnumerable<DiscordWebhook> webhooksRaw =
            JsonConvert
                .DeserializeObject<IEnumerable<DiscordWebhook>>(res.Response!)!
                .Select
                (
                    xw =>
                    {
                        xw.Discord = this._discord!;
                        xw.ApiClient = this;
                        return xw;
                    }
                );

        return new ReadOnlyCollection<DiscordWebhook>(new List<DiscordWebhook>(webhooksRaw));
    }

    internal async ValueTask<IReadOnlyList<DiscordWebhook>> GetGuildWebhooksAsync
    (
        ulong guildId
    )
    {
        string route = $"{Endpoints.GUILDS}/{guildId}/{Endpoints.WEBHOOKS}";
        string url = $"{Endpoints.GUILDS}/{guildId}/{Endpoints.WEBHOOKS}";

        RestRequest request = new()
        {
            Route = route,
            Url = url,
            Method = HttpMethod.Get
        };

        RestResponse res = await this._rest.ExecuteRequestAsync(request);

        IEnumerable<DiscordWebhook> webhooksRaw =
            JsonConvert
                .DeserializeObject<IEnumerable<DiscordWebhook>>(res.Response!)!
                .Select
                (
                    xw =>
                    {
                        xw.Discord = this._discord!;
                        xw.ApiClient = this;
                        return xw;
                    }
                );

        return new ReadOnlyCollection<DiscordWebhook>(new List<DiscordWebhook>(webhooksRaw));
    }

    internal async ValueTask<DiscordWebhook> GetWebhookAsync
    (
        ulong webhookId
    )
    {
        string route = $"{Endpoints.WEBHOOKS}/{webhookId}";
        string url = $"{Endpoints.WEBHOOKS}/{webhookId}";

        RestRequest request = new()
        {
            Route = route,
            Url = url,
            Method = HttpMethod.Get
        };

        RestResponse res = await this._rest.ExecuteRequestAsync(request);

        DiscordWebhook ret = JsonConvert.DeserializeObject<DiscordWebhook>(res.Response!)!;
        ret.Discord = this._discord!;
        ret.ApiClient = this;

        return ret;
    }

    // Auth header not required
    internal async ValueTask<DiscordWebhook> GetWebhookWithTokenAsync
    (
        ulong webhookId,
        string webhookToken
    )
    {
        string route = $"{Endpoints.WEBHOOKS}/{webhookId}/:webhook_token";
        string url = $"{Endpoints.WEBHOOKS}/{webhookId}/{webhookToken}";

        RestRequest request = new()
        {
            Route = route,
            Url = url,
            IsExemptFromGlobalLimit = true,
            Method = HttpMethod.Get
        };

        RestResponse res = await this._rest.ExecuteRequestAsync(request);

        DiscordWebhook ret = JsonConvert.DeserializeObject<DiscordWebhook>(res.Response!)!;
        ret.Token = webhookToken;
        ret.Id = webhookId;
        ret.Discord = this._discord!;
        ret.ApiClient = this;

        return ret;
    }

    internal async ValueTask<DiscordMessage> GetWebhookMessageAsync
    (
        ulong webhookId,
        string webhookToken,
        ulong messageId
    )
    {
        string route = $"{Endpoints.WEBHOOKS}/{webhookId}/:webhook_token/{Endpoints.MESSAGES}/:message_id";
        string url = $"{Endpoints.WEBHOOKS}/{webhookId}/{webhookToken}/{Endpoints.MESSAGES}/{messageId}";

        RestRequest request = new()
        {
            Route = route,
            Url = url,
            IsExemptFromGlobalLimit = true,
            Method = HttpMethod.Get
        };

        RestResponse res = await this._rest.ExecuteRequestAsync(request);

        DiscordMessage ret = JsonConvert.DeserializeObject<DiscordMessage>(res.Response!)!;
        ret.Discord = this._discord!;
        return ret;
    }

    internal async ValueTask<DiscordWebhook> ModifyWebhookAsync
    (
        ulong webhookId,
        ulong channelId,
        string? name = null,
        Optional<string> base64Avatar = default,
        string? reason = null
    )
    {
        RestWebhookPayload pld = new()
        {
            Name = name,
            AvatarBase64 = base64Avatar.HasValue ? base64Avatar.Value : null,
            AvatarSet = base64Avatar.HasValue,
            ChannelId = channelId
        };

        Dictionary<string, string> headers = new();
        if (!string.IsNullOrWhiteSpace(reason))
        {
            headers[REASON_HEADER_NAME] = reason;
        }

        string route = $"{Endpoints.WEBHOOKS}/{webhookId}";
        string url = $"{Endpoints.WEBHOOKS}/{webhookId}";

        RestRequest request = new()
        {
            Route = route,
            Url = url,
            Method = HttpMethod.Patch,
            Payload = DiscordJson.SerializeObject(pld),
            Headers = headers
        };

        RestResponse res = await this._rest.ExecuteRequestAsync(request);

        DiscordWebhook ret = JsonConvert.DeserializeObject<DiscordWebhook>(res.Response!)!;
        ret.Discord = this._discord!;
        ret.ApiClient = this;

        return ret;
    }

    internal async ValueTask<DiscordWebhook> ModifyWebhookAsync
    (
        ulong webhookId,
        string webhookToken,
        string? name = null,
        string? base64Avatar = null,
        string? reason = null
    )
    {
        RestWebhookPayload pld = new()
        {
            Name = name,
            AvatarBase64 = base64Avatar
        };

        Dictionary<string, string> headers = new();
        if (!string.IsNullOrWhiteSpace(reason))
        {
            headers[REASON_HEADER_NAME] = reason;
        }

        string route = $"{Endpoints.WEBHOOKS}/{webhookId}/:webhook_token";
        string url = $"{Endpoints.WEBHOOKS}/{webhookId}/{webhookToken}";

        RestRequest request = new()
        {
            Route = route,
            Url = url,
            Method = HttpMethod.Patch,
            Payload = DiscordJson.SerializeObject(pld),
            IsExemptFromGlobalLimit = true,
            Headers = headers
        };

        RestResponse res = await this._rest.ExecuteRequestAsync(request);

        DiscordWebhook ret = JsonConvert.DeserializeObject<DiscordWebhook>(res.Response!)!;
        ret.Discord = this._discord!;
        ret.ApiClient = this;

        return ret;
    }

    internal async ValueTask DeleteWebhookAsync
    (
        ulong webhookId,
        string? reason = null
    )
    {
        Dictionary<string, string> headers = new();
        if (!string.IsNullOrWhiteSpace(reason))
        {
            headers[REASON_HEADER_NAME] = reason;
        }

        string route = $"{Endpoints.WEBHOOKS}/{webhookId}";
        string url = $"{Endpoints.WEBHOOKS}/{webhookId}";

        RestRequest request = new()
        {
            Route = route,
            Url = url,
            Method = HttpMethod.Delete,
            Headers = headers
        };

        await this._rest.ExecuteRequestAsync(request);
    }

    internal async ValueTask DeleteWebhookAsync
    (
        ulong webhookId,
        string webhookToken,
        string? reason = null
    )
    {
        Dictionary<string, string> headers = new();
        if (!string.IsNullOrWhiteSpace(reason))
        {
            headers[REASON_HEADER_NAME] = reason;
        }

        string route = $"{Endpoints.WEBHOOKS}/{webhookId}/:webhook_token";
        string url = $"{Endpoints.WEBHOOKS}/{webhookId}/{webhookToken}";

        RestRequest request = new()
        {
            Route = route,
            Url = url,
            Method = HttpMethod.Delete,
            IsExemptFromGlobalLimit = true,
            Headers = headers
        };

        await this._rest.ExecuteRequestAsync(request);
    }

    internal async ValueTask<DiscordMessage> ExecuteWebhookAsync
    (
        ulong webhookId,
        string webhookToken,
        DiscordWebhookBuilder builder
    )
    {
        builder.Validate();

        if (builder.Embeds != null)
        {
            foreach (DiscordEmbed embed in builder.Embeds)
            {
                if (embed.Timestamp != null)
                {
                    embed.Timestamp = embed.Timestamp.Value.ToUniversalTime();
                }
            }
        }

        Dictionary<string, string> values = new();
        RestWebhookExecutePayload pld = new()
        {
            Content = builder.Content,
            Username = builder.Username.HasValue ? builder.Username.Value : null,
            AvatarUrl = builder.AvatarUrl.HasValue ? builder.AvatarUrl.Value : null,
            IsTTS = builder.IsTTS,
            Embeds = builder.Embeds,
            Components = builder.Components,
        };

        if (builder.Mentions != null)
        {
            pld.Mentions = new DiscordMentions(builder.Mentions, builder.Mentions.Any());
        }

        if (!string.IsNullOrEmpty(builder.Content) || builder.Embeds?.Count > 0 || builder.IsTTS == true || builder.Mentions != null)
        {
            values["payload_json"] = DiscordJson.SerializeObject(pld);
        }

        string route = $"{Endpoints.WEBHOOKS}/{webhookId}/:webhook_token";
        QueryUriBuilder url = new($"{Endpoints.WEBHOOKS}/{webhookId}/{webhookToken}");
        url.AddParameter("wait", "true");

        if (builder.ThreadId.HasValue)
        {
            url.AddParameter("thread_id", builder.ThreadId.Value.ToString());
        }

        MultipartRestRequest request = new()
        {
            Route = route,
            Url = url.Build(),
            Method = HttpMethod.Post,
            Values = values,
            Files = builder.Files,
            IsExemptFromGlobalLimit = true
        };

        RestResponse res;
        try
        {
            res = await this._rest.ExecuteRequestAsync(request);
        }
        finally
        {
            builder.ResetFileStreamPositions();
        }
        DiscordMessage ret = JsonConvert.DeserializeObject<DiscordMessage>(res.Response!)!;

        ret.Discord = this._discord!;
        return ret;
    }

    internal async ValueTask<DiscordMessage> ExecuteWebhookSlackAsync
    (
        ulong webhookId,
        string webhookToken,
        string jsonPayload
    )
    {
        string route = $"{Endpoints.WEBHOOKS}/{webhookId}/:webhook_token/{Endpoints.SLACK}";
        QueryUriBuilder url = new($"{Endpoints.WEBHOOKS}/{webhookId}/{webhookToken}/{Endpoints.SLACK}");

        RestRequest request = new()
        {
            Route = route,
            Url = url.Build(),
            Method = HttpMethod.Post,
            Payload = jsonPayload,
            IsExemptFromGlobalLimit = true
        };

        RestResponse res = await this._rest.ExecuteRequestAsync(request);

        DiscordMessage ret = JsonConvert.DeserializeObject<DiscordMessage>(res.Response!)!;
        ret.Discord = this._discord!;
        return ret;
    }

    internal async ValueTask<DiscordMessage> ExecuteWebhookGithubAsync
    (
        ulong webhookId,
        string webhookToken,
        string jsonPayload
    )
    {
        string route = $"{Endpoints.WEBHOOKS}/{webhookId}/:webhook_token{Endpoints.GITHUB}";
        QueryUriBuilder url = new($"{Endpoints.WEBHOOKS}/{webhookId}/{webhookToken}{Endpoints.GITHUB}");
        url.AddParameter("wait", "true");

        RestRequest request = new()
        {
            Route = route,
            Url = url.Build(),
            Method = HttpMethod.Post,
            Payload = jsonPayload,
            IsExemptFromGlobalLimit = true
        };

        RestResponse res = await this._rest.ExecuteRequestAsync(request);
        DiscordMessage ret = JsonConvert.DeserializeObject<DiscordMessage>(res.Response!)!;
        ret.Discord = this._discord!;
        return ret;
    }

    internal async ValueTask<DiscordMessage> EditWebhookMessageAsync
    (
        ulong webhookId,
        string webhookToken,
        ulong messageId,
        DiscordWebhookBuilder builder,
        IEnumerable<DiscordAttachment>? attachments = null
    )
    {
        builder.Validate(true);

        DiscordMentions? mentions = builder.Mentions != null ? new DiscordMentions(builder.Mentions, builder.Mentions.Any()) : null;

        RestWebhookMessageEditPayload pld = new()
        {
            Content = builder.Content,
            Embeds = builder.Embeds,
            Mentions = mentions,
            Components = builder.Components,
            Attachments = attachments
        };

        string route = $"{Endpoints.WEBHOOKS}/{webhookId}/:webhook_token/{Endpoints.MESSAGES}/:message_id";
        string url = $"{Endpoints.WEBHOOKS}/{webhookId}/{webhookToken}/{Endpoints.MESSAGES}/{messageId}";

        Dictionary<string, string> values = new()
        {
            ["payload_json"] = DiscordJson.SerializeObject(pld)
        };

        MultipartRestRequest request = new()
        {
            Route = route,
            Url = url,
            Method = HttpMethod.Patch,
            Values = values,
            Files = builder.Files,
            IsExemptFromGlobalLimit = true
        };

        RestResponse res;
        try
        {
            res = await this._rest.ExecuteRequestAsync(request);
        }
        finally
        {
            builder.ResetFileStreamPositions();
        }

        return await this.PrepareMessageAsync(JObject.Parse(res.Response!));
    }

    internal async ValueTask DeleteWebhookMessageAsync
    (
        ulong webhookId,
        string webhookToken,
        ulong messageId
    )
    {
        string route = $"{Endpoints.WEBHOOKS}/{webhookId}/:webhook_token/{Endpoints.MESSAGES}/:message_id";
        string url = $"{Endpoints.WEBHOOKS}/{webhookId}/{webhookToken}/{Endpoints.MESSAGES}/{messageId}";

        RestRequest request = new()
        {
            Route = route,
            Url = url,
            Method = HttpMethod.Delete,
            IsExemptFromGlobalLimit = true
        };

        await this._rest.ExecuteRequestAsync(request);
    }
    #endregion

    #region Reactions
    internal async ValueTask CreateReactionAsync
    (
        ulong channelId,
        ulong messageId,
        string emoji
    )
    {
        string route = $"{Endpoints.CHANNELS}/{channelId}/{Endpoints.MESSAGES}/:message_id/{Endpoints.REACTIONS}/:emoji/{Endpoints.ME}";
        string url = $"{Endpoints.CHANNELS}/{channelId}/{Endpoints.MESSAGES}/{messageId}/{Endpoints.REACTIONS}/{emoji}/{Endpoints.ME}";

        RestRequest request = new()
        {
            Route = route,
            Url = url,
            Method = HttpMethod.Put
        };

        await this._rest.ExecuteRequestAsync(request);
    }

    internal async ValueTask DeleteOwnReactionAsync
    (
        ulong channelId,
        ulong messageId,
        string emoji
    )
    {
        string route = $"{Endpoints.CHANNELS}/{channelId}/{Endpoints.MESSAGES}/:message_id/{Endpoints.REACTIONS}/:emoji/{Endpoints.ME}";
        string url = $"{Endpoints.CHANNELS}/{channelId}/{Endpoints.MESSAGES}/{messageId}/{Endpoints.REACTIONS}/{emoji}/{Endpoints.ME}";

        RestRequest request = new()
        {
            Route = route,
            Url = url,
            Method = HttpMethod.Delete
        };

        await this._rest.ExecuteRequestAsync(request);
    }

    internal async ValueTask DeleteUserReactionAsync
    (
        ulong channelId,
        ulong messageId,
        ulong userId,
        string emoji,
        string? reason
    )
    {
        Dictionary<string, string> headers = new();
        if (!string.IsNullOrWhiteSpace(reason))
        {
            headers[REASON_HEADER_NAME] = reason;
        }

        string route = $"{Endpoints.CHANNELS}/{channelId}/{Endpoints.MESSAGES}/:message_id/{Endpoints.REACTIONS}/:emoji/:user_id";
        string url = $"{Endpoints.CHANNELS}/{channelId}/{Endpoints.MESSAGES}/{messageId}/{Endpoints.REACTIONS}/{emoji}/{userId}";

        RestRequest request = new()
        {
            Route = route,
            Url = url,
            Method = HttpMethod.Delete,
            Headers = headers
        };

        await this._rest.ExecuteRequestAsync(request);
    }

    internal async ValueTask<IReadOnlyList<DiscordUser>> GetReactionsAsync
    (
        ulong channelId,
        ulong messageId,
        string emoji,
        ulong? afterId = null,
        int limit = 25
    )
    {
        QueryUriBuilder urlparams = new($"{Endpoints.CHANNELS}/{channelId}/{Endpoints.MESSAGES}/{messageId}/{Endpoints.REACTIONS}/{emoji}");
        if (afterId.HasValue)
        {
            urlparams.AddParameter("after", afterId.Value.ToString(CultureInfo.InvariantCulture));
        }

        urlparams.AddParameter("limit", limit.ToString(CultureInfo.InvariantCulture));

        string route = $"{Endpoints.CHANNELS}/{channelId}/{Endpoints.MESSAGES}/:message_id/{Endpoints.REACTIONS}/:emoji";

        RestRequest request = new()
        {
            Route = route,
            Url = urlparams.Build(),
            Method = HttpMethod.Get
        };

        RestResponse res = await this._rest.ExecuteRequestAsync(request);

        IEnumerable<TransportUser> usersRaw = JsonConvert.DeserializeObject<IEnumerable<TransportUser>>(res.Response!)!;
        List<DiscordUser> users = new();
        foreach (TransportUser xr in usersRaw)
        {
            DiscordUser usr = new(xr)
            {
                Discord = this._discord!
            };
            await this._discord!.Cache.AddUserAsync(usr);

            users.Add(usr);
        }

        return new ReadOnlyCollection<DiscordUser>(new List<DiscordUser>(users));
    }

    internal async ValueTask DeleteAllReactionsAsync
    (
        ulong channelId,
        ulong messageId,
        string? reason = null
    )
    {
        Dictionary<string, string> headers = new();
        if (!string.IsNullOrWhiteSpace(reason))
        {
            headers[REASON_HEADER_NAME] = reason;
        }

        string route = $"{Endpoints.CHANNELS}/{channelId}/{Endpoints.MESSAGES}/:message_id/{Endpoints.REACTIONS}";
        string url = $"{Endpoints.CHANNELS}/{channelId}/{Endpoints.MESSAGES}/{messageId}/{Endpoints.REACTIONS}";

        RestRequest request = new()
        {
            Route = route,
            Url = url,
            Method = HttpMethod.Delete,
            Headers = headers
        };

        await this._rest.ExecuteRequestAsync(request);
    }

    internal async ValueTask DeleteReactionsEmojiAsync
    (
        ulong channelId,
        ulong messageId,
        string emoji
    )
    {
        string route = $"{Endpoints.CHANNELS}/{channelId}/{Endpoints.MESSAGES}/:message_id/{Endpoints.REACTIONS}/:emoji";
        string url = $"{Endpoints.CHANNELS}/{channelId}/{Endpoints.MESSAGES}/{messageId}/{Endpoints.REACTIONS}/{emoji}";

        RestRequest request = new()
        {
            Route = route,
            Url = url,
            Method = HttpMethod.Delete
        };

        await this._rest.ExecuteRequestAsync(request);
    }
    #endregion

    #region Emoji
    internal async ValueTask<IReadOnlyList<DiscordGuildEmoji>> GetGuildEmojisAsync
    (
        ulong guildId
    )
    {
        string route = $"{Endpoints.GUILDS}/{guildId}/{Endpoints.EMOJIS}";
        string url = $"{Endpoints.GUILDS}/{guildId}/{Endpoints.EMOJIS}";

        RestRequest request = new()
        {
            Route = route,
            Url = url,
            Method = HttpMethod.Get
        };

        RestResponse res = await this._rest.ExecuteRequestAsync(request);

        IEnumerable<JObject> emojisRaw = JsonConvert.DeserializeObject<IEnumerable<JObject>>(res.Response!)!;

        this._discord!._guilds.TryGetValue(guildId, out DiscordGuild? guild);
        Dictionary<ulong, DiscordUser> users = new();
        List<DiscordGuildEmoji> emojis = new();
        foreach (JObject rawEmoji in emojisRaw)
        {
            DiscordGuildEmoji discordGuildEmoji = rawEmoji.ToDiscordObject<DiscordGuildEmoji>();

            if (guild is not null)
            {
                discordGuildEmoji.Guild = guild;
            }

            TransportUser? rawUser = rawEmoji["user"]?.ToDiscordObject<TransportUser>();
            if (rawUser != null)
            {
                if (!users.ContainsKey(rawUser.Id))
                {
                    DiscordUser user = guild is not null && guild.Members.TryGetValue(rawUser.Id, out DiscordMember? member) ? member : new DiscordUser(rawUser);
                    users[user.Id] = user;
                }

                discordGuildEmoji.User = users[rawUser.Id];
            }

            emojis.Add(discordGuildEmoji);
        }

        return new ReadOnlyCollection<DiscordGuildEmoji>(emojis);
    }

    internal async ValueTask<DiscordGuildEmoji> GetGuildEmojiAsync
    (
        ulong guildId,
        ulong emojiId
    )
    {
        string route = $"{Endpoints.GUILDS}/{guildId}/{Endpoints.EMOJIS}/:emoji_id";
        string url = $"{Endpoints.GUILDS}/{guildId}/{Endpoints.EMOJIS}/{emojiId}";

        RestRequest request = new()
        {
            Route = route,
            Url = url,
            Method = HttpMethod.Get
        };

        RestResponse res = await this._rest.ExecuteRequestAsync(request);

        this._discord!._guilds.TryGetValue(guildId, out DiscordGuild? guild);

        JObject emojiRaw = JObject.Parse(res.Response!);
        DiscordGuildEmoji emoji = emojiRaw.ToDiscordObject<DiscordGuildEmoji>();

        if (guild is not null)
        {
            emoji.Guild = guild;
        }

        TransportUser? rawUser = emojiRaw["user"]?.ToDiscordObject<TransportUser>();
        if (rawUser != null)
        {
            emoji.User = guild is not null && guild.Members.TryGetValue(rawUser.Id, out DiscordMember? member) ? member : new DiscordUser(rawUser);
        }

        return emoji;
    }

    internal async ValueTask<DiscordGuildEmoji> CreateGuildEmojiAsync
    (
        ulong guildId,
        string name,
        string imageb64,
        IEnumerable<ulong>? roles = null,
        string? reason = null
    )
    {
        RestGuildEmojiCreatePayload pld = new()
        {
            Name = name,
            ImageB64 = imageb64,
            Roles = roles?.ToArray()
        };

        Dictionary<string, string> headers = new();
        if (!string.IsNullOrWhiteSpace(reason))
        {
            headers[REASON_HEADER_NAME] = reason;
        }

        string route = $"{Endpoints.GUILDS}/{guildId}/{Endpoints.EMOJIS}";
        string url = $"{Endpoints.GUILDS}/{guildId}/{Endpoints.EMOJIS}";

        RestRequest request = new()
        {
            Route = route,
            Url = url,
            Method = HttpMethod.Post,
            Payload = DiscordJson.SerializeObject(pld),
            Headers = headers
        };

        RestResponse res = await this._rest.ExecuteRequestAsync(request);

        this._discord!._guilds.TryGetValue(guildId, out DiscordGuild? guild);

        JObject emojiRaw = JObject.Parse(res.Response!);
        DiscordGuildEmoji emoji = emojiRaw.ToDiscordObject<DiscordGuildEmoji>();

        if (guild is not null)
        {
            emoji.Guild = guild;
        }

        TransportUser? rawUser = emojiRaw["user"]?.ToDiscordObject<TransportUser>();
        emoji.User = rawUser != null
            ? guild is not null && guild.Members.TryGetValue(rawUser.Id, out DiscordMember? member) ? member : new DiscordUser(rawUser)
            : this._discord.CurrentUser;

        return emoji;
    }

    internal async ValueTask<DiscordGuildEmoji> ModifyGuildEmojiAsync
    (
        ulong guildId,
        ulong emojiId,
        string? name = null,
        IEnumerable<ulong>? roles = null,
        string? reason = null
    )
    {
        RestGuildEmojiModifyPayload pld = new()
        {
            Name = name,
            Roles = roles?.ToArray()
        };

        Dictionary<string, string> headers = new();
        if (!string.IsNullOrWhiteSpace(reason))
        {
            headers[REASON_HEADER_NAME] = reason;
        }

        string route = $"{Endpoints.GUILDS}/{guildId}/{Endpoints.EMOJIS}/:emoji_id";
        string url = $"{Endpoints.GUILDS}/{guildId}/{Endpoints.EMOJIS}/{emojiId}";

        RestRequest request = new()
        {
            Route = route,
            Url = url,
            Method = HttpMethod.Patch,
            Payload = DiscordJson.SerializeObject(pld),
            Headers = headers
        };

        RestResponse res = await this._rest.ExecuteRequestAsync(request);

        this._discord!._guilds.TryGetValue(guildId, out DiscordGuild? guild);

        JObject emojiRaw = JObject.Parse(res.Response!);
        DiscordGuildEmoji emoji = emojiRaw.ToDiscordObject<DiscordGuildEmoji>();

        if (guild is not null)
        {
            emoji.Guild = guild;
        }

        TransportUser? rawUser = emojiRaw["user"]?.ToDiscordObject<TransportUser>();
        if (rawUser != null)
        {
            emoji.User = guild is not null && guild.Members.TryGetValue(rawUser.Id, out DiscordMember? member) ? member : new DiscordUser(rawUser);
        }

        return emoji;
    }

    internal async ValueTask DeleteGuildEmojiAsync
    (
        ulong guildId,
        ulong emojiId,
        string? reason = null
    )
    {
        Dictionary<string, string> headers = new();
        if (!string.IsNullOrWhiteSpace(reason))
        {
            headers[REASON_HEADER_NAME] = reason;
        }

        string route = $"{Endpoints.GUILDS}/{guildId}/{Endpoints.EMOJIS}/:emoji_id";
        string url = $"{Endpoints.GUILDS}/{guildId}/{Endpoints.EMOJIS}/{emojiId}";

        RestRequest request = new()
        {
            Route = route,
            Url = url,
            Method = HttpMethod.Delete,
            Headers = headers
        };

        await this._rest.ExecuteRequestAsync(request);
    }
    #endregion

    #region Application Commands
    internal async ValueTask<IReadOnlyList<DiscordApplicationCommand>> GetGlobalApplicationCommandsAsync
    (
        ulong applicationId
    )
    {
        string route = $"{Endpoints.APPLICATIONS}/:application_id/{Endpoints.COMMANDS}";
        string url = $"{Endpoints.APPLICATIONS}/{applicationId}/{Endpoints.COMMANDS}";

        RestRequest request = new()
        {
            Route = route,
            Url = url,
            Method = HttpMethod.Get
        };

        RestResponse res = await this._rest.ExecuteRequestAsync(request);

        IEnumerable<DiscordApplicationCommand> ret = JsonConvert.DeserializeObject<IEnumerable<DiscordApplicationCommand>>(res.Response!)!;
        foreach (DiscordApplicationCommand app in ret)
        {
            app.Discord = this._discord!;
        }

        return ret.ToList();
    }

    internal async ValueTask<IReadOnlyList<DiscordApplicationCommand>> BulkOverwriteGlobalApplicationCommandsAsync
    (
        ulong applicationId,
        IEnumerable<DiscordApplicationCommand> commands
    )
    {
        List<RestApplicationCommandCreatePayload> pld = new();
        foreach (DiscordApplicationCommand command in commands)
        {
            pld.Add(new RestApplicationCommandCreatePayload
            {
                Type = command.Type,
                Name = command.Name,
                Description = command.Description,
                Options = command.Options,
                DefaultPermission = command.DefaultPermission,
                NameLocalizations = command.NameLocalizations,
                DescriptionLocalizations = command.DescriptionLocalizations,
                AllowDMUsage = command.AllowDMUsage,
                DefaultMemberPermissions = command.DefaultMemberPermissions,
                NSFW = command.NSFW
            });
        }

        string route = $"{Endpoints.APPLICATIONS}/:application_id/{Endpoints.COMMANDS}";
        string url = $"{Endpoints.APPLICATIONS}/{applicationId}/{Endpoints.COMMANDS}";

        RestRequest request = new()
        {
            Route = route,
            Url = url,
            Method = HttpMethod.Put,
            Payload = DiscordJson.SerializeObject(pld)
        };

        RestResponse res = await this._rest.ExecuteRequestAsync(request);

        IEnumerable<DiscordApplicationCommand> ret = JsonConvert.DeserializeObject<IEnumerable<DiscordApplicationCommand>>(res.Response!)!;
        foreach (DiscordApplicationCommand app in ret)
        {
            app.Discord = this._discord!;
        }

        return ret.ToList();
    }

    internal async ValueTask<DiscordApplicationCommand> CreateGlobalApplicationCommandAsync
    (
        ulong applicationId,
        DiscordApplicationCommand command
    )
    {
        RestApplicationCommandCreatePayload pld = new()
        {
            Type = command.Type,
            Name = command.Name,
            Description = command.Description,
            Options = command.Options,
            DefaultPermission = command.DefaultPermission,
            NameLocalizations = command.NameLocalizations,
            DescriptionLocalizations = command.DescriptionLocalizations,
            AllowDMUsage = command.AllowDMUsage,
            DefaultMemberPermissions = command.DefaultMemberPermissions,
            NSFW = command.NSFW
        };

        string route = $"{Endpoints.APPLICATIONS}/:application_id/{Endpoints.COMMANDS}";
        string url = $"{Endpoints.APPLICATIONS}/{applicationId}/{Endpoints.COMMANDS}";

        RestRequest request = new()
        {
            Route = route,
            Url = url,
            Method = HttpMethod.Post,
            Payload = DiscordJson.SerializeObject(pld)
        };

        RestResponse res = await this._rest.ExecuteRequestAsync(request);

        DiscordApplicationCommand ret = JsonConvert.DeserializeObject<DiscordApplicationCommand>(res.Response!)!;
        ret.Discord = this._discord!;

        return ret;
    }

    internal async ValueTask<DiscordApplicationCommand> GetGlobalApplicationCommandAsync
    (
        ulong applicationId,
        ulong commandId
    )
    {
        string route = $"{Endpoints.APPLICATIONS}/:application_id/{Endpoints.COMMANDS}/:command_id";
        string url = $"{Endpoints.APPLICATIONS}/{applicationId}/{Endpoints.COMMANDS}/{commandId}";

        RestRequest request = new()
        {
            Route = route,
            Url = url,
            Method = HttpMethod.Get
        };

        RestResponse res = await this._rest.ExecuteRequestAsync(request);

        DiscordApplicationCommand ret = JsonConvert.DeserializeObject<DiscordApplicationCommand>(res.Response!)!;
        ret.Discord = this._discord!;

        return ret;
    }

    internal async ValueTask<DiscordApplicationCommand> EditGlobalApplicationCommandAsync
    (
        ulong applicationId,
        ulong commandId,
        Optional<string> name = default,
        Optional<string> description = default,
        Optional<IReadOnlyCollection<DiscordApplicationCommandOption>> options = default,
        Optional<bool?> defaultPermission = default,
        Optional<bool?> nsfw = default,
        IReadOnlyDictionary<string, string>? nameLocalizations = null,
        IReadOnlyDictionary<string, string>? descriptionLocalizations = null,
        Optional<bool> allowDmUsage = default,
        Optional<Permissions?> defaultMemberPermissions = default
    )
    {
        RestApplicationCommandEditPayload pld = new()
        {
            Name = name,
            Description = description,
            Options = options,
            DefaultPermission = defaultPermission,
            NameLocalizations = nameLocalizations,
            DescriptionLocalizations = descriptionLocalizations,
            AllowDMUsage = allowDmUsage,
            DefaultMemberPermissions = defaultMemberPermissions,
            NSFW = nsfw,
        };

        string route = $"{Endpoints.APPLICATIONS}/:application_id/{Endpoints.COMMANDS}/:command_id";
        string url = $"{Endpoints.APPLICATIONS}/{applicationId}/{Endpoints.COMMANDS}/{commandId}";

        RestRequest request = new()
        {
            Route = route,
            Url = url,
            Method = HttpMethod.Patch,
            Payload = DiscordJson.SerializeObject(pld)
        };

        RestResponse res = await this._rest.ExecuteRequestAsync(request);

        DiscordApplicationCommand ret = JsonConvert.DeserializeObject<DiscordApplicationCommand>(res.Response!)!;
        ret.Discord = this._discord!;

        return ret;
    }

    internal async ValueTask DeleteGlobalApplicationCommandAsync
    (
        ulong applicationId,
        ulong commandId
    )
    {
        string route = $"{Endpoints.APPLICATIONS}/:application_id/{Endpoints.COMMANDS}/:command_id";
        string url = $"{Endpoints.APPLICATIONS}/{applicationId}/{Endpoints.COMMANDS}/{commandId}";

        RestRequest request = new()
        {
            Route = route,
            Url = url,
            Method = HttpMethod.Delete
        };

        await this._rest.ExecuteRequestAsync(request);
    }

    internal async ValueTask<IReadOnlyList<DiscordApplicationCommand>> GetGuildApplicationCommandsAsync
    (
        ulong applicationId,
        ulong guildId
    )
    {
        string route = $"{Endpoints.APPLICATIONS}/:application_id/{Endpoints.GUILDS}/:guild_id/{Endpoints.COMMANDS}";
        string url = $"{Endpoints.APPLICATIONS}/{applicationId}/{Endpoints.GUILDS}/{guildId}/{Endpoints.COMMANDS}";

        RestRequest request = new()
        {
            Route = route,
            Url = url,
            Method = HttpMethod.Get
        };

        RestResponse res = await this._rest.ExecuteRequestAsync(request);

        IEnumerable<DiscordApplicationCommand> ret = JsonConvert.DeserializeObject<IEnumerable<DiscordApplicationCommand>>(res.Response!)!;
        foreach (DiscordApplicationCommand app in ret)
        {
            app.Discord = this._discord!;
        }

        return ret.ToList();
    }

    internal async ValueTask<IReadOnlyList<DiscordApplicationCommand>> BulkOverwriteGuildApplicationCommandsAsync
    (
        ulong applicationId,
        ulong guildId,
        IEnumerable<DiscordApplicationCommand> commands
    )
    {
        List<RestApplicationCommandCreatePayload> pld = new();
        foreach (DiscordApplicationCommand command in commands)
        {
            pld.Add(new RestApplicationCommandCreatePayload
            {
                Type = command.Type,
                Name = command.Name,
                Description = command.Description,
                Options = command.Options,
                DefaultPermission = command.DefaultPermission,
                NameLocalizations = command.NameLocalizations,
                DescriptionLocalizations = command.DescriptionLocalizations,
                AllowDMUsage = command.AllowDMUsage,
                DefaultMemberPermissions = command.DefaultMemberPermissions,
                NSFW = command.NSFW
            });
        }

        string route = $"{Endpoints.APPLICATIONS}/:application_id/{Endpoints.GUILDS}/:guild_id/{Endpoints.COMMANDS}";
        string url = $"{Endpoints.APPLICATIONS}/{applicationId}/{Endpoints.GUILDS}/{guildId}/{Endpoints.COMMANDS}";

        RestRequest request = new()
        {
            Route = route,
            Url = url,
            Method = HttpMethod.Put,
            Payload = DiscordJson.SerializeObject(pld)
        };

        RestResponse res = await this._rest.ExecuteRequestAsync(request);

        IEnumerable<DiscordApplicationCommand> ret = JsonConvert.DeserializeObject<IEnumerable<DiscordApplicationCommand>>(res.Response!)!;
        foreach (DiscordApplicationCommand app in ret)
        {
            app.Discord = this._discord!;
        }

        return ret.ToList();
    }

    internal async ValueTask<DiscordApplicationCommand> CreateGuildApplicationCommandAsync
    (
        ulong applicationId,
        ulong guildId,
        DiscordApplicationCommand command
    )
    {
        RestApplicationCommandCreatePayload pld = new()
        {
            Type = command.Type,
            Name = command.Name,
            Description = command.Description,
            Options = command.Options,
            DefaultPermission = command.DefaultPermission,
            NameLocalizations = command.NameLocalizations,
            DescriptionLocalizations = command.DescriptionLocalizations,
            AllowDMUsage = command.AllowDMUsage,
            DefaultMemberPermissions = command.DefaultMemberPermissions,
            NSFW = command.NSFW
        };

        string route = $"{Endpoints.APPLICATIONS}/:application_id/{Endpoints.GUILDS}/:guild_id/{Endpoints.COMMANDS}";
        string url = $"{Endpoints.APPLICATIONS}/{applicationId}/{Endpoints.GUILDS}/{guildId}/{Endpoints.COMMANDS}";

        RestRequest request = new()
        {
            Route = route,
            Url = url,
            Method = HttpMethod.Post,
            Payload = DiscordJson.SerializeObject(pld)
        };

        RestResponse res = await this._rest.ExecuteRequestAsync(request);

        DiscordApplicationCommand ret = JsonConvert.DeserializeObject<DiscordApplicationCommand>(res.Response!)!;
        ret.Discord = this._discord!;

        return ret;
    }

    internal async ValueTask<DiscordApplicationCommand> GetGuildApplicationCommandAsync
    (
        ulong applicationId,
        ulong guildId,
        ulong commandId
    )
    {
        string route = $"{Endpoints.APPLICATIONS}/:application_id/{Endpoints.GUILDS}/:guild_id/{Endpoints.COMMANDS}/:command_id";
        string url = $"{Endpoints.APPLICATIONS}/{applicationId}/{Endpoints.GUILDS}/{guildId}/{Endpoints.COMMANDS}/{commandId}";

        RestRequest request = new()
        {
            Route = route,
            Url = url,
            Method = HttpMethod.Get
        };

        RestResponse res = await this._rest.ExecuteRequestAsync(request);

        DiscordApplicationCommand ret = JsonConvert.DeserializeObject<DiscordApplicationCommand>(res.Response!)!;
        ret.Discord = this._discord!;

        return ret;
    }

    internal async ValueTask<DiscordApplicationCommand> EditGuildApplicationCommandAsync
    (
        ulong applicationId,
        ulong guildId,
        ulong commandId,
        Optional<string> name = default,
        Optional<string> description = default,
        Optional<IReadOnlyCollection<DiscordApplicationCommandOption>> options = default,
        Optional<bool?> defaultPermission = default,
        Optional<bool?> nsfw = default,
        IReadOnlyDictionary<string, string>? nameLocalizations = null,
        IReadOnlyDictionary<string, string>? descriptionLocalizations = null,
        Optional<bool> allowDmUsage = default,
        Optional<Permissions?> defaultMemberPermissions = default
    )
    {
        RestApplicationCommandEditPayload pld = new()
        {
            Name = name,
            Description = description,
            Options = options,
            DefaultPermission = defaultPermission,
            NameLocalizations = nameLocalizations,
            DescriptionLocalizations = descriptionLocalizations,
            AllowDMUsage = allowDmUsage,
            DefaultMemberPermissions = defaultMemberPermissions,
            NSFW = nsfw
        };

        string route = $"{Endpoints.APPLICATIONS}/:application_id/{Endpoints.GUILDS}/:guild_id/{Endpoints.COMMANDS}/:command_id";
        string url = $"{Endpoints.APPLICATIONS}/{applicationId}/{Endpoints.GUILDS}/{guildId}/{Endpoints.COMMANDS}/{commandId}";

        RestRequest request = new()
        {
            Route = route,
            Url = url,
            Method = HttpMethod.Patch,
            Payload = DiscordJson.SerializeObject(pld)
        };

        RestResponse res = await this._rest.ExecuteRequestAsync(request);

        DiscordApplicationCommand ret = JsonConvert.DeserializeObject<DiscordApplicationCommand>(res.Response!)!;
        ret.Discord = this._discord!;

        return ret;
    }

    internal async ValueTask DeleteGuildApplicationCommandAsync
    (
        ulong applicationId,
        ulong guildId,
        ulong commandId
    )
    {
        string route = $"{Endpoints.APPLICATIONS}/:application_id/{Endpoints.GUILDS}/:guild_id/{Endpoints.COMMANDS}/:command_id";
        string url = $"{Endpoints.APPLICATIONS}/{applicationId}/{Endpoints.GUILDS}/{guildId}/{Endpoints.COMMANDS}/{commandId}";

        RestRequest request = new()
        {
            Route = route,
            Url = url,
            Method = HttpMethod.Delete
        };

        await this._rest.ExecuteRequestAsync(request);
    }

    internal async ValueTask CreateInteractionResponseAsync
    (
        ulong interactionId,
        string interactionToken,
        InteractionResponseType type,
        DiscordInteractionResponseBuilder builder
    )
    {
        if (builder?.Embeds != null)
        {
            foreach (DiscordEmbed embed in builder.Embeds)
            {
                if (embed.Timestamp != null)
                {
                    embed.Timestamp = embed.Timestamp.Value.ToUniversalTime();
                }
            }
        }

        RestInteractionResponsePayload pld = new()
        {
            Type = type,
            Data = builder is not null
            ? new DiscordInteractionApplicationCommandCallbackData
            {
                Content = builder.Content,
                Title = builder.Title,
                CustomId = builder.CustomId,
                Embeds = builder.Embeds,
                IsTTS = builder.IsTTS,
                Mentions = new DiscordMentions(builder.Mentions ?? Mentions.All, builder.Mentions?.Any() ?? false),
                Flags = builder.Flags,
                Components = builder.Components,
                Choices = builder.Choices
            }
            : null
        };

        Dictionary<string, string> values = new();

        if (builder != null)
        {
            if (!string.IsNullOrEmpty(builder.Content) || builder.Embeds?.Count > 0 || builder.IsTTS == true || builder.Mentions != null)
            {
                values["payload_json"] = DiscordJson.SerializeObject(pld);
            }
        }

        string route = $"{Endpoints.INTERACTIONS}/{interactionId}/:interaction_token/{Endpoints.CALLBACK}";
        string url = $"{Endpoints.INTERACTIONS}/{interactionId}/{interactionToken}/{Endpoints.CALLBACK}";

        if (builder is not null)
        {
            MultipartRestRequest request = new()
            {
                Route = route,
                Url = url,
                Method = HttpMethod.Post,
                Values = values,
                Files = builder.Files,
                IsExemptFromGlobalLimit = true
            };

            try
            {
                await this._rest.ExecuteRequestAsync(request);
            }
            finally
            {
                builder.ResetFileStreamPositions();
            }
        }
        else
        {
            RestRequest request = new()
            {
                Route = route,
                Url = url,
                Method = HttpMethod.Post,
                Payload = DiscordJson.SerializeObject(pld)
            };

            await this._rest.ExecuteRequestAsync(request);
        }
    }

    internal async ValueTask<DiscordMessage> GetOriginalInteractionResponseAsync
    (
        ulong applicationId,
        string interactionToken
    )
    {
        string route = $"{Endpoints.WEBHOOKS}/:application_id/{interactionToken}/{Endpoints.MESSAGES}/{Endpoints.ORIGINAL}";
        string url = $"{Endpoints.WEBHOOKS}/{applicationId}/{interactionToken}/{Endpoints.MESSAGES}/{Endpoints.ORIGINAL}";

        RestRequest request = new()
        {
            Route = route,
            Url = url,
            Method = HttpMethod.Get,
            IsExemptFromGlobalLimit = true
        };

        RestResponse res = await this._rest.ExecuteRequestAsync(request);
        DiscordMessage ret = JsonConvert.DeserializeObject<DiscordMessage>(res.Response!)!;

        ret.Discord = this._discord!;
        return ret;
    }

    internal async ValueTask<DiscordMessage> EditOriginalInteractionResponseAsync
    (
        ulong applicationId,
        string interactionToken,
        DiscordWebhookBuilder builder,
        IEnumerable<DiscordAttachment> attachments
    )
    {
        {
            builder.Validate(true);

            DiscordMentions? mentions = builder.Mentions != null ? new DiscordMentions(builder.Mentions, builder.Mentions.Any()) : null;

            RestWebhookMessageEditPayload pld = new()
            {
                Content = builder.Content,
                Embeds = builder.Embeds,
                Mentions = mentions,
                Components = builder.Components,
                Attachments = attachments
            };

            string route = $"{Endpoints.WEBHOOKS}/:application_id/{interactionToken}/{Endpoints.MESSAGES}/@original";
            string url = $"{Endpoints.WEBHOOKS}/{applicationId}/{interactionToken}/{Endpoints.MESSAGES}/@original";

            Dictionary<string, string> values = new()
            {
                ["payload_json"] = DiscordJson.SerializeObject(pld)
            };

            MultipartRestRequest request = new()
            {
                Route = route,
                Url = url,
                Method = HttpMethod.Patch,
                Values = values,
                Files = builder.Files,
                IsExemptFromGlobalLimit = true
            };

            RestResponse res = await this._rest.ExecuteRequestAsync(request);

            DiscordMessage ret = JsonConvert.DeserializeObject<DiscordMessage>(res.Response!)!;
            ret.Discord = this._discord!;

            foreach (DiscordMessageFile? file in builder.Files.Where(x => x.ResetPositionTo.HasValue))
            {
                file.Stream.Position = file.ResetPositionTo!.Value;
            }

            return ret;
        }
    }

    internal async ValueTask DeleteOriginalInteractionResponseAsync
    (
        ulong applicationId,
        string interactionToken
    )
    {
        string route = $"{Endpoints.WEBHOOKS}/:application_id/{interactionToken}/{Endpoints.MESSAGES}/@original";
        string url = $"{Endpoints.WEBHOOKS}/{applicationId}/{interactionToken}/{Endpoints.MESSAGES}/@original";

        RestRequest request = new()
        {
            Route = route,
            Url = url,
            Method = HttpMethod.Delete,
            IsExemptFromGlobalLimit = true
        };

        await this._rest.ExecuteRequestAsync(request);
    }

    internal async ValueTask<DiscordMessage> CreateFollowupMessageAsync
    (
        ulong applicationId,
        string interactionToken,
        DiscordFollowupMessageBuilder builder
    )
    {
        builder.Validate();

        if (builder.Embeds != null)
        {
            foreach (DiscordEmbed embed in builder.Embeds)
            {
                if (embed.Timestamp != null)
                {
                    embed.Timestamp = embed.Timestamp.Value.ToUniversalTime();
                }
            }
        }

        Dictionary<string, string> values = new();
        RestFollowupMessageCreatePayload pld = new()
        {
            Content = builder.Content,
            IsTTS = builder.IsTTS,
            Embeds = builder.Embeds,
            Flags = builder._flags,
            Components = builder.Components
        };

        if (builder.Mentions != null)
        {
            pld.Mentions = new DiscordMentions(builder.Mentions, builder.Mentions.Any());
        }

        if (!string.IsNullOrEmpty(builder.Content) || builder.Embeds?.Count > 0 || builder.IsTTS == true || builder.Mentions != null)
        {
            values["payload_json"] = DiscordJson.SerializeObject(pld);
        }

        string route = $"{Endpoints.WEBHOOKS}/:application_id/{interactionToken}";
        string url = $"{Endpoints.WEBHOOKS}/{applicationId}/{interactionToken}";

        MultipartRestRequest request = new()
        {
            Route = route,
            Url = url,
            Method = HttpMethod.Post,
            Values = values,
            Files = builder.Files,
            IsExemptFromGlobalLimit = true
        };

        RestResponse res;
        try
        {
            res = await this._rest.ExecuteRequestAsync(request);
        }
        finally
        {
            builder.ResetFileStreamPositions();
        }
        DiscordMessage ret = JsonConvert.DeserializeObject<DiscordMessage>(res.Response!)!;

        ret.Discord = this._discord!;
        return ret;
    }

    internal ValueTask<DiscordMessage> GetFollowupMessageAsync
    (
        ulong applicationId,
        string interactionToken,
        ulong messageId
    )
        => this.GetWebhookMessageAsync(applicationId, interactionToken, messageId);

    internal ValueTask<DiscordMessage> EditFollowupMessageAsync
    (
        ulong applicationId,
        string interactionToken,
        ulong messageId,
        DiscordWebhookBuilder builder,
        IEnumerable<DiscordAttachment> attachments
    ) =>
        this.EditWebhookMessageAsync(applicationId, interactionToken, messageId, builder, attachments);

    internal ValueTask DeleteFollowupMessageAsync(ulong applicationId, string interactionToken, ulong messageId)
        => this.DeleteWebhookMessageAsync(applicationId, interactionToken, messageId);

    internal async ValueTask<IReadOnlyList<DiscordGuildApplicationCommandPermissions>> GetGuildApplicationCommandPermissionsAsync
    (
        ulong applicationId,
        ulong guildId
    )
    {
        string route = $"{Endpoints.APPLICATIONS}/:application_id/{Endpoints.GUILDS}/:guild_id/{Endpoints.COMMANDS}/{Endpoints.PERMISSIONS}";
        string url = $"{Endpoints.APPLICATIONS}/{applicationId}/{Endpoints.GUILDS}/{guildId}/{Endpoints.COMMANDS}/{Endpoints.PERMISSIONS}";

        RestRequest request = new()
        {
            Route = route,
            Url = url,
            Method = HttpMethod.Get
        };

        RestResponse res = await this._rest.ExecuteRequestAsync(request);
        IEnumerable<DiscordGuildApplicationCommandPermissions> ret = JsonConvert.DeserializeObject<IEnumerable<DiscordGuildApplicationCommandPermissions>>(res.Response!)!;

        foreach (DiscordGuildApplicationCommandPermissions perm in ret)
        {
            perm.Discord = this._discord!;
        }

        return ret.ToList();
    }

    internal async ValueTask<DiscordGuildApplicationCommandPermissions> GetApplicationCommandPermissionsAsync
    (
        ulong applicationId,
        ulong guildId,
        ulong commandId
    )
    {
        string route = $"{Endpoints.APPLICATIONS}/:application_id/{Endpoints.GUILDS}/:guild_id/{Endpoints.COMMANDS}/:command_id/{Endpoints.PERMISSIONS}";
        string url = $"{Endpoints.APPLICATIONS}/{applicationId}/{Endpoints.GUILDS}/{guildId}/{Endpoints.COMMANDS}/{commandId}/{Endpoints.PERMISSIONS}";

        RestRequest request = new()
        {
            Route = route,
            Url = url,
            Method = HttpMethod.Get
        };

        RestResponse res = await this._rest.ExecuteRequestAsync(request);
        DiscordGuildApplicationCommandPermissions ret = JsonConvert.DeserializeObject<DiscordGuildApplicationCommandPermissions>(res.Response!)!;

        ret.Discord = this._discord!;
        return ret;
    }

    internal async ValueTask<DiscordGuildApplicationCommandPermissions> EditApplicationCommandPermissionsAsync
    (
        ulong applicationId,
        ulong guildId,
        ulong commandId,
        IEnumerable<DiscordApplicationCommandPermission> permissions
    )
    {

        RestEditApplicationCommandPermissionsPayload pld = new()
        {
            Permissions = permissions
        };

        string route = $"{Endpoints.APPLICATIONS}/:application_id/{Endpoints.GUILDS}/:guild_id/{Endpoints.COMMANDS}/:command_id/{Endpoints.PERMISSIONS}";
        string url = $"{Endpoints.APPLICATIONS}/{applicationId}/{Endpoints.GUILDS}/{guildId}/{Endpoints.COMMANDS}/{commandId}/{Endpoints.PERMISSIONS}";

        RestRequest request = new()
        {
            Route = route,
            Url = url,
            Method = HttpMethod.Put,
            Payload = DiscordJson.SerializeObject(pld)
        };

        RestResponse res = await this._rest.ExecuteRequestAsync(request);
        DiscordGuildApplicationCommandPermissions ret =
            JsonConvert.DeserializeObject<DiscordGuildApplicationCommandPermissions>(res.Response!)!;

        ret.Discord = this._discord!;
        return ret;
    }

    internal async ValueTask<IReadOnlyList<DiscordGuildApplicationCommandPermissions>> BatchEditApplicationCommandPermissionsAsync
    (
        ulong applicationId,
        ulong guildId,
        IEnumerable<DiscordGuildApplicationCommandPermissions> permissions
    )
    {
        string route = $"{Endpoints.APPLICATIONS}/:application_id/{Endpoints.GUILDS}/:guild_id/{Endpoints.COMMANDS}/{Endpoints.PERMISSIONS}";
        string url = $"{Endpoints.APPLICATIONS}/{applicationId}/{Endpoints.GUILDS}/{guildId}/{Endpoints.COMMANDS}/{Endpoints.PERMISSIONS}";

        RestRequest request = new()
        {
            Route = route,
            Url = url,
            Method = HttpMethod.Put,
            Payload = DiscordJson.SerializeObject(permissions)
        };

        RestResponse res = await this._rest.ExecuteRequestAsync(request);
        IEnumerable<DiscordGuildApplicationCommandPermissions> ret =
            JsonConvert.DeserializeObject<IEnumerable<DiscordGuildApplicationCommandPermissions>>(res.Response!)!;

        foreach (DiscordGuildApplicationCommandPermissions perm in ret)
        {
            perm.Discord = this._discord!;
        }

        return ret.ToList();
    }
    #endregion

    #region Misc
    internal ValueTask<TransportApplication> GetCurrentApplicationInfoAsync()
        => this.GetApplicationInfoAsync("@me");

    internal ValueTask<TransportApplication> GetApplicationInfoAsync
    (
        ulong applicationId
    )
        => this.GetApplicationInfoAsync(applicationId.ToString(CultureInfo.InvariantCulture));

    private async ValueTask<TransportApplication> GetApplicationInfoAsync
    (
        string applicationId
    )
    {
        string route = $"{Endpoints.OAUTH2}/{Endpoints.APPLICATIONS}/:application_id";
        string url = $"{Endpoints.OAUTH2}/{Endpoints.APPLICATIONS}/{applicationId}";

        RestRequest request = new()
        {
            Route = route,
            Url = url,
            Method = HttpMethod.Get
        };

        RestResponse res = await this._rest.ExecuteRequestAsync(request);

        return JsonConvert.DeserializeObject<TransportApplication>(res.Response!)!;
    }

    internal async ValueTask<IReadOnlyList<DiscordApplicationAsset>> GetApplicationAssetsAsync
    (
        DiscordApplication application
     )
    {
        string route = $"{Endpoints.OAUTH2}/{Endpoints.APPLICATIONS}/:application_id/{Endpoints.ASSETS}";
        string url = $"{Endpoints.OAUTH2}/{Endpoints.APPLICATIONS}/{application.Id}/{Endpoints.ASSETS}";

        RestRequest request = new()
        {
            Route = route,
            Url = url,
            Method = HttpMethod.Get
        };

        RestResponse res = await this._rest.ExecuteRequestAsync(request);

        IEnumerable<DiscordApplicationAsset> assets = JsonConvert.DeserializeObject<IEnumerable<DiscordApplicationAsset>>(res.Response!)!;
        foreach (DiscordApplicationAsset asset in assets)
        {
            asset.Discord = application.Discord;
            asset.Application = application;
        }

        return new ReadOnlyCollection<DiscordApplicationAsset>(new List<DiscordApplicationAsset>(assets));
    }

    internal async ValueTask<GatewayInfo> GetGatewayInfoAsync()
    {
        Dictionary<string, string> headers = new();
        string route = $"{Endpoints.GATEWAY}/{Endpoints.BOT}";
        string url = route;

        RestRequest request = new()
        {
            Route = route,
            Url = url,
            Method = HttpMethod.Get,
            Headers = headers
        };

        RestResponse res = await this._rest.ExecuteRequestAsync(request);

        GatewayInfo info = JObject.Parse(res.Response!).ToDiscordObject<GatewayInfo>();
        info.SessionBucket.ResetAfter = DateTimeOffset.UtcNow + TimeSpan.FromMilliseconds(info.SessionBucket.ResetAfterInternal);
        return info;
    }
    #endregion

    public async ValueTask<DiscordForumPostStarter> CreateForumPostAsync
    (
        ulong channelId,
        string name,
        DiscordMessageBuilder message,
        AutoArchiveDuration? autoArchiveDuration = null,
        int? rateLimitPerUser = null,
        IEnumerable<ulong>? appliedTags = null
    )
    {
        string route = $"{Endpoints.CHANNELS}/{channelId}/{Endpoints.THREADS}";
        string url = $"{Endpoints.CHANNELS}/{channelId}/{Endpoints.THREADS}";

        RestForumPostCreatePayload pld = new()
        {
            Name = name,
            ArchiveAfter = autoArchiveDuration,
            RateLimitPerUser = rateLimitPerUser,
            Message = new RestChannelMessageCreatePayload
            {
                Content = message.Content,
                HasContent = !string.IsNullOrWhiteSpace(message.Content),
                Embeds = message.Embeds,
                HasEmbed = message.Embeds.Count > 0,
                Mentions = new DiscordMentions(message.Mentions, message.Mentions.Any()),
                Components = message.Components,
                StickersIds = message.Stickers?.Select(s => s.Id) ?? Array.Empty<ulong>(),
            },
            AppliedTags = appliedTags
        };

        JObject ret;
        RestResponse res;
        if (message.Files.Count is 0)
        {
            RestRequest req = new()
            {
                Route = route,
                Url = url,
                Method = HttpMethod.Post,
                Payload = DiscordJson.SerializeObject(pld)
            };

            res = await this._rest.ExecuteRequestAsync(req);
            ret = JObject.Parse(res.Response!);
        }
        else
        {
            Dictionary<string, string> values = new()
            {
                ["payload_json"] = DiscordJson.SerializeObject(pld)
            };

            MultipartRestRequest req = new()
            {
                Route = route,
                Url = url,
                Method = HttpMethod.Post,
                Values = values,
                Files = message.Files
            };

            res = await this._rest.ExecuteRequestAsync(req);
            ret = JObject.Parse(res.Response!);
        }

        JToken? msgToken = ret["message"];
        ret.Remove("message");

        DiscordMessage msg = await this.PrepareMessageAsync(msgToken!);
        // We know the return type; deserialize directly.
        DiscordThreadChannel chn = ret.ToDiscordObject<DiscordThreadChannel>();
        chn.Discord = this._discord!;

        return new DiscordForumPostStarter(chn, msg);
    }

    /// <summary>
    /// Internal method to create an auto-moderation rule in a guild.
    /// </summary>
    /// <param name="guildId">The id of the guild where the rule will be created.</param>
    /// <param name="name">The rule name.</param>
    /// <param name="eventType">The Discord event that will trigger the rule.</param>
    /// <param name="triggerType">The rule trigger.</param>
    /// <param name="triggerMetadata">The trigger metadata.</param>
    /// <param name="actions">The actions that will run when a rule is triggered.</param>
    /// <param name="enabled">Whenever the rule is enabled or not.</param>
    /// <param name="exemptRoles">The exempted roles that will not trigger the rule.</param>
    /// <param name="exemptChannels">The exempted channels that will not trigger the rule.</param>
    /// <param name="reason">The reason for audits logs.</param>
    /// <returns>The created rule.</returns>
    internal async ValueTask<DiscordAutoModerationRule> CreateGuildAutoModerationRuleAsync
    (
        ulong guildId,
        string name,
        DiscordRuleEventType eventType,
        DiscordRuleTriggerType triggerType,
        DiscordRuleTriggerMetadata triggerMetadata,
        IReadOnlyList<DiscordAutoModerationAction> actions,
        Optional<bool> enabled = default,
        Optional<IReadOnlyList<DiscordRole>> exemptRoles = default,
        Optional<IReadOnlyList<DiscordChannel>> exemptChannels = default,
        string? reason = null
    )
    {
        string route = $"{Endpoints.GUILDS}/{guildId}/{Endpoints.AUTO_MODERATION}/{Endpoints.RULES}";
        string url = $"{Endpoints.GUILDS}/{guildId}/{Endpoints.AUTO_MODERATION}/{Endpoints.RULES}";

        Dictionary<string, string> headers = new();
        if (!string.IsNullOrWhiteSpace(reason))
        {
            headers[REASON_HEADER_NAME] = reason;
        }

        string payload = DiscordJson.SerializeObject(new
        {
            guild_id = guildId,
            name,
            event_type = eventType,
            trigger_type = triggerType,
            trigger_metadata = triggerMetadata,
            actions,
            enabled,
            exempt_roles = exemptRoles.Value.Select(x => x.Id).ToArray(),
            exempt_channels = exemptChannels.Value.Select(x => x.Id).ToArray()
        });

        RestRequest request = new()
        {
            Route = route,
            Url = url,
            Method = HttpMethod.Post,
            Headers = headers,
            Payload = payload
        };

        RestResponse res = await this._rest.ExecuteRequestAsync(request);
        DiscordAutoModerationRule rule = JsonConvert.DeserializeObject<DiscordAutoModerationRule>(res.Response!)!;

        return rule;
    }

    /// <summary>
    /// Internal method to get an auto-moderation rule in a guild.
    /// </summary>
    /// <param name="guildId">The guild id where the rule is in.</param>
    /// <param name="ruleId">The rule id.</param>
    /// <returns>The rule found.</returns>
    internal async ValueTask<DiscordAutoModerationRule> GetGuildAutoModerationRuleAsync
    (
        ulong guildId,
        ulong ruleId
    )
    {
        string route = $"{Endpoints.GUILDS}/{guildId}/{Endpoints.AUTO_MODERATION}/{Endpoints.RULES}/:rule_id";
        string url = $"{Endpoints.GUILDS}/{guildId}/{Endpoints.AUTO_MODERATION}/{Endpoints.RULES}/{ruleId}";

        RestRequest request = new()
        {
            Route = route,
            Url = url,
            Method = HttpMethod.Get
        };

        RestResponse res = await this._rest.ExecuteRequestAsync(request);
        DiscordAutoModerationRule rule = JsonConvert.DeserializeObject<DiscordAutoModerationRule>(res.Response!)!;

        return rule;
    }

    /// <summary>
    /// Internal method to get all auto-moderation rules in a guild.
    /// </summary>
    /// <param name="guildId">The guild id where rules are in.</param>
    /// <returns>The rules found.</returns>
    internal async ValueTask<IReadOnlyList<DiscordAutoModerationRule>> GetGuildAutoModerationRulesAsync
    (
        ulong guildId
    )
    {
        string route = $"{Endpoints.GUILDS}/{guildId}/{Endpoints.AUTO_MODERATION}/{Endpoints.RULES}";
        string url = $"{Endpoints.GUILDS}/{guildId}/{Endpoints.AUTO_MODERATION}/{Endpoints.RULES}";

        RestRequest request = new()
        {
            Route = route,
            Url = url,
            Method = HttpMethod.Get
        };

        RestResponse res = await this._rest.ExecuteRequestAsync(request);
        IReadOnlyList<DiscordAutoModerationRule> rules = JsonConvert.DeserializeObject<IReadOnlyList<DiscordAutoModerationRule>>(res.Response!)!;

        return rules;
    }

    /// <summary>
    /// Internal method to modify an auto-moderation rule in a guild.
    /// </summary>
    /// <param name="guildId">The id of the guild where the rule will be modified.</param>
    /// <param name="ruleId">The id of the rule that will be modified.</param>
    /// <param name="name">The rule name.</param>
    /// <param name="eventType">The Discord event that will trigger the rule.</param>
    /// <param name="triggerMetadata">The trigger metadata.</param>
    /// <param name="actions">The actions that will run when a rule is triggered.</param>
    /// <param name="enabled">Whenever the rule is enabled or not.</param>
    /// <param name="exemptRoles">The exempted roles that will not trigger the rule.</param>
    /// <param name="exemptChannels">The exempted channels that will not trigger the rule.</param>
    /// <param name="reason">The reason for audits logs.</param>
    /// <returns>The modified rule.</returns>
    internal async ValueTask<DiscordAutoModerationRule> ModifyGuildAutoModerationRuleAsync
    (
        ulong guildId,
        ulong ruleId,
        Optional<string> name,
        Optional<DiscordRuleEventType> eventType,
        Optional<DiscordRuleTriggerMetadata> triggerMetadata,
        Optional<IReadOnlyList<DiscordAutoModerationAction>> actions,
        Optional<bool> enabled,
        Optional<IReadOnlyList<DiscordRole>> exemptRoles,
        Optional<IReadOnlyList<DiscordChannel>> exemptChannels,
        string? reason = null
    )
    {
        string route = $"{Endpoints.GUILDS}/{guildId}/{Endpoints.AUTO_MODERATION}/{Endpoints.RULES}/:rule_id";
        string url = $"{Endpoints.GUILDS}/{guildId}/{Endpoints.AUTO_MODERATION}/{Endpoints.RULES}/{ruleId}";

        Dictionary<string, string> headers = new();
        if (!string.IsNullOrWhiteSpace(reason))
        {
            headers[REASON_HEADER_NAME] = reason;
        }

        string payload = DiscordJson.SerializeObject(new
        {
            name,
            event_type = eventType,
            trigger_metadata = triggerMetadata,
            actions,
            enabled,
            exempt_roles = exemptRoles.Value.Select(x => x.Id).ToArray(),
            exempt_channels = exemptChannels.Value.Select(x => x.Id).ToArray()
        });

        RestRequest request = new()
        {
            Route = route,
            Url = url,
            Method = HttpMethod.Patch,
            Headers = headers,
            Payload = payload
        };

        RestResponse res = await this._rest.ExecuteRequestAsync(request);
        DiscordAutoModerationRule rule = JsonConvert.DeserializeObject<DiscordAutoModerationRule>(res.Response!)!;

        return rule;
    }

    /// <summary>
    /// Internal method to delete an auto-moderation rule in a guild.
    /// </summary>
    /// <param name="guildId">The id of the guild where the rule is in.</param>
    /// <param name="ruleId">The rule id that will be deleted.</param>
    /// <param name="reason">The reason for audits logs.</param>
    internal async ValueTask DeleteGuildAutoModerationRuleAsync
    (
        ulong guildId,
        ulong ruleId,
        string? reason = null
    )
    {
        string route = $"{Endpoints.GUILDS}/{guildId}/{Endpoints.AUTO_MODERATION}/{Endpoints.RULES}/:rule_id";
        string url = $"{Endpoints.GUILDS}/{guildId}/{Endpoints.AUTO_MODERATION}/{Endpoints.RULES}/{ruleId}";

        Dictionary<string, string> headers = new();
        if (!string.IsNullOrWhiteSpace(reason))
        {
            headers[REASON_HEADER_NAME] = reason;
        }

        RestRequest request = new()
        {
            Route = route,
            Url = url,
            Method = HttpMethod.Delete,
            Headers = headers
        };

        await this._rest.ExecuteRequestAsync(request);
    }
}<|MERGE_RESOLUTION|>--- conflicted
+++ resolved
@@ -44,14 +44,10 @@
         TimeSpan timeout,
         ILogger logger
     ) // This is for meta-clients, such as the webhook client
-<<<<<<< HEAD
-        => this._rest = new RestClient(proxy, timeout, logger);
-=======
         => this._rest = new(proxy, timeout, logger);
     
     internal DiscordApiClient(RestClient rest)
         => this._rest = rest;
->>>>>>> a25ecf1c
 
     private async ValueTask<DiscordMessage> PrepareMessageAsync(JToken msgRaw)
     {
