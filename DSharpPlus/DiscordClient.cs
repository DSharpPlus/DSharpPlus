﻿#pragma warning disable CS0618
using System;
using System.Collections.Concurrent;
using System.Collections.Generic;
using System.Collections.ObjectModel;
using System.Globalization;
using System.IO;
using System.Linq;
using System.Threading;
using System.Threading.Tasks;
using DSharpPlus.Entities;
using DSharpPlus.EventArgs;
using DSharpPlus.Exceptions;
using DSharpPlus.Net;
using DSharpPlus.Net.Abstractions;
using DSharpPlus.Net.Serialization;
using DSharpPlus.Net.WebSocket;
using Microsoft.Extensions.Logging;
using Newtonsoft.Json;
using Newtonsoft.Json.Linq;

namespace DSharpPlus
{
    /// <summary>
    /// A Discord api wrapper
    /// </summary>
    public sealed class DiscordClient : BaseDiscordClient
    {
        #region Internal Fields/Properties
        internal static DateTimeOffset DiscordEpoch = new DateTimeOffset(2015, 1, 1, 0, 0, 0, TimeSpan.Zero);

        internal CancellationTokenSource _cancelTokenSource;
        internal CancellationToken _cancelToken;

        internal List<BaseExtension> _extensions = new List<BaseExtension>();

        internal IWebSocketClient _webSocketClient;
        internal PayloadDecompressor _payloadDecompressor;
        internal string _sessionToken = null;
        internal string _sessionId = null;
        internal int _heartbeatInterval;
        internal Task _heartbeatTask;
        internal DateTimeOffset _lastHeartbeat;
        internal long _lastSequence;
        internal int _skippedHeartbeats = 0;
        internal bool _guildDownloadCompleted = false;
        internal bool _isShard = false;

        internal RingBuffer<DiscordMessage> MessageCache { get; }
        internal StatusUpdate _status = null;

        #endregion

        #region Public Fields/Properties
        /// <summary>
        /// Gets the gateway protocol version.
        /// </summary>
        public int GatewayVersion
            => this._gatewayVersion;

        internal int _gatewayVersion;

        /// <summary>
        /// Gets the gateway session information for this client.
        /// </summary>
        public GatewayInfo GatewayInfo { get; internal set; }

        /// <summary>
        /// Gets the gateway URL.
        /// </summary>
        public Uri GatewayUri
            => this._gatewayUri;

        internal Uri _gatewayUri;

        /// <summary>
        /// Gets the total number of shards the bot is connected to.
        /// </summary>
        public int ShardCount
            => this.GatewayInfo.ShardCount;

        internal int _shardCount = 1;

        /// <summary>
        /// Gets the currently connected shard ID.
        /// </summary>
        public int ShardId
            => this.Configuration.ShardId;

        public DiscordIntents? Intents
            => this.Configuration.Intents;

        /// <summary>
        /// Gets a dictionary of DM channels that have been cached by this client. The dictionary's key is the channel
        /// ID.
        /// </summary>
        public IReadOnlyDictionary<ulong, DiscordDmChannel> PrivateChannels { get; }
        internal ConcurrentDictionary<ulong, DiscordDmChannel> _privateChannels = new ConcurrentDictionary<ulong, DiscordDmChannel>();

        /// <summary>
        /// Gets a dictionary of guilds that this client is in. The dictionary's key is the guild ID. Note that the
        /// guild objects in this dictionary will not be filled in if the specific guilds aren't available (the
        /// <see cref="GuildAvailable"/> or <see cref="GuildDownloadCompleted"/> events haven't been fired yet)
        /// </summary>
        public override IReadOnlyDictionary<ulong, DiscordGuild> Guilds { get; }
        internal ConcurrentDictionary<ulong, DiscordGuild> _guilds = new ConcurrentDictionary<ulong, DiscordGuild>();

        /// <summary>
        /// Gets the WS latency for this client.
        /// </summary>
        public int Ping
            => Volatile.Read(ref this._ping);

        private int _ping;

        /// <summary>
        /// Gets the collection of presences held by this client.
        /// </summary>
        public IReadOnlyDictionary<ulong, DiscordPresence> Presences
            => this._presencesLazy.Value;

        internal Dictionary<ulong, DiscordPresence> _presences = new Dictionary<ulong, DiscordPresence>();
        private Lazy<IReadOnlyDictionary<ulong, DiscordPresence>> _presencesLazy;
        #endregion

        #region Connection semaphore
        internal static ConcurrentDictionary<ulong, SocketLock> SocketLocks { get; } = new ConcurrentDictionary<ulong, SocketLock>();
        private ManualResetEventSlim ConnectionLock { get; } = new ManualResetEventSlim(true);
        private ManualResetEventSlim SessionLock { get; } = new ManualResetEventSlim(true);
        #endregion

        /// <summary>
        /// Initializes a new instance of DiscordClient.
        /// </summary>
        /// <param name="config">Specifies configuration parameters.</param>
        public DiscordClient(DiscordConfiguration config)
            : base(config)
        {
            if (this.Configuration.MessageCacheSize > 0)
            {
                var intents = this.Configuration.Intents;

                if (intents.HasValue)
                    this.MessageCache = intents.Value.HasIntent(DiscordIntents.GuildMessages) || intents.Value.HasIntent(DiscordIntents.DirectMessages)
                        ? new RingBuffer<DiscordMessage>(this.Configuration.MessageCacheSize)
                        : new RingBuffer<DiscordMessage>(0);
                else
                    this.MessageCache = new RingBuffer<DiscordMessage>(this.Configuration.MessageCacheSize); //This will need to be changed once intents become mandatory.
            }

            InternalSetup();

            this.InternalSetup();

            this.Guilds = new ReadOnlyConcurrentDictionary<ulong, DiscordGuild>(this._guilds);
            this.PrivateChannels = new ReadOnlyConcurrentDictionary<ulong, DiscordDmChannel>(this._privateChannels);
        }

        internal void InternalSetup()
        {
            this._clientErrored = new AsyncEvent<ClientErrorEventArgs>(this.Goof, "CLIENT_ERRORED");
            this._socketErrored = new AsyncEvent<SocketErrorEventArgs>(this.Goof, "SOCKET_ERRORED");
            this._socketOpened = new AsyncEvent(this.EventErrorHandler, "SOCKET_OPENED");
            this._socketClosed = new AsyncEvent<SocketCloseEventArgs>(this.EventErrorHandler, "SOCKET_CLOSED");
            this._ready = new AsyncEvent<ReadyEventArgs>(this.EventErrorHandler, "READY");
            this._resumed = new AsyncEvent<ReadyEventArgs>(this.EventErrorHandler, "RESUMED");
            this._channelCreated = new AsyncEvent<ChannelCreateEventArgs>(this.EventErrorHandler, "CHANNEL_CREATED");
            this._dmChannelCreated = new AsyncEvent<DmChannelCreateEventArgs>(this.EventErrorHandler, "DM_CHANNEL_CREATED");
            this._channelUpdated = new AsyncEvent<ChannelUpdateEventArgs>(this.EventErrorHandler, "CHANNEL_UPDATED");
            this._channelDeleted = new AsyncEvent<ChannelDeleteEventArgs>(this.EventErrorHandler, "CHANNEL_DELETED");
            this._dmChannelDeleted = new AsyncEvent<DmChannelDeleteEventArgs>(this.EventErrorHandler, "DM_CHANNEL_DELETED");
            this._channelPinsUpdated = new AsyncEvent<ChannelPinsUpdateEventArgs>(this.EventErrorHandler, "CHANNEL_PINS_UPDATEED");
            this._guildCreated = new AsyncEvent<GuildCreateEventArgs>(this.EventErrorHandler, "GUILD_CREATED");
            this._guildAvailable = new AsyncEvent<GuildCreateEventArgs>(this.EventErrorHandler, "GUILD_AVAILABLE");
            this._guildUpdated = new AsyncEvent<GuildUpdateEventArgs>(this.EventErrorHandler, "GUILD_UPDATED");
            this._guildDeleted = new AsyncEvent<GuildDeleteEventArgs>(this.EventErrorHandler, "GUILD_DELETED");
            this._guildUnavailable = new AsyncEvent<GuildDeleteEventArgs>(this.EventErrorHandler, "GUILD_UNAVAILABLE");
            this._guildDownloadCompletedEv = new AsyncEvent<GuildDownloadCompletedEventArgs>(this.EventErrorHandler, "GUILD_DOWNLOAD_COMPLETED");
            this._inviteCreated = new AsyncEvent<InviteCreateEventArgs>(this.EventErrorHandler, "INVITE_CREATED");
            this._inviteDeleted = new AsyncEvent<InviteDeleteEventArgs>(this.EventErrorHandler, "INVITE_DELETED");
            this._messageCreated = new AsyncEvent<MessageCreateEventArgs>(this.EventErrorHandler, "MESSAGE_CREATED");
            this._presenceUpdated = new AsyncEvent<PresenceUpdateEventArgs>(this.EventErrorHandler, "PRESENCE_UPDATED");
            this._guildBanAdded = new AsyncEvent<GuildBanAddEventArgs>(this.EventErrorHandler, "GUILD_BAN_ADD");
            this._guildBanRemoved = new AsyncEvent<GuildBanRemoveEventArgs>(this.EventErrorHandler, "GUILD_BAN_REMOVED");
            this._guildEmojisUpdated = new AsyncEvent<GuildEmojisUpdateEventArgs>(this.EventErrorHandler, "GUILD_EMOJI_UPDATED");
            this._guildIntegrationsUpdated = new AsyncEvent<GuildIntegrationsUpdateEventArgs>(this.EventErrorHandler, "GUILD_INTEGRATIONS_UPDATED");
            this._guildMemberAdded = new AsyncEvent<GuildMemberAddEventArgs>(this.EventErrorHandler, "GUILD_MEMBER_ADD");
            this._guildMemberRemoved = new AsyncEvent<GuildMemberRemoveEventArgs>(this.EventErrorHandler, "GUILD_MEMBER_REMOVED");
            this._guildMemberUpdated = new AsyncEvent<GuildMemberUpdateEventArgs>(this.EventErrorHandler, "GUILD_MEMBER_UPDATED");
            this._guildRoleCreated = new AsyncEvent<GuildRoleCreateEventArgs>(this.EventErrorHandler, "GUILD_ROLE_CREATED");
            this._guildRoleUpdated = new AsyncEvent<GuildRoleUpdateEventArgs>(this.EventErrorHandler, "GUILD_ROLE_UPDATED");
            this._guildRoleDeleted = new AsyncEvent<GuildRoleDeleteEventArgs>(this.EventErrorHandler, "GUILD_ROLE_DELETED");
            this._messageAcknowledged = new AsyncEvent<MessageAcknowledgeEventArgs>(this.EventErrorHandler, "MESSAGE_ACKNOWLEDGED");
            this._messageUpdated = new AsyncEvent<MessageUpdateEventArgs>(this.EventErrorHandler, "MESSAGE_UPDATED");
            this._messageDeleted = new AsyncEvent<MessageDeleteEventArgs>(this.EventErrorHandler, "MESSAGE_DELETED");
            this._messagesBulkDeleted = new AsyncEvent<MessageBulkDeleteEventArgs>(this.EventErrorHandler, "MESSAGE_BULK_DELETED");
            this._typingStarted = new AsyncEvent<TypingStartEventArgs>(this.EventErrorHandler, "TYPING_STARTED");
            this._userSettingsUpdated = new AsyncEvent<UserSettingsUpdateEventArgs>(this.EventErrorHandler, "USER_SETTINGS_UPDATED");
            this._userUpdated = new AsyncEvent<UserUpdateEventArgs>(this.EventErrorHandler, "USER_UPDATED");
            this._voiceStateUpdated = new AsyncEvent<VoiceStateUpdateEventArgs>(this.EventErrorHandler, "VOICE_STATE_UPDATED");
            this._voiceServerUpdated = new AsyncEvent<VoiceServerUpdateEventArgs>(this.EventErrorHandler, "VOICE_SERVER_UPDATED");
            this._guildMembersChunked = new AsyncEvent<GuildMembersChunkEventArgs>(this.EventErrorHandler, "GUILD_MEMBERS_CHUNKED");
            this._unknownEvent = new AsyncEvent<UnknownEventArgs>(this.EventErrorHandler, "UNKNOWN_EVENT");
            this._messageReactionAdded = new AsyncEvent<MessageReactionAddEventArgs>(this.EventErrorHandler, "MESSAGE_REACTION_ADDED");
            this._messageReactionRemoved = new AsyncEvent<MessageReactionRemoveEventArgs>(this.EventErrorHandler, "MESSAGE_REACTION_REMOVED");
            this._messageReactionsCleared = new AsyncEvent<MessageReactionsClearEventArgs>(this.EventErrorHandler, "MESSAGE_REACTIONS_CLEARED");
            this._messageReactionRemovedEmoji = new AsyncEvent<MessageReactionRemoveEmojiEventArgs>(this.EventErrorHandler, "MESSAGE_REACTION_REMOVED_EMOJI");
            this._webhooksUpdated = new AsyncEvent<WebhooksUpdateEventArgs>(this.EventErrorHandler, "WEBHOOKS_UPDATED");
            this._heartbeated = new AsyncEvent<HeartbeatEventArgs>(this.EventErrorHandler, "HEARTBEATED");

            this._guilds.Clear();

            this._presencesLazy = new Lazy<IReadOnlyDictionary<ulong, DiscordPresence>>(() => new ReadOnlyDictionary<ulong, DiscordPresence>(this._presences));
        }

        /// <summary>
        /// Registers an extension with this client.
        /// </summary>
        /// <param name="ext">Extension to register.</param>
        /// <returns></returns>
        public void AddExtension(BaseExtension ext)
        {
            ext.Setup(this);
            this._extensions.Add(ext);
        }

        /// <summary>
        /// Retrieves a previously-registered extension from this client.
        /// </summary>
        /// <typeparam name="T">Type of extension to retrieve.</typeparam>
        /// <returns>The requested extension.</returns>
        public T GetExtension<T>() where T : BaseExtension
            => this._extensions.FirstOrDefault(x => x.GetType() == typeof(T)) as T;

        /// <summary>
        /// Connects to the gateway
        /// </summary>
        /// <returns></returns>
        public async Task ConnectAsync(DiscordActivity activity = null, UserStatus? status = null, DateTimeOffset? idlesince = null)
        {
            // Check if connection lock is already set, and set it if it isn't
            if (!this.ConnectionLock.Wait(0))
                throw new InvalidOperationException("This client is already connected.");
            this.ConnectionLock.Reset();

            var w = 7500;
            var i = 5;
            var s = false;
            Exception cex = null;

            if (activity == null && status == null && idlesince == null)
                this._status = null;
            else
            {
                var since_unix = idlesince != null ? (long?)Utilities.GetUnixTime(idlesince.Value) : null;
                this._status = new StatusUpdate()
                {
                    Activity = new TransportActivity(activity),
                    Status = status ?? UserStatus.Online,
                    IdleSince = since_unix,
                    IsAFK = idlesince != null,
                    _activity = activity
                };
            }

<<<<<<< HEAD
            if (this.Configuration.TokenType != TokenType.Bot)
                this.Logger.LogWarning(LoggerEvents.Misc, "You are logging in with a token that is not a bot token. This is not officially supported by Discord, and can result in your account being terminated if you aren't careful.");
            this.Logger.LogInformation(LoggerEvents.Startup, "DSharpPlus, version {0}", this.VersionString);
=======
            if (!this._isShard)
            {
                if (this.Configuration.TokenType != TokenType.Bot)
                    this.DebugLogger.LogMessage(LogLevel.Warning, "DSharpPlus", "You are logging in with a token that is not a bot token. This is not officially supported by Discord, and can result in your account being terminated if you aren't careful.", DateTime.Now);
                this.DebugLogger.LogMessage(LogLevel.Info, "DSharpPlus", $"DSharpPlus, version {this.VersionString}", DateTime.Now);
            }
>>>>>>> 43263e2e

            while (i-- > 0 || this.Configuration.ReconnectIndefinitely)
            {
                try
                {
                    await this.InternalConnectAsync().ConfigureAwait(false);
                    s = true;
                    break;
                }
                catch (UnauthorizedException e)
                {
                    FailConnection(this.ConnectionLock);
                    throw new Exception("Authentication failed. Check your token and try again.", e);
                }
                catch (PlatformNotSupportedException)
                {
                    FailConnection(this.ConnectionLock);
                    throw;
                }
                catch (NotImplementedException)
                {
                    FailConnection(this.ConnectionLock);
                    throw;
                }
                catch (Exception ex)
                {
                    FailConnection(null);

                    cex = ex;
                    if (i <= 0 && !this.Configuration.ReconnectIndefinitely) break;

                    this.Logger.LogError(LoggerEvents.ConnectionFailure, ex, "Connection attempt failed, retrying in {0}s", w / 1000);
                    await Task.Delay(w).ConfigureAwait(false);

                    if (i > 0)
                        w *= 2;
                }
            }

            if (!s && cex != null)
            {
                this.ConnectionLock.Set();
                throw new Exception("Could not connect to Discord.", cex);
            }

            // non-closure, hence args
            void FailConnection(ManualResetEventSlim cl)
            {
                // unlock this (if applicable) so we can let others attempt to connect
                cl?.Set();
            }
        }

        public Task ReconnectAsync(bool startNewSession = false)
            => this.InternalReconnectAsync(startNewSession, code: startNewSession ? 1000 : 4002);

        private Task InternalReconnectAsync(bool startNewSession = false, int code = 1000, string message = "")
        {
            if (startNewSession)
                this._sessionId = null;

            _ = this._webSocketClient.DisconnectAsync(code, message);
            return Task.CompletedTask;
        }

        internal async Task InternalConnectAsync()
        {
            SocketLock socketLock = null;
            try
            {
                if(this.GatewayInfo == null)
                    await this.InternalUpdateGatewayAsync().ConfigureAwait(false);
                await this.InitializeAsync().ConfigureAwait(false);

                socketLock = this.GetSocketLock();
                await socketLock.LockAsync().ConfigureAwait(false);
            }
            catch
            {
                socketLock?.UnlockAfter(TimeSpan.Zero);
                throw;
            }

            if (!this.Presences.ContainsKey(this.CurrentUser.Id))
            {
                this._presences[this.CurrentUser.Id] = new DiscordPresence
                {
                    Discord = this,
                    RawActivity = new TransportActivity(),
                    Activity = new DiscordActivity(),
                    Status = UserStatus.Online,
                    InternalUser = new TransportUser
                    {
                        Id = this.CurrentUser.Id,
                        Username = this.CurrentUser.Username,
                        Discriminator = this.CurrentUser.Discriminator,
                        AvatarHash = this.CurrentUser.AvatarHash
                    }
                };
            }
            else
            {
                var pr = this._presences[this.CurrentUser.Id];
                pr.RawActivity = new TransportActivity();
                pr.Activity = new DiscordActivity();
                pr.Status = UserStatus.Online;
            }

            Volatile.Write(ref this._skippedHeartbeats, 0);

            this._webSocketClient = this.Configuration.WebSocketClientFactory(this.Configuration.Proxy);
            this._payloadDecompressor = this.Configuration.GatewayCompressionLevel != GatewayCompressionLevel.None 
                ? new PayloadDecompressor(this.Configuration.GatewayCompressionLevel)
                : null;

            this._cancelTokenSource = new CancellationTokenSource();
            this._cancelToken = this._cancelTokenSource.Token;

            this._webSocketClient.Connected += SocketOnConnect;
            this._webSocketClient.Disconnected += SocketOnDisconnect;
            this._webSocketClient.MessageReceived += SocketOnMessage;
            this._webSocketClient.ExceptionThrown += SocketOnException;

            var gwuri = new QueryUriBuilder(this._gatewayUri)
                .AddParameter("v", "6")
                .AddParameter("encoding", "json");

            if (this.Configuration.GatewayCompressionLevel == GatewayCompressionLevel.Stream)
                gwuri.AddParameter("compress", "zlib-stream");

            await this._webSocketClient.ConnectAsync(gwuri.Build()).ConfigureAwait(false);

            Task SocketOnConnect()
                => this._socketOpened.InvokeAsync();

            async Task SocketOnMessage(SocketMessageEventArgs e)
            {
                string msg = null;
                if (e is SocketTextMessageEventArgs etext)
                {
                    msg = etext.Message;
                }
                else if (e is SocketBinaryMessageEventArgs ebin) // :DDDD
                {
                    using (var ms = new MemoryStream())
                    {
                        if (!this._payloadDecompressor.TryDecompress(new ArraySegment<byte>(ebin.Message), ms))
                        {
                            this.Logger.LogError(LoggerEvents.WebSocketReceiveFailure, "Payload decompression failed");
                            return;
                        }

                        ms.Position = 0;
                        using (var sr = new StreamReader(ms, Utilities.UTF8))
                            msg = sr.ReadToEnd();
                    }
                }

                try
                {
                    this.Logger.LogTrace(LoggerEvents.GatewayWsRx, msg);
                    await this.HandleSocketMessageAsync(msg);
                }
                catch (Exception ex)
                {
                    this.Logger.LogError(LoggerEvents.WebSocketReceiveFailure, ex, "Socket handler suppressed an exception");
                }
            }

            Task SocketOnException(SocketErrorEventArgs e)
                => this._socketErrored.InvokeAsync(new SocketErrorEventArgs(this) { Exception = e.Exception });

            async Task SocketOnDisconnect(SocketCloseEventArgs e)
            {
                // release session and connection
                this.ConnectionLock.Set();
                this.SessionLock.Set();

                this._cancelTokenSource.Cancel();

                this.Logger.LogDebug(LoggerEvents.ConnectionClose, "Connection closed ({0}, '{1}')", e.CloseCode, e.CloseMessage);
                await this._socketClosed.InvokeAsync(new SocketCloseEventArgs(this) { CloseCode = e.CloseCode, CloseMessage = e.CloseMessage }).ConfigureAwait(false);

                if (this.Configuration.AutoReconnect)
                {
                    this.Logger.LogCritical(LoggerEvents.ConnectionClose, "Connection terminated ({0}, '{1}'), reconnecting", e.CloseCode, e.CloseMessage);

                    if (this._status == null)
                        await this.ConnectAsync().ConfigureAwait(false);
                    else
                        if (this._status.IdleSince.HasValue)
                            await this.ConnectAsync(this._status._activity, this._status.Status, Utilities.GetDateTimeOffsetFromMilliseconds(this._status.IdleSince.Value)).ConfigureAwait(false);
                        else
                            await this.ConnectAsync(this._status._activity, this._status.Status).ConfigureAwait(false);
                }
            }
        }

        /// <summary>
        /// Disconnects from the gateway
        /// </summary>
        /// <returns></returns>
        public async Task DisconnectAsync()
        {
            this.Configuration.AutoReconnect = false;
            if (this._webSocketClient != null)
                await this._webSocketClient.DisconnectAsync().ConfigureAwait(false);
        }

        #region Public Functions
        /// <summary>
        /// Gets a user
        /// </summary>
        /// <param name="userId">Id of the user</param>
        /// <returns></returns>
        public async Task<DiscordUser> GetUserAsync(ulong userId)
        {
            if (this.TryGetCachedUserInternal(userId, out var usr))
                return usr;

            usr = await this.ApiClient.GetUserAsync(userId).ConfigureAwait(false);
            usr = this.UserCache.AddOrUpdate(userId, usr, (id, old) =>
            {
                old.Username = usr.Username;
                old.Discriminator = usr.Discriminator;
                old.AvatarHash = usr.AvatarHash;
                return old;
            });

            return usr;
        }

        /// <summary>
        /// Gets a channel
        /// </summary>
        /// <param name="id"></param>
        /// <returns></returns>
        public async Task<DiscordChannel> GetChannelAsync(ulong id)
            => this.InternalGetCachedChannel(id) ?? await this.ApiClient.GetChannelAsync(id).ConfigureAwait(false);

        /// <summary>
        /// Sends a message
        /// </summary>
        /// <param name="channel"></param>
        /// <param name="content"></param>
        /// <param name="isTTS"></param>
        /// <param name="embed"></param>
        /// <param name="mentions">Allowed mentions in the message</param>
        /// <returns></returns>
        public Task<DiscordMessage> SendMessageAsync(DiscordChannel channel, string content = null, bool isTTS = false, DiscordEmbed embed = null, IEnumerable<IMention> mentions = null)
            => this.ApiClient.CreateMessageAsync(channel.Id, content, isTTS, embed, mentions);

        /// <summary>
        /// Creates a guild. This requires the bot to be in less than 10 guilds total.
        /// </summary>
        /// <param name="name">Name of the guild.</param>
        /// <param name="region">Voice region of the guild.</param>
        /// <param name="icon">Stream containing the icon for the guild.</param>
        /// <param name="verificationLevel">Verification level for the guild.</param>
        /// <param name="defaultMessageNotifications">Default message notification settings for the guild.</param>
        /// <returns>The created guild.</returns>
        public Task<DiscordGuild> CreateGuildAsync(string name, string region = null, Optional<Stream> icon = default, VerificationLevel? verificationLevel = null,
            DefaultMessageNotifications? defaultMessageNotifications = null)
        {
            var iconb64 = Optional.FromNoValue<string>();
            if (icon.HasValue && icon.Value != null)
                using (var imgtool = new ImageTool(icon.Value))
                    iconb64 = imgtool.GetBase64();
            else if (icon.HasValue)
                iconb64 = null;

            return this.ApiClient.CreateGuildAsync(name, region, iconb64, verificationLevel, defaultMessageNotifications);
        }

        /// <summary>
        /// Gets a guild.
        /// <para>Setting <paramref name="withCounts"/> to true will make a REST request.</para>
        /// </summary>
        /// <param name="id">The guild ID to search for.</param>
        /// <param name="withCounts">Whether to include approximate presence and member counts in the returned guild.</param>
        /// <returns></returns>
        public async Task<DiscordGuild> GetGuildAsync(ulong id, bool? withCounts = null)
        {
            if (this._guilds.TryGetValue(id, out var guild) && (!withCounts.HasValue || !withCounts.Value))
                return guild;
            
            guild = await this.ApiClient.GetGuildAsync(id, withCounts).ConfigureAwait(false);
            var channels = await this.ApiClient.GetGuildChannelsAsync(guild.Id).ConfigureAwait(false);
            foreach (var channel in channels) guild._channels[channel.Id] = channel;

            return guild;
        }

        /// <summary>
        /// Gets a guild preview
        /// </summary>
        /// <param name="id">The guild ID.</param>
        /// <returns></returns>
        public Task<DiscordGuildPreview> GetGuildPreviewAsync(ulong id) 
            => this.ApiClient.GetGuildPreviewAsync(id);

        /// <summary>
        /// Gets an invite.
        /// </summary>
        /// <param name="code">The invite code.</param>
        /// <param name="withCounts">Whether to include presence and total member counts in the returned invite.</param>
        /// <returns></returns>
        public Task<DiscordInvite> GetInviteByCodeAsync(string code, bool? withCounts = null)
            => this.ApiClient.GetInviteAsync(code, withCounts);

        /// <summary>
        /// Gets a list of connections
        /// </summary>
        /// <returns></returns>
        public Task<IReadOnlyList<DiscordConnection>> GetConnectionsAsync()
            => this.ApiClient.GetUsersConnectionsAsync();

        /// <summary>
        /// Gets a webhook
        /// </summary>
        /// <param name="id"></param>
        /// <returns></returns>
        public Task<DiscordWebhook> GetWebhookAsync(ulong id)
            => this.ApiClient.GetWebhookAsync(id);

        /// <summary>
        /// Gets a webhook
        /// </summary>
        /// <param name="id"></param>
        /// <param name="token"></param>
        /// <returns></returns>
        public Task<DiscordWebhook> GetWebhookWithTokenAsync(ulong id, string token)
            => this.ApiClient.GetWebhookWithTokenAsync(id, token);

        /// <summary>
        /// Updates current user's activity and status.
        /// </summary>
        /// <param name="activity">Activity to set.</param>
        /// <param name="userStatus">Status of the user.</param>
        /// <param name="idleSince">Since when is the client performing the specified activity.</param>
        /// <returns></returns>
        public Task UpdateStatusAsync(DiscordActivity activity = null, UserStatus? userStatus = null, DateTimeOffset? idleSince = null)
            => this.InternalUpdateStatusAsync(activity, userStatus, idleSince);

        /// <summary>
        /// Edits current user.
        /// </summary>
        /// <param name="username">New username.</param>
        /// <param name="avatar">New avatar.</param>
        /// <returns></returns>
        public async Task<DiscordUser> UpdateCurrentUserAsync(string username = null, Optional<Stream> avatar = default)
        {
            var av64 = Optional.FromNoValue<string>();
            if (avatar.HasValue && avatar.Value != null)
                using (var imgtool = new ImageTool(avatar.Value))
                    av64 = imgtool.GetBase64();
            else if (avatar.HasValue)
                av64 = null;

            var usr = await this.ApiClient.ModifyCurrentUserAsync(username, av64).ConfigureAwait(false);

            this.CurrentUser.Username = usr.Username;
            this.CurrentUser.Discriminator = usr.Discriminator;
            this.CurrentUser.AvatarHash = usr.AvatarHash;
            return this.CurrentUser;
        }
        #endregion

        #region WebSocket (Events)
        internal async Task HandleSocketMessageAsync(string data)
        {
            var payload = JsonConvert.DeserializeObject<GatewayPayload>(data);
            switch (payload.OpCode)
            {
                case GatewayOpCode.Dispatch:
                    await this.HandleDispatchAsync(payload).ConfigureAwait(false);
                    break;

                case GatewayOpCode.Heartbeat:
                    await this.OnHeartbeatAsync((long)payload.Data).ConfigureAwait(false);
                    break;

                case GatewayOpCode.Reconnect:
                    await this.OnReconnectAsync().ConfigureAwait(false);
                    break;

                case GatewayOpCode.InvalidSession:
                    await this.OnInvalidateSessionAsync((bool)payload.Data).ConfigureAwait(false);
                    break;

                case GatewayOpCode.Hello:
                    await this.OnHelloAsync((payload.Data as JObject).ToObject<GatewayHello>()).ConfigureAwait(false);
                    break;

                case GatewayOpCode.HeartbeatAck:
                    await this.OnHeartbeatAckAsync().ConfigureAwait(false);
                    break;

                default:
                    this.Logger.LogWarning(LoggerEvents.WebSocketReceive, "Unknown Discord opcode: {0}\nPayload: {1}", payload.OpCode, payload.Data);
                    break;
            }
        }

        internal async Task HandleDispatchAsync(GatewayPayload payload)
        {
            if (!(payload.Data is JObject dat))
            {
                this.Logger.LogWarning(LoggerEvents.WebSocketReceive, "Invalid payload body (this message is probaby safe to ignore); opcode: {0} event: {1}; payload: {2}", payload.OpCode, payload.EventName, payload.Data);
                return;
            }

            DiscordChannel chn;
            ulong gid;
            ulong cid;
            TransportUser usr;

            switch (payload.EventName.ToLowerInvariant())
            {
                case "ready":
                    var glds = (JArray)dat["guilds"];
                    var dmcs = (JArray)dat["private_channels"];
                    await OnReadyEventAsync(dat.ToObject<ReadyPayload>(), glds, dmcs).ConfigureAwait(false);
                    break;

                case "resumed":
                    await OnResumedAsync().ConfigureAwait(false);
                    break;

                case "channel_create":
                    chn = dat.ToObject<DiscordChannel>();
                    await OnChannelCreateEventAsync(chn.IsPrivate ? dat.ToObject<DiscordDmChannel>() : chn, dat["recipients"] as JArray).ConfigureAwait(false);
                    break;

                case "channel_update":
                    await OnChannelUpdateEventAsync(dat.ToObject<DiscordChannel>()).ConfigureAwait(false);
                    break;

                case "channel_delete":
                    chn = dat.ToObject<DiscordChannel>();
                    await OnChannelDeleteEventAsync(chn.IsPrivate ? dat.ToObject<DiscordDmChannel>() : chn).ConfigureAwait(false);
                    break;

                case "channel_pins_update":
                    cid = (ulong)dat["channel_id"];
                    var ts = (string)dat["last_pin_timestamp"];
                    await this.OnChannelPinsUpdate((ulong?)dat["guild_id"], this.InternalGetCachedChannel(cid), ts != null ? DateTimeOffset.Parse(ts, CultureInfo.InvariantCulture) : default(DateTimeOffset?)).ConfigureAwait(false);
                    break;

                case "gift_code_update": //Not supposed to be dispatched to bots
                    break;

                case "guild_create":
                    await OnGuildCreateEventAsync(dat.ToObject<DiscordGuild>(), (JArray)dat["members"], dat["presences"].ToObject<IEnumerable<DiscordPresence>>()).ConfigureAwait(false);
                    break;

                case "guild_update":
                    await OnGuildUpdateEventAsync(dat.ToObject<DiscordGuild>(), (JArray)dat["members"]).ConfigureAwait(false);
                    break;

                case "guild_delete":
                    await OnGuildDeleteEventAsync(dat.ToObject<DiscordGuild>(), (JArray)dat["members"]).ConfigureAwait(false);
                    break;

                case "guild_sync":
                    gid = (ulong)dat["id"];
                    await this.OnGuildSyncEventAsync(this._guilds[gid], (bool)dat["large"], (JArray)dat["members"], dat["presences"].ToObject<IEnumerable<DiscordPresence>>()).ConfigureAwait(false);
                    break;

                case "guild_ban_add":
                    usr = dat["user"].ToObject<TransportUser>();
                    gid = (ulong)dat["guild_id"];
                    await OnGuildBanAddEventAsync(usr, this._guilds[gid]).ConfigureAwait(false);
                    break;

                case "guild_ban_remove":
                    usr = dat["user"].ToObject<TransportUser>();
                    gid = (ulong)dat["guild_id"];
                    await OnGuildBanRemoveEventAsync(usr, this._guilds[gid]).ConfigureAwait(false);
                    break;

                case "guild_emojis_update":
                    gid = (ulong)dat["guild_id"];
                    var ems = dat["emojis"].ToObject<IEnumerable<DiscordEmoji>>();
                    await OnGuildEmojisUpdateEventAsync(this._guilds[gid], ems).ConfigureAwait(false);
                    break;

                case "guild_integrations_update":
                    gid = (ulong)dat["guild_id"];
                    await OnGuildIntegrationsUpdateEventAsync(this._guilds[gid]).ConfigureAwait(false);
                    break;

                case "guild_member_add":
                    gid = (ulong)dat["guild_id"];
                    await OnGuildMemberAddEventAsync(dat.ToObject<TransportMember>(), this._guilds[gid]).ConfigureAwait(false);
                    break;

                case "guild_member_remove":
                    gid = (ulong)dat["guild_id"];
                    if (!this._guilds.ContainsKey(gid))
                    {
                        this.Logger.LogError(LoggerEvents.WebSocketReceive, "Could not find {0} in guild cache", gid);
                        return;
                    }
                    await OnGuildMemberRemoveEventAsync(dat["user"].ToObject<TransportUser>(), this._guilds[gid]).ConfigureAwait(false);
                    break;

                case "guild_member_update":
                    gid = (ulong)dat["guild_id"];
                    await OnGuildMemberUpdateEventAsync(dat["user"].ToObject<TransportUser>(), this._guilds[gid], dat["roles"].ToObject<IEnumerable<ulong>>(), (string)dat["nick"]).ConfigureAwait(false);
                    break;

                case "guild_members_chunk":
                    await OnGuildMembersChunkEventAsync(dat).ConfigureAwait(false);
                    break;

                case "guild_role_create":
                    gid = (ulong)dat["guild_id"];
                    await OnGuildRoleCreateEventAsync(dat["role"].ToObject<DiscordRole>(), this._guilds[gid]).ConfigureAwait(false);
                    break;

                case "guild_role_update":
                    gid = (ulong)dat["guild_id"];
                    await OnGuildRoleUpdateEventAsync(dat["role"].ToObject<DiscordRole>(), this._guilds[gid]).ConfigureAwait(false);
                    break;

                case "guild_role_delete":
                    gid = (ulong)dat["guild_id"];
                    await OnGuildRoleDeleteEventAsync((ulong)dat["role_id"], this._guilds[gid]).ConfigureAwait(false);
                    break;

                case "invite_create":
                    gid = (ulong)dat["guild_id"];
                    cid = (ulong)dat["channel_id"];
                    await OnInviteCreateEventAsync(cid, gid, dat.ToObject<DiscordInvite>()).ConfigureAwait(false);
                    break;

                case "invite_delete":
                    gid = (ulong)dat["guild_id"];
                    cid = (ulong)dat["channel_id"];
                    await OnInviteDeleteEventAsync(cid, gid, dat).ConfigureAwait(false);
                    break;

                case "message_ack":
                    cid = (ulong)dat["channel_id"];
                    var mid = (ulong)dat["message_id"];
                    await OnMessageAckEventAsync(this.InternalGetCachedChannel(cid), mid).ConfigureAwait(false);
                    break;

                case "message_create":
                    await OnMessageCreateEventAsync(dat.ToDiscordObject<DiscordMessage>(), dat["author"].ToObject<TransportUser>()).ConfigureAwait(false);
                    break;

                case "message_update":
                    await OnMessageUpdateEventAsync(dat.ToDiscordObject<DiscordMessage>(), dat["author"]?.ToObject<TransportUser>()).ConfigureAwait(false);
                    break;

                // delete event does *not* include message object 
                case "message_delete":
                    await OnMessageDeleteEventAsync((ulong)dat["id"], (ulong)dat["channel_id"], (ulong?)dat["guild_id"]).ConfigureAwait(false);
                    break;

                case "message_delete_bulk":
                    await OnMessageBulkDeleteEventAsync(dat["ids"].ToObject<ulong[]>(), (ulong)dat["channel_id"], (ulong?)dat["guild_id"]).ConfigureAwait(false);
                    break;

                case "presence_update":
                    await OnPresenceUpdateEventAsync(dat, (JObject)dat["user"]).ConfigureAwait(false);
                    break;

                case "typing_start":
                    cid = (ulong)dat["channel_id"];
                    await OnTypingStartEventAsync((ulong)dat["user_id"], this.InternalGetCachedChannel(cid), (ulong?)dat["guild_id"], Utilities.GetDateTimeOffset((long)dat["timestamp"])).ConfigureAwait(false);
                    break;

                case "user_settings_update":
                    await OnUserSettingsUpdateEventAsync(dat.ToObject<TransportUser>()).ConfigureAwait(false);
                    break;

                case "user_update":
                    await OnUserUpdateEventAsync(dat.ToObject<TransportUser>()).ConfigureAwait(false);
                    break;

                case "voice_state_update":
                    await OnVoiceStateUpdateEventAsync(dat).ConfigureAwait(false);
                    break;

                case "voice_server_update":
                    gid = (ulong)dat["guild_id"];
                    await OnVoiceServerUpdateEventAsync((string)dat["endpoint"], (string)dat["token"], this._guilds[gid]).ConfigureAwait(false);
                    break;

                case "message_reaction_add":
                    await OnMessageReactionAddAsync((ulong)dat["user_id"], (ulong)dat["message_id"], (ulong)dat["channel_id"], (ulong?)dat["guild_id"], dat["emoji"].ToObject<DiscordEmoji>()).ConfigureAwait(false);
                    break;

                case "message_reaction_remove":
                    await OnMessageReactionRemoveAsync((ulong)dat["user_id"], (ulong)dat["message_id"], (ulong)dat["channel_id"], (ulong?)dat["guild_id"], dat["emoji"].ToObject<DiscordEmoji>()).ConfigureAwait(false);
                    break;

                case "message_reaction_remove_all":
                    await OnMessageReactionRemoveAllAsync((ulong)dat["message_id"], (ulong)dat["channel_id"], (ulong?)dat["guild_id"]).ConfigureAwait(false);
                    break;

                case "message_reaction_remove_emoji":
                    await OnMessageReactionRemoveEmojiAsync((ulong)dat["message_id"], (ulong)dat["channel_id"], (ulong)dat["guild_id"], dat["emoji"]).ConfigureAwait(false);
                    break;

                case "webhooks_update":
                    gid = (ulong)dat["guild_id"];
                    cid = (ulong)dat["channel_id"];
                    await OnWebhooksUpdateAsync(this._guilds[gid].GetChannel(cid), this._guilds[gid]).ConfigureAwait(false);
                    break;

                default:
                    await OnUnknownEventAsync(payload).ConfigureAwait(false);
                    this.Logger.LogWarning(LoggerEvents.WebSocketReceive, "Unknown event: {0}\npayload: {1}", payload.EventName, payload.Data);
                    break;
            }
        }

        #region Events
        internal async Task OnReadyEventAsync(ReadyPayload ready, JArray rawGuilds, JArray rawDmChannels)
        {
            //ready.CurrentUser.Discord = this;

            var rusr = ready.CurrentUser;
            this.CurrentUser.Username = rusr.Username;
            this.CurrentUser.Discriminator = rusr.Discriminator;
            this.CurrentUser.AvatarHash = rusr.AvatarHash;
            this.CurrentUser.MfaEnabled = rusr.MfaEnabled;
            this.CurrentUser.Verified = rusr.Verified;
            this.CurrentUser.IsBot = rusr.IsBot;

            this._gatewayVersion = ready.GatewayVersion;
            this._sessionId = ready.SessionId;
            var raw_guild_index = rawGuilds.ToDictionary(xt => (ulong)xt["id"], xt => (JObject)xt);

            this._privateChannels.Clear();
            foreach (var rawChannel in rawDmChannels)
            {
                var channel = rawChannel.ToObject<DiscordDmChannel>();

                channel.Discord = this;

                //xdc._recipients = 
                //    .Select(xtu => this.InternalGetCachedUser(xtu.Id) ?? new DiscordUser(xtu) { Discord = this })
                //    .ToList();

                var recips_raw = rawChannel["recipients"].ToObject<IEnumerable<TransportUser>>();
                channel._recipients = new List<DiscordUser>();
                foreach (var xr in recips_raw)
                {
                    var xu = new DiscordUser(xr) { Discord = this };
                    xu = this.UserCache.AddOrUpdate(xr.Id, xu, (id, old) =>
                    {
                        old.Username = xu.Username;
                        old.Discriminator = xu.Discriminator;
                        old.AvatarHash = xu.AvatarHash;
                        return old;
                    });

                    channel._recipients.Add(xu);
                }

                this._privateChannels[channel.Id] = channel;
            }

            this._guilds.Clear();
            foreach (var guild in ready.Guilds)
            {
                guild.Discord = this;

                if (guild._channels == null)
                    guild._channels = new ConcurrentDictionary<ulong, DiscordChannel>();

                foreach (var xc in guild.Channels.Values)
                {
                    xc.GuildId = guild.Id;
                    xc.Discord = this;
                    foreach (var xo in xc._permissionOverwrites)
                    {
                        xo.Discord = this;
                        xo._channel_id = xc.Id;
                    }
                }

                if (guild._roles == null)
                    guild._roles = new ConcurrentDictionary<ulong, DiscordRole>();

                foreach (var xr in guild.Roles.Values)
                {
                    xr.Discord = this;
                    xr._guild_id = guild.Id;
                }

                var raw_guild = raw_guild_index[guild.Id];
                var raw_members = (JArray)raw_guild["members"];

                if (guild._members != null)
                    guild._members.Clear();
                else
                    guild._members = new ConcurrentDictionary<ulong, DiscordMember>();

                if (raw_members != null)
                {
                    foreach (var xj in raw_members)
                    {
                        var xtm = xj.ToObject<TransportMember>();

                        var xu = new DiscordUser(xtm.User) {Discord = this};
                        xu = this.UserCache.AddOrUpdate(xtm.User.Id, xu, (id, old) =>
                        {
                            old.Username = xu.Username;
                            old.Discriminator = xu.Discriminator;
                            old.AvatarHash = xu.AvatarHash;
                            return old;
                        });

                        guild._members[xtm.User.Id] = new DiscordMember(xtm) { Discord = this, _guild_id = guild.Id };
                    }
                }

                if (guild._emojis == null)
                    guild._emojis = new ConcurrentDictionary<ulong, DiscordEmoji>();

                foreach (var xe in guild.Emojis.Values)
                    xe.Discord = this;

                if (guild._voiceStates == null)
                    guild._voiceStates = new ConcurrentDictionary<ulong, DiscordVoiceState>();

                foreach (var xvs in guild.VoiceStates.Values)
                    xvs.Discord = this;

                this._guilds[guild.Id] = guild;
            }

            await this._ready.InvokeAsync(new ReadyEventArgs(this)).ConfigureAwait(false);
        }

        internal Task OnResumedAsync()
        {
            this.Logger.LogInformation(LoggerEvents.SessionUpdate, "Session resumed");
            return this._resumed.InvokeAsync(new ReadyEventArgs(this));
        }

        internal async Task OnChannelCreateEventAsync(DiscordChannel channel, JArray rawRecipients)
        {
            channel.Discord = this;

            if (channel.Type == ChannelType.Group || channel.Type == ChannelType.Private)
            {
                var dmChannel = channel as DiscordDmChannel;

                var recips = rawRecipients.ToObject<IEnumerable<TransportUser>>()
                    .Select(xtu => this.TryGetCachedUserInternal(xtu.Id, out var usr) ? usr : new DiscordUser(xtu) { Discord = this });
                dmChannel._recipients = recips.ToList();

                this._privateChannels[dmChannel.Id] = dmChannel;

                await this._dmChannelCreated.InvokeAsync(new DmChannelCreateEventArgs(this) { Channel = dmChannel }).ConfigureAwait(false);
            }
            else
            {
                channel.Discord = this;
                foreach (var xo in channel._permissionOverwrites)
                {
                    xo.Discord = this;
                    xo._channel_id = channel.Id;
                }

                this._guilds[channel.GuildId]._channels[channel.Id] = channel;

                await this._channelCreated.InvokeAsync(new ChannelCreateEventArgs(this) { Channel = channel, Guild = channel.Guild }).ConfigureAwait(false);
            }
        }

        internal async Task OnChannelUpdateEventAsync(DiscordChannel channel)
        {
            if (channel == null)
                return;

            channel.Discord = this;

            var gld = channel.Guild;

            var channel_new = this.InternalGetCachedChannel(channel.Id);
            DiscordChannel channel_old = null;

            if (channel_new != null)
            {
                channel_old = new DiscordChannel
                {
                    Bitrate = channel_new.Bitrate,
                    Discord = this,
                    GuildId = channel_new.GuildId,
                    Id = channel_new.Id,
                    //IsPrivate = channel_new.IsPrivate,
                    LastMessageId = channel_new.LastMessageId,
                    Name = channel_new.Name,
                    _permissionOverwrites = new List<DiscordOverwrite>(channel_new._permissionOverwrites),
                    Position = channel_new.Position,
                    Topic = channel_new.Topic,
                    Type = channel_new.Type,
                    UserLimit = channel_new.UserLimit,
                    ParentId = channel_new.ParentId,
                    IsNSFW = channel_new.IsNSFW,
                    PerUserRateLimit = channel_new.PerUserRateLimit
                };
            }
            else
            {
                gld._channels[channel.Id] = channel;
            }

            channel_new.Bitrate = channel.Bitrate;
            channel_new.Name = channel.Name;
            channel_new.Position = channel.Position;
            channel_new.Topic = channel.Topic;
            channel_new.UserLimit = channel.UserLimit;
            channel_new.ParentId = channel.ParentId;
            channel_new.IsNSFW = channel.IsNSFW;
            channel_new.PerUserRateLimit = channel.PerUserRateLimit;

            channel_new._permissionOverwrites.Clear();

            foreach (var po in channel._permissionOverwrites)
            {
                po.Discord = this;
                po._channel_id = channel.Id;
            }

            channel_new._permissionOverwrites.AddRange(channel._permissionOverwrites);

            await this._channelUpdated.InvokeAsync(new ChannelUpdateEventArgs(this) { ChannelAfter = channel_new, Guild = gld, ChannelBefore = channel_old }).ConfigureAwait(false);
        }

        internal async Task OnChannelDeleteEventAsync(DiscordChannel channel)
        {
            if (channel == null)
                return;

            channel.Discord = this;

            //if (channel.IsPrivate)
            if (channel.Type == ChannelType.Group || channel.Type == ChannelType.Private)
            {
                var dmChannel = channel as DiscordDmChannel;

                if (this._privateChannels.TryRemove(dmChannel.Id, out var cachedDmChannel)) dmChannel = cachedDmChannel;

                await this._dmChannelDeleted.InvokeAsync(new DmChannelDeleteEventArgs(this) { Channel = dmChannel }).ConfigureAwait(false);
            }
            else
            {
                var gld = channel.Guild;

                if (gld._channels.TryRemove(channel.Id, out var cachedChannel)) channel = cachedChannel;

                await this._channelDeleted.InvokeAsync(new ChannelDeleteEventArgs(this) { Channel = channel, Guild = gld }).ConfigureAwait(false);
            }
        }

        internal async Task OnChannelPinsUpdate(ulong? guildId, DiscordChannel channel, DateTimeOffset? lastPinTimestamp)
        {
            if (channel == null)
                return;

            var guild = this.InternalGetCachedGuild(guildId);

            var ea = new ChannelPinsUpdateEventArgs(this)
            {
                Guild = guild,
                Channel = channel,
                LastPinTimestamp = lastPinTimestamp
            };
            await this._channelPinsUpdated.InvokeAsync(ea).ConfigureAwait(false);
        }

        internal async Task OnGuildCreateEventAsync(DiscordGuild guild, JArray rawMembers, IEnumerable<DiscordPresence> presences)
        {
            if (presences != null)
            {
                foreach (var xp in presences)
                {
                    xp.Discord = this;
                    xp.GuildId = guild.Id;
                    xp.Activity = new DiscordActivity(xp.RawActivity);
                    if (xp.RawActivities != null)
                    {
                        xp.InternalActivities = new DiscordActivity[xp.RawActivities.Length];
                        for (int i = 0; i < xp.RawActivities.Length; i++)
                            xp.InternalActivities[i] = new DiscordActivity(xp.RawActivities[i]);
                    }
                    this._presences[xp.InternalUser.Id] = xp;
                }
            }

            var exists = this._guilds.TryGetValue(guild.Id, out var foundGuild);

            guild.Discord = this;
            guild.IsUnavailable = false;
            var eventGuild = guild;
            if (exists)
                guild = foundGuild;

            if (guild._channels == null)
                guild._channels = new ConcurrentDictionary<ulong, DiscordChannel>();
            if (guild._roles == null)
                guild._roles = new ConcurrentDictionary<ulong, DiscordRole>();
            if (guild._emojis == null)
                guild._emojis = new ConcurrentDictionary<ulong, DiscordEmoji>();
            if (guild._voiceStates == null)
                guild._voiceStates = new ConcurrentDictionary<ulong, DiscordVoiceState>();
            if (guild._members == null)
                guild._members = new ConcurrentDictionary<ulong, DiscordMember>();

            this.UpdateCachedGuild(eventGuild, rawMembers);

            guild.JoinedAt = eventGuild.JoinedAt;
            guild.IsLarge = eventGuild.IsLarge;
            guild.MemberCount = Math.Max(eventGuild.MemberCount, guild._members.Count);
            guild.IsUnavailable = eventGuild.IsUnavailable;
            guild.PremiumSubscriptionCount = eventGuild.PremiumSubscriptionCount;
            guild.PremiumTier = eventGuild.PremiumTier;
            guild.Banner = eventGuild.Banner;
            guild.VanityUrlCode = eventGuild.VanityUrlCode;
            guild.Description = eventGuild.Description;

            foreach (var kvp in eventGuild._voiceStates) guild._voiceStates[kvp.Key] = kvp.Value;

            foreach (var xc in guild._channels.Values)
            {
                xc.GuildId = guild.Id;
                xc.Discord = this;
                foreach (var xo in xc._permissionOverwrites)
                {
                    xo.Discord = this;
                    xo._channel_id = xc.Id;
                }
            }
            foreach (var xe in guild._emojis.Values)
                xe.Discord = this;
            foreach (var xvs in guild._voiceStates.Values)
                xvs.Discord = this;
            foreach (var xr in guild._roles.Values)
            {
                xr.Discord = this;
                xr._guild_id = guild.Id;
            }

            var old = Volatile.Read(ref this._guildDownloadCompleted);
            var dcompl = this._guilds.Values.All(xg => !xg.IsUnavailable);
            Volatile.Write(ref this._guildDownloadCompleted, dcompl);

            if (exists)
                await this._guildAvailable.InvokeAsync(new GuildCreateEventArgs(this) { Guild = guild }).ConfigureAwait(false);
            else
                await this._guildCreated.InvokeAsync(new GuildCreateEventArgs(this) { Guild = guild }).ConfigureAwait(false);

            if (dcompl && !old)
                await this._guildDownloadCompletedEv.InvokeAsync(new GuildDownloadCompletedEventArgs(this)).ConfigureAwait(false);
        }

        internal async Task OnGuildUpdateEventAsync(DiscordGuild guild, JArray rawMembers)
        {
            DiscordGuild oldGuild;

            if (!this._guilds.ContainsKey(guild.Id))
            {
                this._guilds[guild.Id] = guild;
                oldGuild = null;
            }
            else
            {
                var gld = this._guilds[guild.Id];

                oldGuild = new DiscordGuild
                {
                    Discord = gld.Discord,
                    Name = gld.Name,
                    AfkChannelId = gld.AfkChannelId,
                    AfkTimeout = gld.AfkTimeout,
                    DefaultMessageNotifications = gld.DefaultMessageNotifications,
                    EmbedChannelId = gld.EmbedChannelId,
                    EmbedEnabled = gld.EmbedEnabled,
                    ExplicitContentFilter = gld.ExplicitContentFilter,
                    Features = gld.Features,
                    IconHash = gld.IconHash,
                    Id = gld.Id,
                    IsLarge = gld.IsLarge,
                    IsSynced = gld.IsSynced,
                    IsUnavailable = gld.IsUnavailable,
                    JoinedAt = gld.JoinedAt,
                    MemberCount = gld.MemberCount,
                    MaxMembers = gld.MaxMembers,
                    MaxPresences = gld.MaxPresences,
                    ApproximateMemberCount = gld.ApproximateMemberCount,
                    ApproximatePresenceCount = gld.ApproximatePresenceCount,
                    MaxVideoChannelUsers = gld.MaxVideoChannelUsers,
                    DiscoverySplashHash = gld.DiscoverySplashHash,
                    PreferredLocale = gld.PreferredLocale,
                    MfaLevel = gld.MfaLevel,
                    OwnerId = gld.OwnerId,
                    SplashHash = gld.SplashHash,
                    SystemChannelId = gld.SystemChannelId,
                    SystemChannelFlags = gld.SystemChannelFlags,
                    WidgetEnabled = gld.WidgetEnabled,
                    WidgetChannelId = gld.WidgetChannelId,
                    VerificationLevel = gld.VerificationLevel,
                    RulesChannelId = gld.RulesChannelId,
                    PublicUpdatesChannelId = gld.PublicUpdatesChannelId,
                    VoiceRegionId = gld.VoiceRegionId,   
                    _channels = new ConcurrentDictionary<ulong, DiscordChannel>(),
                    _emojis = new ConcurrentDictionary<ulong, DiscordEmoji>(),
                    _members = new ConcurrentDictionary<ulong, DiscordMember>(),
                    _roles = new ConcurrentDictionary<ulong, DiscordRole>(),
                    _voiceStates = new ConcurrentDictionary<ulong, DiscordVoiceState>()
                };

                foreach (var kvp in gld._channels) oldGuild._channels[kvp.Key] = kvp.Value;
                foreach (var kvp in gld._emojis) oldGuild._emojis[kvp.Key] = kvp.Value;
                foreach (var kvp in gld._roles) oldGuild._roles[kvp.Key] = kvp.Value;
                foreach (var kvp in gld._voiceStates) oldGuild._voiceStates[kvp.Key] = kvp.Value;
                foreach (var kvp in gld._members) oldGuild._members[kvp.Key] = kvp.Value;
            }

            guild.Discord = this;
            guild.IsUnavailable = false;
            var eventGuild = guild;
            guild = this._guilds[eventGuild.Id];

            if (guild._channels == null)
                guild._channels = new ConcurrentDictionary<ulong, DiscordChannel>();
            if (guild._roles == null)
                guild._roles = new ConcurrentDictionary<ulong, DiscordRole>();
            if (guild._emojis == null)
                guild._emojis = new ConcurrentDictionary<ulong, DiscordEmoji>();
            if (guild._voiceStates == null)
                guild._voiceStates = new ConcurrentDictionary<ulong, DiscordVoiceState>();
            if (guild._members == null)
                guild._members = new ConcurrentDictionary<ulong, DiscordMember>();

            this.UpdateCachedGuild(eventGuild, rawMembers);

            foreach (var xc in guild._channels.Values)
            {
                xc.GuildId = guild.Id;
                xc.Discord = this;
                foreach (var xo in xc._permissionOverwrites)
                {
                    xo.Discord = this;
                    xo._channel_id = xc.Id;
                }
            }
            foreach (var xe in guild._emojis.Values)
                xe.Discord = this;
            foreach (var xvs in guild._voiceStates.Values)
                xvs.Discord = this;
            foreach (var xr in guild._roles.Values)
            {
                xr.Discord = this;
                xr._guild_id = guild.Id;
            }

            await this._guildUpdated.InvokeAsync(new GuildUpdateEventArgs(this) { GuildBefore = oldGuild, GuildAfter = guild }).ConfigureAwait(false);
        }

        internal async Task OnGuildDeleteEventAsync(DiscordGuild guild, JArray rawMembers)
        {
            if (guild.IsUnavailable)
            {
                if (!this._guilds.TryGetValue(guild.Id, out var gld))
                    return;

                gld.IsUnavailable = true;

                await this._guildUnavailable.InvokeAsync(new GuildDeleteEventArgs(this) { Guild = guild, Unavailable = true }).ConfigureAwait(false);
            }
            else
            {
                if (!this._guilds.TryRemove(guild.Id, out var gld))
                    return;

                await this._guildDeleted.InvokeAsync(new GuildDeleteEventArgs(this) { Guild = gld }).ConfigureAwait(false);
            }
        }

        internal async Task OnGuildSyncEventAsync(DiscordGuild guild, bool isLarge, JArray rawMembers, IEnumerable<DiscordPresence> presences)
        {
            presences = presences.Select(xp => { xp.Discord = this; xp.Activity = new DiscordActivity(xp.RawActivity); return xp; });
            foreach (var xp in presences)
                this._presences[xp.InternalUser.Id] = xp;

            guild.IsSynced = true;
            guild.IsLarge = isLarge;

            this.UpdateCachedGuild(guild, rawMembers);

            await this._guildAvailable.InvokeAsync(new GuildCreateEventArgs(this) { Guild = guild }).ConfigureAwait(false);
        }

        internal async Task OnPresenceUpdateEventAsync(JObject rawPresence, JObject rawUser)
        {
            var uid = (ulong)rawUser["id"];
            DiscordPresence old = null;

            if (this._presences.TryGetValue(uid, out var presence))
            {
                old = new DiscordPresence(presence);
                DiscordJson.PopulateObject(rawPresence, presence);

                if (rawPresence["game"] == null || rawPresence["game"].Type == JTokenType.Null)
                    presence.RawActivity = null;

                if (presence.Activity != null)
                    presence.Activity.UpdateWith(presence.RawActivity);
                else
                    presence.Activity = new DiscordActivity(presence.RawActivity);
            }
            else
            {
                presence = rawPresence.ToObject<DiscordPresence>();
                presence.Discord = this;
                presence.Activity = new DiscordActivity(presence.RawActivity);
                this._presences[presence.InternalUser.Id] = presence;
            }

            // reuse arrays / avoid linq (this is a hot zone)
            if (presence.Activities == null || rawPresence["activities"] == null)
            {
                presence.InternalActivities = Array.Empty<DiscordActivity>();
            }
            else
            {
                if (presence.InternalActivities.Length != presence.RawActivities.Length)
                    presence.InternalActivities = new DiscordActivity[presence.RawActivities.Length];

                for (var i = 0; i < presence.InternalActivities.Length; i++)
                    presence.InternalActivities[i] = new DiscordActivity(presence.RawActivities[i]);
            }

            if (this.UserCache.TryGetValue(uid, out var usr))
            {
                if (old != null)
                {
                    old.InternalUser.Username = usr.Username;
                    old.InternalUser.Discriminator = usr.Discriminator;
                    old.InternalUser.AvatarHash = usr.AvatarHash;
                }

                if (rawUser["username"] is object)
                    usr.Username = (string)rawUser["username"];
                if (rawUser["discriminator"] is object)
                    usr.Discriminator = (string)rawUser["discriminator"];
                if (rawUser["avatar"] is object)
                    usr.AvatarHash = (string)rawUser["avatar"];

                presence.InternalUser.Username = usr.Username;
                presence.InternalUser.Discriminator = usr.Discriminator;
                presence.InternalUser.AvatarHash = usr.AvatarHash;
            }

            var usrafter = usr ?? new DiscordUser(presence.InternalUser);
            var ea = new PresenceUpdateEventArgs
            {
                Client = this,
                Status = presence.Status,
                Activity = presence.Activity,
                User = usr,
                PresenceBefore = old,
                PresenceAfter = presence,
                UserBefore = old != null ? new DiscordUser(old.InternalUser) : usrafter,
                UserAfter = usrafter
            };
            await this._presenceUpdated.InvokeAsync(ea).ConfigureAwait(false);
        }

        internal async Task OnGuildBanAddEventAsync(TransportUser user, DiscordGuild guild)
        {
            var usr = new DiscordUser(user) { Discord = this };
            usr = this.UserCache.AddOrUpdate(user.Id, usr, (id, old) =>
            {
                old.Username = usr.Username;
                old.Discriminator = usr.Discriminator;
                old.AvatarHash = usr.AvatarHash;
                return old;
            });

            if (!guild.Members.TryGetValue(user.Id, out var mbr))
                mbr = new DiscordMember(usr) { Discord = this, _guild_id = guild.Id };
            var ea = new GuildBanAddEventArgs(this)
            {
                Guild = guild,
                Member = mbr
            };
            await this._guildBanAdded.InvokeAsync(ea).ConfigureAwait(false);
        }

        internal async Task OnGuildBanRemoveEventAsync(TransportUser user, DiscordGuild guild)
        {
            var usr = new DiscordUser(user) { Discord = this };
            usr = this.UserCache.AddOrUpdate(user.Id, usr, (id, old) =>
            {
                old.Username = usr.Username;
                old.Discriminator = usr.Discriminator;
                old.AvatarHash = usr.AvatarHash;
                return old;
            });

            if (!guild.Members.TryGetValue(user.Id, out var mbr))
                mbr = new DiscordMember(usr) { Discord = this, _guild_id = guild.Id };
            var ea = new GuildBanRemoveEventArgs(this)
            {
                Guild = guild,
                Member = mbr
            };
            await this._guildBanRemoved.InvokeAsync(ea).ConfigureAwait(false);
        }

        internal async Task OnGuildEmojisUpdateEventAsync(DiscordGuild guild, IEnumerable<DiscordEmoji> newEmojis)
        {
            var oldEmojis = new ConcurrentDictionary<ulong, DiscordEmoji>(guild._emojis);
            guild._emojis.Clear();

            foreach (var emoji in newEmojis)
            {
                emoji.Discord = this;
                guild._emojis[emoji.Id] = emoji;
            }

            var ea = new GuildEmojisUpdateEventArgs(this)
            {
                Guild = guild,
                EmojisAfter = guild.Emojis,
                EmojisBefore = new ReadOnlyConcurrentDictionary<ulong, DiscordEmoji>(oldEmojis)
            };
            await this._guildEmojisUpdated.InvokeAsync(ea).ConfigureAwait(false);
        }

        internal async Task OnGuildIntegrationsUpdateEventAsync(DiscordGuild guild)
        {
            var ea = new GuildIntegrationsUpdateEventArgs(this)
            {
                Guild = guild
            };
            await this._guildIntegrationsUpdated.InvokeAsync(ea).ConfigureAwait(false);
        }

        internal async Task OnGuildMemberAddEventAsync(TransportMember member, DiscordGuild guild)
        {
            var usr = new DiscordUser(member.User) { Discord = this };
            usr = this.UserCache.AddOrUpdate(member.User.Id, usr, (id, old) =>
            {
                old.Username = usr.Username;
                old.Discriminator = usr.Discriminator;
                old.AvatarHash = usr.AvatarHash;
                return old;
            });

            var mbr = new DiscordMember(member)
            {
                Discord = this,
                _guild_id = guild.Id
            };

            guild._members[mbr.Id] = mbr;
            guild.MemberCount++;

            var ea = new GuildMemberAddEventArgs(this)
            {
                Guild = guild,
                Member = mbr
            };
            await this._guildMemberAdded.InvokeAsync(ea).ConfigureAwait(false);
        }

        internal async Task OnGuildMemberRemoveEventAsync(TransportUser user, DiscordGuild guild)
        {
            if (!guild._members.TryRemove(user.Id, out var mbr))
                mbr = new DiscordMember(new DiscordUser(user)) {Discord = this, _guild_id = guild.Id};
            guild.MemberCount--;

            var ea = new GuildMemberRemoveEventArgs(this)
            {
                Guild = guild,
                Member = mbr
            };
            await this._guildMemberRemoved.InvokeAsync(ea).ConfigureAwait(false);
        }

        internal async Task OnGuildMemberUpdateEventAsync(TransportUser user, DiscordGuild guild, IEnumerable<ulong> roles, string nick)
        {
            var usr = new DiscordUser(user) { Discord = this };
            usr = this.UserCache.AddOrUpdate(user.Id, usr, (id, old) =>
            {
                old.Username = usr.Username;
                old.Discriminator = usr.Discriminator;
                old.AvatarHash = usr.AvatarHash;
                return old;
            });

            if (!guild.Members.TryGetValue(user.Id, out var mbr))
                mbr = new DiscordMember(usr) { Discord = this, _guild_id = guild.Id };

            var nick_old = mbr.Nickname;
            var roles_old = new ReadOnlyCollection<DiscordRole>(new List<DiscordRole>(mbr.Roles));

            mbr.Nickname = nick;
            mbr._role_ids.Clear();
            mbr._role_ids.AddRange(roles);

            var ea = new GuildMemberUpdateEventArgs(this)
            {
                Guild = guild,
                Member = mbr,

                NicknameAfter = mbr.Nickname,
                RolesAfter = new ReadOnlyCollection<DiscordRole>(new List<DiscordRole>(mbr.Roles)),

                NicknameBefore = nick_old,
                RolesBefore = roles_old
            };
            await this._guildMemberUpdated.InvokeAsync(ea).ConfigureAwait(false);
        }

        internal async Task OnGuildRoleCreateEventAsync(DiscordRole role, DiscordGuild guild)
        {
            role.Discord = this;
            role._guild_id = guild.Id;

            guild._roles[role.Id] = role;

            var ea = new GuildRoleCreateEventArgs(this)
            {
                Guild = guild,
                Role = role
            };
            await this._guildRoleCreated.InvokeAsync(ea).ConfigureAwait(false);
        }

        internal async Task OnGuildRoleUpdateEventAsync(DiscordRole role, DiscordGuild guild)
        {
            var newRole = guild.GetRole(role.Id);
            var oldRole = new DiscordRole
            {
                _guild_id = guild.Id,
                _color = newRole._color,
                Discord = this,
                IsHoisted = newRole.IsHoisted,
                Id = newRole.Id,
                IsManaged = newRole.IsManaged,
                IsMentionable = newRole.IsMentionable,
                Name = newRole.Name,
                Permissions = newRole.Permissions,
                Position = newRole.Position
            };

            newRole._guild_id = guild.Id;
            newRole._color = role._color;
            newRole.IsHoisted = role.IsHoisted;
            newRole.IsManaged = role.IsManaged;
            newRole.IsMentionable = role.IsMentionable;
            newRole.Name = role.Name;
            newRole.Permissions = role.Permissions;
            newRole.Position = role.Position;

            var ea = new GuildRoleUpdateEventArgs(this)
            {
                Guild = guild,
                RoleAfter = newRole,
                RoleBefore = oldRole
            };
            await this._guildRoleUpdated.InvokeAsync(ea).ConfigureAwait(false);
        }

        internal async Task OnGuildRoleDeleteEventAsync(ulong roleId, DiscordGuild guild)
        {
            if (!guild._roles.TryRemove(roleId, out var role))
                throw new InvalidOperationException("Attempted to delete a nonexistent role.");

            var ea = new GuildRoleDeleteEventArgs(this)
            {
                Guild = guild,
                Role = role
            };
            await this._guildRoleDeleted.InvokeAsync(ea).ConfigureAwait(false);
        }

        internal async Task OnInviteCreateEventAsync(ulong channelId, ulong guildId, DiscordInvite invite)
        {
            var guild = this.InternalGetCachedGuild(guildId);
            var channel = this.InternalGetCachedChannel(channelId);

            invite.Discord = this;            

            guild._invites[invite.Code] = invite;

            var ea = new InviteCreateEventArgs(this)
            {
                Client = this,
                Channel = channel,
                Guild = guild,
                Invite = invite
            };
            await this._inviteCreated.InvokeAsync(ea).ConfigureAwait(false);
        }

        internal async Task OnInviteDeleteEventAsync(ulong channelId, ulong guildId, JToken dat)
        {
            var guild = this.InternalGetCachedGuild(guildId);
            var channel = this.InternalGetCachedChannel(channelId);

            if (!guild._invites.TryRemove(dat["code"].ToString(), out var invite))
            {
                invite = dat.ToObject<DiscordInvite>();
                invite.Discord = this;
            }

            invite.IsRevoked = true;

            var ea = new InviteDeleteEventArgs(this)
            {
                Client = this,
                Channel = channel,
                Guild = guild,
                Invite = invite
            };
            await this._inviteDeleted.InvokeAsync(ea).ConfigureAwait(false);
        }

        internal async Task OnMessageAckEventAsync(DiscordChannel chn, ulong messageId)
        {
            DiscordMessage msg = null;
            if (this.MessageCache?.TryGet(xm => xm.Id == messageId && xm.ChannelId == chn.Id, out msg) != true)
                msg = new DiscordMessage
                {
                    Id = messageId,
                    ChannelId = chn.Id,
                    Discord = this,
                };

            await this._messageAcknowledged.InvokeAsync(new MessageAcknowledgeEventArgs(this) { Message = msg }).ConfigureAwait(false);
        }

        internal async Task OnMessageCreateEventAsync(DiscordMessage message, TransportUser author)
        {
            message.Discord = this;

            if (message.Channel == null)
                this.Logger.LogWarning(LoggerEvents.WebSocketReceive, "Channel which the last message belongs to is not in cache - cache state might be invalid!");
            else
                message.Channel.LastMessageId = message.Id;

            var guild = message.Channel?.Guild;

            var usr = new DiscordUser(author) { Discord = this };
            usr = this.UserCache.AddOrUpdate(author.Id, usr, (id, old) =>
            {
                old.Username = usr.Username;
                old.Discriminator = usr.Discriminator;
                old.AvatarHash = usr.AvatarHash;
                return old;
            });

            if (guild != null)
            {
                if (!guild.Members.TryGetValue(author.Id, out var mbr))
                    mbr = new DiscordMember(usr) { Discord = this, _guild_id = guild.Id };
                message.Author = mbr;
            }
            else
            {
                message.Author = usr;
            }

            var mentionedUsers = new List<DiscordUser>();
            var mentionedRoles = guild != null ? new List<DiscordRole>() : null;
            var mentionedChannels = guild != null ? new List<DiscordChannel>() : null;

            if (!string.IsNullOrWhiteSpace(message.Content))
            {
                if (guild != null)
                {
                    mentionedUsers = Utilities.GetUserMentions(message).Select(xid => guild._members.TryGetValue(xid, out var member) ? member : new DiscordUser { Id = xid, Discord = this }).Cast<DiscordUser>().ToList();
                    mentionedRoles = Utilities.GetRoleMentions(message).Select(xid => guild.GetRole(xid)).ToList();
                    mentionedChannels = Utilities.GetChannelMentions(message).Select(xid => guild.GetChannel(xid)).ToList();
                }
                else
                {
                    mentionedUsers = Utilities.GetUserMentions(message).Select(this.GetCachedOrEmptyUserInternal).ToList();
                }
            }

            message._mentionedUsers = mentionedUsers;
            message._mentionedRoles = mentionedRoles;
            message._mentionedChannels = mentionedChannels;

            if (message._reactions == null)
                message._reactions = new List<DiscordReaction>();
            foreach (var xr in message._reactions)
                xr.Emoji.Discord = this;

            if (this.Configuration.MessageCacheSize > 0 && message.Channel != null)
                this.MessageCache.Add(message);

            MessageCreateEventArgs ea = new MessageCreateEventArgs(this)
            {
                Message = message,

                MentionedUsers = new ReadOnlyCollection<DiscordUser>(mentionedUsers),
                MentionedRoles = mentionedRoles != null ? new ReadOnlyCollection<DiscordRole>(mentionedRoles) : null,
                MentionedChannels = mentionedChannels != null ? new ReadOnlyCollection<DiscordChannel>(mentionedChannels) : null
            };
            await this._messageCreated.InvokeAsync(ea).ConfigureAwait(false);
        }

        internal async Task OnMessageUpdateEventAsync(DiscordMessage message, TransportUser author)
        {
            DiscordGuild guild;

            message.Discord = this;
            var event_message = message;

            DiscordMessage oldmsg = null;
            if (this.Configuration.MessageCacheSize == 0 || !this.MessageCache.TryGet(xm => xm.Id == event_message.Id && xm.ChannelId == event_message.ChannelId, out message))
            {
                message = event_message;
                guild = message.Channel?.Guild;

                if (author != null)
                {
                    var usr = new DiscordUser(author) { Discord = this };
                    usr = this.UserCache.AddOrUpdate(author.Id, usr, (id, old) =>
                    {
                        old.Username = usr.Username;
                        old.Discriminator = usr.Discriminator;
                        old.AvatarHash = usr.AvatarHash;
                        return old;
                    });

                    if (guild != null)
                    {
                        if (!guild.Members.TryGetValue(author.Id, out var mbr))
                            mbr = new DiscordMember(usr) { Discord = this, _guild_id = guild.Id };
                        message.Author = mbr;
                    }
                    else
                    {
                        message.Author = usr;
                    }
                }

                if (message._reactions == null)
                    message._reactions = new List<DiscordReaction>();
                foreach (var xr in message._reactions)
                    xr.Emoji.Discord = this;
            }
            else
            {
                oldmsg = new DiscordMessage(message);

                guild = message.Channel?.Guild;
                message.EditedTimestampRaw = event_message.EditedTimestampRaw;
                if (event_message.Content != null)
                    message.Content = event_message.Content;
                message._embeds.Clear();
                message._embeds.AddRange(event_message._embeds);
                message.Pinned = event_message.Pinned;
                message.IsTTS = event_message.IsTTS;
            }

            var mentioned_users = new List<DiscordUser>();
            var mentioned_roles = guild != null ? new List<DiscordRole>() : null;
            var mentioned_channels = guild != null ? new List<DiscordChannel>() : null;

            if (!string.IsNullOrWhiteSpace(message.Content))
            {
                if (guild != null)
                {
                    mentioned_users = Utilities.GetUserMentions(message).Select(xid => guild._members.TryGetValue(xid, out var member) ? member : null).Cast<DiscordUser>().ToList();
                    mentioned_roles = Utilities.GetRoleMentions(message).Select(xid => guild.GetRole(xid)).ToList();
                    mentioned_channels = Utilities.GetChannelMentions(message).Select(xid => guild.GetChannel(xid)).ToList();
                }
                else
                {
                    mentioned_users = Utilities.GetUserMentions(message).Select(this.GetCachedOrEmptyUserInternal).ToList();
                }
            }

            message._mentionedUsers = mentioned_users;
            message._mentionedRoles = mentioned_roles;
            message._mentionedChannels = mentioned_channels;

            var ea = new MessageUpdateEventArgs(this)
            {
                Message = message,
                MessageBefore = oldmsg,
                MentionedUsers = new ReadOnlyCollection<DiscordUser>(mentioned_users),
                MentionedRoles = mentioned_roles != null ? new ReadOnlyCollection<DiscordRole>(mentioned_roles) : null,
                MentionedChannels = mentioned_channels != null ? new ReadOnlyCollection<DiscordChannel>(mentioned_channels) : null
            };
            await this._messageUpdated.InvokeAsync(ea).ConfigureAwait(false);
        }

        internal async Task OnMessageDeleteEventAsync(ulong messageId, ulong channelId, ulong? guildId)
        {
            var channel = this.InternalGetCachedChannel(channelId);
            var guild = this.InternalGetCachedGuild(guildId);

            if (channel == null || this.Configuration.MessageCacheSize == 0 ||
                !this.MessageCache.TryGet(xm => xm.Id == messageId && xm.ChannelId == channelId, out var msg))
            {
                msg = new DiscordMessage
                {
                    Id = messageId,
                    ChannelId = channelId,
                    Discord = this,
                };
            }

            if (this.Configuration.MessageCacheSize > 0)
                this.MessageCache.Remove(xm => xm.Id == msg.Id && xm.ChannelId == channelId);

            var ea = new MessageDeleteEventArgs(this)
            {
                Channel = channel,
                Message = msg,
                Guild = guild
            };
            await this._messageDeleted.InvokeAsync(ea).ConfigureAwait(false);
        }

        internal async Task OnMessageBulkDeleteEventAsync(ulong[] messageIds, ulong channelId, ulong? guildId)
        {
            var channel = this.InternalGetCachedChannel(channelId);

            var msgs = new List<DiscordMessage>(messageIds.Length);
            foreach (var messageId in messageIds)
            {
                if (channel == null || this.Configuration.MessageCacheSize == 0 ||
                    !this.MessageCache.TryGet(xm => xm.Id == messageId && xm.ChannelId == channelId, out var msg))
                {
                    msg = new DiscordMessage
                    {
                        Id = messageId,
                        ChannelId = channelId,
                        Discord = this,
                    };
                }
                if (this.Configuration.MessageCacheSize > 0)
                    this.MessageCache.Remove(xm => xm.Id == msg.Id && xm.ChannelId == channelId);
                msgs.Add(msg);
            }

            var guild = this.InternalGetCachedGuild(guildId);

            var ea = new MessageBulkDeleteEventArgs(this)
            {
                Channel = channel,
                Messages = new ReadOnlyCollection<DiscordMessage>(msgs),
                Guild = guild
            };
            await this._messagesBulkDeleted.InvokeAsync(ea).ConfigureAwait(false);
        }

        internal async Task OnTypingStartEventAsync(ulong userId, DiscordChannel channel, ulong? guildId, DateTimeOffset started)
        {
            if (channel == null)
                return;

            if (!this.UserCache.TryGetValue(userId, out var user))
                user = new DiscordUser { Id = userId, Discord = this };

            if (channel.Guild != null)
                user = channel.Guild.Members.TryGetValue(userId, out var member)
                    ? member
                    : new DiscordMember(user) { Discord = this, _guild_id = channel.GuildId };

            var guild = this.InternalGetCachedGuild(guildId);

            var ea = new TypingStartEventArgs(this)
            {
                Channel = channel,
                User = user,
                Guild = guild,
                StartedAt = started
            };
            await this._typingStarted.InvokeAsync(ea).ConfigureAwait(false);
        }

        internal async Task OnUserSettingsUpdateEventAsync(TransportUser user)
        {
            var usr = new DiscordUser(user) { Discord = this };

            var ea = new UserSettingsUpdateEventArgs(this)
            {
                User = usr
            };
            await this._userSettingsUpdated.InvokeAsync(ea).ConfigureAwait(false);
        }

        internal async Task OnUserUpdateEventAsync(TransportUser user)
        {
            var usr_old = new DiscordUser
            {
                AvatarHash = this.CurrentUser.AvatarHash,
                Discord = this,
                Discriminator = this.CurrentUser.Discriminator,
                Email = this.CurrentUser.Email,
                Id = this.CurrentUser.Id,
                IsBot = this.CurrentUser.IsBot,
                MfaEnabled = this.CurrentUser.MfaEnabled,
                Username = this.CurrentUser.Username,
                Verified = this.CurrentUser.Verified
            };

            this.CurrentUser.AvatarHash = user.AvatarHash;
            this.CurrentUser.Discriminator = user.Discriminator;
            this.CurrentUser.Email = user.Email;
            this.CurrentUser.Id = user.Id;
            this.CurrentUser.IsBot = user.IsBot;
            this.CurrentUser.MfaEnabled = user.MfaEnabled;
            this.CurrentUser.Username = user.Username;
            this.CurrentUser.Verified = user.Verified;

            var ea = new UserUpdateEventArgs(this)
            {
                UserAfter = this.CurrentUser,
                UserBefore = usr_old
            };
            await this._userUpdated.InvokeAsync(ea).ConfigureAwait(false);
        }

        internal async Task OnVoiceStateUpdateEventAsync(JObject raw)
        {
            var gid = (ulong)raw["guild_id"];
            var uid = (ulong)raw["user_id"];
            var gld = this._guilds[gid];

            var vstateHasNew = gld._voiceStates.TryGetValue(uid, out var vstateNew);
            DiscordVoiceState vstateOld;
            if (vstateHasNew)
            {
                vstateOld = new DiscordVoiceState(vstateNew);
                DiscordJson.PopulateObject(raw, vstateNew);
            }
            else
            {
                vstateOld = null;
                vstateNew = raw.ToObject<DiscordVoiceState>();
                vstateNew.Discord = this;
                gld._voiceStates[vstateNew.UserId] = vstateNew;
            }

            if (gld._members.TryGetValue(uid, out var mbr))
            {
                mbr.IsMuted = vstateNew.IsServerMuted;
                mbr.IsDeafened = vstateNew.IsServerDeafened;
            }

            var ea = new VoiceStateUpdateEventArgs(this)
            {
                Guild = vstateNew.Guild,
                Channel = vstateNew.Channel,
                User = vstateNew.User,
                SessionId = vstateNew.SessionId,

                Before = vstateOld,
                After = vstateNew
            };
            await this._voiceStateUpdated.InvokeAsync(ea).ConfigureAwait(false);
        }

        internal async Task OnVoiceServerUpdateEventAsync(string endpoint, string token, DiscordGuild guild)
        {
            var ea = new VoiceServerUpdateEventArgs(this)
            {
                Endpoint = endpoint,
                VoiceToken = token,
                Guild = guild
            };
            await this._voiceServerUpdated.InvokeAsync(ea).ConfigureAwait(false);
        }

        internal async Task OnGuildMembersChunkEventAsync(JObject dat)
        {
            var guild = this.Guilds[(ulong)dat["guild_id"]];
            var chunkIndex = (int)dat["chunk_index"];
            var chunkCount = (int)dat["chunk_count"];
            var nonce = (string)dat["nonce"];

            var mbrs = new HashSet<DiscordMember>();
            var pres = new HashSet<DiscordPresence>();

            var users = dat["members"].ToObject<TransportUser[]>();
            var members = dat["members"].ToObject<TransportMember[]>();

            var memCount = members.Count();
            for (int i = 0; i < memCount; i++)
            {
                var mbr = new DiscordMember(members[i]) { Discord = this, _guild_id = guild.Id };

                if (!this.UserCache.ContainsKey(mbr.Id))
                    this.UserCache[mbr.Id] = new DiscordUser(users[i]) { Discord = this };

                guild._members[mbr.Id] = mbr;
                
                mbrs.Add(mbr);
            }

            guild.MemberCount = guild._members.Count;

            var ea = new GuildMembersChunkEventArgs(this)
            {
                Guild = guild,
                Members = new ReadOnlySet<DiscordMember>(mbrs),
                ChunkIndex = chunkIndex,
                ChunkCount = chunkCount,
                Nonce = nonce,
            };

            if (dat["presences"] != null)
            {
                var presences = dat["presences"].ToObject<DiscordPresence[]>();

                var presCount = presences.Count();
                for (int i = 0; i < presCount; i++)
                {
                    var xp = presences[i];
                    xp.Discord = this;
                    xp.Activity = new DiscordActivity(xp.RawActivity);
                    
                    if (xp.RawActivities != null)
                    {
                        xp.InternalActivities = new DiscordActivity[xp.RawActivities.Length];
                        for (int j = 0; j < xp.RawActivities.Length; j++)
                            xp.InternalActivities[j] = new DiscordActivity(xp.RawActivities[j]);
                    }
                    
                    pres.Add(xp);
                }

                ea.Presences = new ReadOnlySet<DiscordPresence>(pres);
            }

            if(dat["not_found"] != null)
            {
                var nf = dat["not_found"].ToObject<ISet<ulong>>();
                ea.NotFound = new ReadOnlySet<ulong>(nf);
            }

            await this._guildMembersChunked.InvokeAsync(ea).ConfigureAwait(false);
        }

        internal async Task OnUnknownEventAsync(GatewayPayload payload)
        {
            var ea = new UnknownEventArgs(this) { EventName = payload.EventName, Json = (payload.Data as JObject)?.ToString() };
            await this._unknownEvent.InvokeAsync(ea).ConfigureAwait(false);
        }

        internal async Task OnMessageReactionAddAsync(ulong userId, ulong messageId, ulong channelId, ulong? guildId, DiscordEmoji emoji)
        {
            var channel = this.InternalGetCachedChannel(channelId);

            var guild = this.InternalGetCachedGuild(guildId);

            emoji.Discord = this;

            if (!this.UserCache.TryGetValue(userId, out var usr))
                usr = new DiscordUser { Id = userId, Discord = this };

            if (guild != null)
                usr = channel.Guild.Members.TryGetValue(userId, out var member)
                    ? member
                    : new DiscordMember(usr) { Discord = this, _guild_id = channel.GuildId };

            if (channel == null || this.Configuration.MessageCacheSize == 0 ||
                !this.MessageCache.TryGet(xm => xm.Id == messageId && xm.ChannelId == channelId, out var msg))
            {
                msg = new DiscordMessage
                {
                    Id = messageId,
                    ChannelId = channelId,
                    Discord = this,
                    _reactions = new List<DiscordReaction>()
                };
            }

            var react = msg._reactions.FirstOrDefault(xr => xr.Emoji == emoji);
            if (react == null)
            {
                msg._reactions.Add(react = new DiscordReaction
                {
                    Count = 1,
                    Emoji = emoji,
                    IsMe = this.CurrentUser.Id == userId
                });
            }
            else
            {
                react.Count++;
                react.IsMe |= this.CurrentUser.Id == userId;
            }

            var ea = new MessageReactionAddEventArgs(this)
            {
                Message = msg,
                User = usr,
                Guild = guild,
                Emoji = emoji
            };
            await this._messageReactionAdded.InvokeAsync(ea).ConfigureAwait(false);
        }

        internal async Task OnMessageReactionRemoveAsync(ulong userId, ulong messageId, ulong channelId, ulong? guildId, DiscordEmoji emoji)
        {
            var channel = this.InternalGetCachedChannel(channelId);

            emoji.Discord = this;

            if (!this.UserCache.TryGetValue(userId, out var usr))
                usr = new DiscordUser { Id = userId, Discord = this };

            if (channel?.Guild != null)
                usr = channel.Guild.Members.TryGetValue(userId, out var member)
                    ? member
                    : new DiscordMember(usr) { Discord = this, _guild_id = channel.GuildId };

            if (channel == null || this.Configuration.MessageCacheSize == 0 ||
                !this.MessageCache.TryGet(xm => xm.Id == messageId && xm.ChannelId == channelId, out var msg))
            {
                msg = new DiscordMessage
                {
                    Id = messageId,
                    ChannelId = channelId,
                    Discord = this
                };
            }

            var react = msg._reactions?.FirstOrDefault(xr => xr.Emoji == emoji);
            if (react != null)
            {
                react.Count--;
                react.IsMe &= this.CurrentUser.Id != userId;

                if (msg._reactions != null && react.Count <= 0) // shit happens
                    for (var i = 0; i < msg._reactions.Count; i++)
                        if (msg._reactions[i].Emoji == emoji)
                        {
                            msg._reactions.RemoveAt(i);
                            break;
                        }
            }

            var guild = this.InternalGetCachedGuild(guildId);

            var ea = new MessageReactionRemoveEventArgs(this)
            {
                Message = msg,
                User = usr,
                Guild = guild,
                Emoji = emoji
            };
            await this._messageReactionRemoved.InvokeAsync(ea).ConfigureAwait(false);
        }

        internal async Task OnMessageReactionRemoveAllAsync(ulong messageId, ulong channelId, ulong? guildId)
        {
            var channel = this.InternalGetCachedChannel(channelId);

            if (channel == null || this.Configuration.MessageCacheSize == 0 ||
                !this.MessageCache.TryGet(xm => xm.Id == messageId && xm.ChannelId == channelId, out var msg))
            {
                msg = new DiscordMessage
                {
                    Id = messageId,
                    ChannelId = channelId,
                    Discord = this
                };
            }

            msg._reactions?.Clear();

            var guild = this.InternalGetCachedGuild(guildId);

            var ea = new MessageReactionsClearEventArgs(this)
            {
                Message = msg,
                Guild = guild
            };

            await this._messageReactionsCleared.InvokeAsync(ea).ConfigureAwait(false);
        }

        internal async Task OnMessageReactionRemoveEmojiAsync(ulong messageId, ulong channelId, ulong guildId, JToken dat)
        {
            var guild = this.InternalGetCachedGuild(guildId);
            var channel = this.InternalGetCachedChannel(channelId);

            if (channel == null || this.Configuration.MessageCacheSize == 0 ||
                !this.MessageCache.TryGet(xm => xm.Id == messageId && xm.ChannelId == channelId, out var msg))
            {
                msg = new DiscordMessage
                {
                    Id = messageId,
                    ChannelId = channelId,
                    Discord = this
                };
            }

            var partialEmoji = dat.ToObject<DiscordEmoji>();

            if (!guild._emojis.TryGetValue(partialEmoji.Id, out var emoji))
            {
                emoji = partialEmoji;
                emoji.Discord = this;
            }

            msg._reactions?.RemoveAll(r => r.Emoji.Equals(emoji));

            var ea = new MessageReactionRemoveEmojiEventArgs(this)
            {
                Channel = channel,
                Guild = guild,
                Message = msg,
                Emoji = emoji
            };

            await this._messageReactionRemovedEmoji.InvokeAsync(ea).ConfigureAwait(false);
        }

        internal async Task OnWebhooksUpdateAsync(DiscordChannel channel, DiscordGuild guild)
        {
            var ea = new WebhooksUpdateEventArgs(this)
            {
                Channel = channel,
                Guild = guild
            };
            await this._webhooksUpdated.InvokeAsync(ea).ConfigureAwait(false);
        }
        #endregion

        internal async Task OnHeartbeatAsync(long seq)
        {
            this.Logger.LogTrace(LoggerEvents.WebSocketReceive, "Received HEARTBEAT (OP1)");
            await SendHeartbeatAsync(seq).ConfigureAwait(false);
        }

        internal async Task OnReconnectAsync()
        {
            this.Logger.LogTrace(LoggerEvents.WebSocketReceive, "Received RECONNECT (OP7)");
            await this.InternalReconnectAsync(code: 4000, message: "OP7 acknowledged").ConfigureAwait(false);
        }

        internal async Task OnInvalidateSessionAsync(bool data)
        {
            // begin a session if one is not open already
            if (this.SessionLock.Wait(0))
                this.SessionLock.Reset();

            // we are sending a fresh resume/identify, so lock the socket
            var socketLock = this.GetSocketLock();
            await socketLock.LockAsync().ConfigureAwait(false);
            socketLock.UnlockAfter(TimeSpan.FromSeconds(5));

            if (data)
            {
                this.Logger.LogTrace(LoggerEvents.WebSocketReceive, "Received INVALID_SESSION (OP9, true)");
                await Task.Delay(6000).ConfigureAwait(false);
                await SendResumeAsync().ConfigureAwait(false);
            }
            else
            {
                this.Logger.LogTrace(LoggerEvents.WebSocketReceive, "Received INVALID_SESSION (OP9, false)");
                this._sessionId = null;
                await SendIdentifyAsync(this._status).ConfigureAwait(false);
            }
        }

        internal async Task OnHelloAsync(GatewayHello hello)
        {
            this.Logger.LogTrace(LoggerEvents.WebSocketReceive, "Received HELLO (OP10)");

            if (this.SessionLock.Wait(0))
            {
                this.SessionLock.Reset();
                this.GetSocketLock().UnlockAfter(TimeSpan.FromSeconds(5));
            }
            else
            {
                this.Logger.LogWarning(LoggerEvents.SessionUpdate, "Attempt to start a session while another session is active");
                return;
            }

            Interlocked.CompareExchange(ref this._skippedHeartbeats, 0, 0);
            this._heartbeatInterval = hello.HeartbeatInterval;
            this._heartbeatTask = Task.Run(this.HeartbeatLoopAsync, this._cancelToken);

            if (string.IsNullOrEmpty(this._sessionId))
                await SendIdentifyAsync(this._status).ConfigureAwait(false);
            else
                await SendResumeAsync().ConfigureAwait(false);
        }

        internal async Task OnHeartbeatAckAsync()
        {
            Interlocked.Decrement(ref this._skippedHeartbeats);

            var ping = (int)(DateTime.Now - this._lastHeartbeat).TotalMilliseconds;

            this.Logger.LogTrace(LoggerEvents.WebSocketReceive, "Received HEARTBEAT_ACK (OP11, {0}ms)", ping);

            Volatile.Write(ref this._ping, ping);

            var args = new HeartbeatEventArgs(this)
            {
                Ping = this.Ping,
                Timestamp = DateTimeOffset.Now
            };

            await _heartbeated.InvokeAsync(args).ConfigureAwait(false);
        }

        //internal async Task StartHeartbeatingAsync()
        internal async Task HeartbeatLoopAsync()
        {
            this.Logger.LogDebug(LoggerEvents.Heartbeat, "Heartbeat task started");
            var token = this._cancelToken;
            try
            {
                while (true)
                {
                    await this.SendHeartbeatAsync().ConfigureAwait(false);
                    await Task.Delay(this._heartbeatInterval, this._cancelToken).ConfigureAwait(false);
                    token.ThrowIfCancellationRequested();
                }
            }
            catch (OperationCanceledException) { }
        }

        internal async Task InternalUpdateStatusAsync(DiscordActivity activity, UserStatus? userStatus, DateTimeOffset? idleSince)
        {
            if (activity != null && activity.Name != null && activity.Name.Length > 128)
                throw new Exception("Game name can't be longer than 128 characters!");

            var since_unix = idleSince != null ? (long?)Utilities.GetUnixTime(idleSince.Value) : null;
            var act = activity ?? new DiscordActivity();

            var status = new StatusUpdate
            {
                Activity = new TransportActivity(act),
                IdleSince = since_unix,
                IsAFK = idleSince != null,
                Status = userStatus ?? UserStatus.Online
            };

            // Solution to have status persist between sessions
            this._status = status;
            var status_update = new GatewayPayload
            {
                OpCode = GatewayOpCode.StatusUpdate,
                Data = status
            };
            var statusstr = JsonConvert.SerializeObject(status_update);

            await this.WsSendAsync(statusstr).ConfigureAwait(false);

            if (!this._presences.ContainsKey(this.CurrentUser.Id))
            {
                this._presences[this.CurrentUser.Id] = new DiscordPresence
                {
                    Discord = this,
                    Activity = act,
                    Status = userStatus ?? UserStatus.Online,
                    InternalUser = new TransportUser { Id = this.CurrentUser.Id }
                };
            }
            else
            {
                var pr = this._presences[this.CurrentUser.Id];
                pr.Activity = act;
                pr.Status = userStatus ?? pr.Status;
            }
        }

        internal Task SendHeartbeatAsync()
        {
            var _last_heartbeat = DateTimeOffset.Now;
            var _sequence = (long)(_last_heartbeat - DiscordEpoch).TotalMilliseconds;

            return this.SendHeartbeatAsync(_sequence);
        }

        internal async Task SendHeartbeatAsync(long seq)
        {
            var more_than_5 = Volatile.Read(ref this._skippedHeartbeats) > 5;
            var guilds_comp = Volatile.Read(ref this._guildDownloadCompleted);
            if (guilds_comp && more_than_5)
            {
                this.Logger.LogCritical(LoggerEvents.HeartbeatFailure, "Server failed to acknowledge more than 5 heartbeats - connection is zombie");
                await this.InternalReconnectAsync(code: 4001, message: "Too many heartbeats missed").ConfigureAwait(false);
                return;
            }
            else if (!guilds_comp && more_than_5)
            {
                this.Logger.LogWarning(LoggerEvents.HeartbeatFailure, "Server failed to acknowledge more than 5 heartbeats, but the guild download is still running - check your connection speed");
            }

            Volatile.Write(ref this._lastSequence, seq);
            this.Logger.LogTrace(LoggerEvents.Heartbeat, "Sending heartbeat");
            var heartbeat = new GatewayPayload
            {
                OpCode = GatewayOpCode.Heartbeat,
                Data = seq
            };
            var heartbeat_str = JsonConvert.SerializeObject(heartbeat);
            await this.WsSendAsync(heartbeat_str).ConfigureAwait(false);

            this._lastHeartbeat = DateTimeOffset.Now;

            Interlocked.Increment(ref this._skippedHeartbeats);
        }

        internal async Task SendIdentifyAsync(StatusUpdate status)
        {
            var identify = new GatewayIdentify
            {
                Token = Utilities.GetFormattedToken(this),
                Compress = this.Configuration.GatewayCompressionLevel == GatewayCompressionLevel.Payload,
                LargeThreshold = this.Configuration.LargeThreshold,
                ShardInfo = new ShardInfo
                {
                    ShardId = this.Configuration.ShardId,
                    ShardCount = this.Configuration.ShardCount
                },
                Presence = status,
                Intents = this.Configuration.Intents
            };
            var payload = new GatewayPayload
            {
                OpCode = GatewayOpCode.Identify,
                Data = identify
            };
            var payloadstr = JsonConvert.SerializeObject(payload);
<<<<<<< HEAD
            await this.WsSendAsync(payloadstr).ConfigureAwait(false);
=======
            await this._webSocketClient.SendMessageAsync(payloadstr).ConfigureAwait(false);

            if (this.Configuration.Intents.HasValue)
                this.DebugLogger.LogMessage(LogLevel.Debug, "DSharpPlus", $"Registered gateway intents ({this.Configuration.Intents.Value}).", DateTime.Now);
>>>>>>> 43263e2e
        }

        internal async Task SendResumeAsync()
        {
            var resume = new GatewayResume
            {
                Token = Utilities.GetFormattedToken(this),
                SessionId = this._sessionId,
                SequenceNumber = Volatile.Read(ref this._lastSequence)
            };
            var resume_payload = new GatewayPayload
            {
                OpCode = GatewayOpCode.Resume,
                Data = resume
            };
            var resumestr = JsonConvert.SerializeObject(resume_payload);

            await this.WsSendAsync(resumestr).ConfigureAwait(false);
        }
        #endregion

        internal DiscordChannel InternalGetCachedChannel(ulong channelId)
        {
            if (this._privateChannels.TryGetValue(channelId, out var foundDmChannel))
                return foundDmChannel;

            foreach (var guild in this.Guilds.Values)
                if (guild.Channels.TryGetValue(channelId, out var foundChannel))
                    return foundChannel;

            return null;
        }

        internal DiscordGuild InternalGetCachedGuild(ulong? guildId)
        {
            if (guildId.HasValue)
                if (this._guilds.TryGetValue(guildId.Value, out var foundGuild))
                    return foundGuild;

            return null;
        }

        internal void UpdateCachedGuild(DiscordGuild newGuild, JArray rawMembers)
        {
            if (!this._guilds.ContainsKey(newGuild.Id))
                this._guilds[newGuild.Id] = newGuild;

            var guild = this._guilds[newGuild.Id];

            if (newGuild._channels != null && newGuild._channels.Count > 0)
            {
                foreach (var channel in newGuild._channels.Values)
                {
                    if (guild._channels.TryGetValue(channel.Id, out _)) continue;

                    foreach (var overwrite in channel._permissionOverwrites)
                    {
                        overwrite.Discord = this;
                        overwrite._channel_id = channel.Id;
                    }

                    guild._channels[channel.Id] = channel;
                }
            }

            foreach (var newEmoji in newGuild._emojis.Values)
                _ = guild._emojis.GetOrAdd(newEmoji.Id, _ => newEmoji);

            if (rawMembers != null)
            {
                guild._members.Clear();

                foreach (var xj in rawMembers)
                {
                    var xtm = xj.ToObject<TransportMember>();

                    var xu = new DiscordUser(xtm.User) { Discord = this };
                    _ = this.UserCache.AddOrUpdate(xtm.User.Id, xu, (id, old) =>
                    {
                        old.Username = xu.Username;
                        old.Discriminator = xu.Discriminator;
                        old.AvatarHash = xu.AvatarHash;
                        old.PremiumType = xu.PremiumType;
                        return old;
                    });

                    guild._members[xtm.User.Id] = new DiscordMember(xtm) { Discord = this, _guild_id = guild.Id };
                }
            }

            foreach (var role in newGuild._roles.Values)
            {
                if (guild._roles.TryGetValue(role.Id, out _)) continue;

                role._guild_id = guild.Id;
                guild._roles[role.Id] = role;
            }

            guild.Name = newGuild.Name;
            guild.AfkChannelId = newGuild.AfkChannelId;
            guild.AfkTimeout = newGuild.AfkTimeout;
            guild.DefaultMessageNotifications = newGuild.DefaultMessageNotifications;
            guild.EmbedChannelId = newGuild.EmbedChannelId;
            guild.EmbedEnabled = newGuild.EmbedEnabled;
            guild.Features = newGuild.Features;
            guild.IconHash = newGuild.IconHash;
            guild.MfaLevel = newGuild.MfaLevel;
            guild.OwnerId = newGuild.OwnerId;
            guild.VoiceRegionId = newGuild.VoiceRegionId;
            guild.SplashHash = newGuild.SplashHash;
            guild.VerificationLevel = newGuild.VerificationLevel;
            guild.WidgetEnabled = newGuild.WidgetEnabled;
            guild.WidgetChannelId = newGuild.WidgetChannelId;
            guild.ExplicitContentFilter = newGuild.ExplicitContentFilter;
            guild.PremiumTier = newGuild.PremiumTier;
            guild.PremiumSubscriptionCount = newGuild.PremiumSubscriptionCount;
            guild.Banner = newGuild.Banner;
            guild.Description = newGuild.Description;
            guild.VanityUrlCode = newGuild.VanityUrlCode;
            guild.Banner = newGuild.Banner;
            guild.SystemChannelId = newGuild.SystemChannelId;
            guild.SystemChannelFlags = newGuild.SystemChannelFlags;
            guild.DiscoverySplashHash = newGuild.DiscoverySplashHash;
            guild.MaxMembers = newGuild.MaxMembers;
            guild.MaxPresences = newGuild.MaxPresences;
            guild.ApproximateMemberCount = newGuild.ApproximateMemberCount;
            guild.ApproximatePresenceCount = newGuild.ApproximatePresenceCount;
            guild.MaxVideoChannelUsers = newGuild.MaxVideoChannelUsers;
            guild.PreferredLocale = newGuild.PreferredLocale;
            guild.RulesChannelId = newGuild.RulesChannelId;
            guild.PublicUpdatesChannelId = newGuild.PublicUpdatesChannelId;

            // fields not sent for update:
            // - guild.Channels
            // - voice states
            // - guild.JoinedAt = new_guild.JoinedAt;
            // - guild.Large = new_guild.Large;
            // - guild.MemberCount = Math.Max(new_guild.MemberCount, guild._members.Count);
            // - guild.Unavailable = new_guild.Unavailable;
        }

        internal async Task InternalUpdateGatewayAsync()
        {
<<<<<<< HEAD
            var headers = Utilities.GetBaseHeaders();
            var route = Endpoints.GATEWAY;
            if (Configuration.TokenType == TokenType.Bot)
                route += Endpoints.BOT;
            var bucket = this.ApiClient.Rest.GetBucket(RestRequestMethod.GET, route, new { }, out var path);

            var url = Utilities.GetApiUriFor(path);
            var request = new RestRequest(this, bucket, url, RestRequestMethod.GET, headers);
            this.ApiClient.Rest.ExecuteRequestAsync(request).LogTaskFault(this.Logger, LogLevel.Error, LoggerEvents.RestError, "Error while executing request");
            var response = await request.WaitForCompletionAsync().ConfigureAwait(false);

            var jo = JObject.Parse(response.Response);
            this._gatewayUri = new Uri(jo.Value<string>("url"));
            if (jo["shards"] != null)
                this._shardCount = jo.Value<int>("shards");
=======
            var info = await this.GetGatewayInfoAsync().ConfigureAwait(false);
            this.GatewayInfo = info;
            this._gatewayUri = new Uri(info.Url);
>>>>>>> 43263e2e
        }

        private SocketLock GetSocketLock()
            => SocketLocks.GetOrAdd(this.CurrentApplication.Id, appId => new SocketLock(appId, this.GatewayInfo.SessionBucket.MaxConcurrency));

        internal async Task WsSendAsync(string payload)
        {
            this.Logger.LogTrace(LoggerEvents.GatewayWsTx, payload);
            await this._webSocketClient.SendMessageAsync(payload).ConfigureAwait(false);
        }

        ~DiscordClient()
        {
            this.Dispose();
        }

        private bool _disposed;
        /// <summary>
        /// Disposes your DiscordClient.
        /// </summary>
        public override void Dispose()
        {
            if (_disposed)
                return;

            this._disposed = true;
            GC.SuppressFinalize(this);

            this.DisconnectAsync().ConfigureAwait(false).GetAwaiter().GetResult();
            this.CurrentUser = null;

            var extensions = this._extensions; // prevent _extensions being modified during dispose
            this._extensions = null;
            foreach (var extension in extensions)
                if (extension is IDisposable disposable) 
                    disposable.Dispose();

            try
            {
                this._cancelTokenSource?.Cancel();
                this._cancelTokenSource?.Dispose();
            }
            catch { }

            this._guilds = null;
            this._heartbeatTask = null;
            this._privateChannels = null;
        }

        #region Events
        /// <summary>
        /// Fired whenever an error occurs within an event handler.
        /// </summary>
        public event AsyncEventHandler<ClientErrorEventArgs> ClientErrored
        {
            add => this._clientErrored.Register(value);
            remove => this._clientErrored.Unregister(value);
        }
        private AsyncEvent<ClientErrorEventArgs> _clientErrored;

        /// <summary>
        /// Fired whenever a WebSocket error occurs within the client.
        /// </summary>
        public event AsyncEventHandler<SocketErrorEventArgs> SocketErrored
        {
            add => this._socketErrored.Register(value);
            remove => this._socketErrored.Unregister(value);
        }
        private AsyncEvent<SocketErrorEventArgs> _socketErrored;

        /// <summary>
        /// Fired whenever WebSocket connection is established.
        /// </summary>
        public event AsyncEventHandler SocketOpened
        {
            add => this._socketOpened.Register(value);
            remove => this._socketOpened.Unregister(value);
        }
        private AsyncEvent _socketOpened;

        /// <summary>
        /// Fired whenever WebSocket connection is terminated.
        /// </summary>
        public event AsyncEventHandler<SocketCloseEventArgs> SocketClosed
        {
            add => this._socketClosed.Register(value);
            remove => this._socketClosed.Unregister(value);
        }
        private AsyncEvent<SocketCloseEventArgs> _socketClosed;

        /// <summary>
        /// Fired when the client enters ready state.
        /// </summary>
        public event AsyncEventHandler<ReadyEventArgs> Ready
        {
            add => this._ready.Register(value);
            remove => this._ready.Unregister(value);
        }
        private AsyncEvent<ReadyEventArgs> _ready;

        /// <summary>
        /// Fired whenever a session is resumed.
        /// </summary>
        public event AsyncEventHandler<ReadyEventArgs> Resumed
        {
            add => this._resumed.Register(value);
            remove => this._resumed.Unregister(value);
        }
        private AsyncEvent<ReadyEventArgs> _resumed;

        /// <summary>
        /// Fired when a new channel is created.
        /// </summary>
        public event AsyncEventHandler<ChannelCreateEventArgs> ChannelCreated
        {
            add => this._channelCreated.Register(value);
            remove => this._channelCreated.Unregister(value);
        }
        private AsyncEvent<ChannelCreateEventArgs> _channelCreated;

        /// <summary>
        /// Fired when a new direct message channel is created.
        /// </summary>
        public event AsyncEventHandler<DmChannelCreateEventArgs> DmChannelCreated
        {
            add => this._dmChannelCreated.Register(value);
            remove => this._dmChannelCreated.Unregister(value);
        }
        private AsyncEvent<DmChannelCreateEventArgs> _dmChannelCreated;

        /// <summary>
        /// Fired when a channel is updated.
        /// </summary>
        public event AsyncEventHandler<ChannelUpdateEventArgs> ChannelUpdated
        {
            add => this._channelUpdated.Register(value);
            remove => this._channelUpdated.Unregister(value);
        }
        private AsyncEvent<ChannelUpdateEventArgs> _channelUpdated;

        /// <summary>
        /// Fired when a channel is deleted
        /// </summary>
        public event AsyncEventHandler<ChannelDeleteEventArgs> ChannelDeleted
        {
            add => this._channelDeleted.Register(value);
            remove => this._channelDeleted.Unregister(value);
        }
        private AsyncEvent<ChannelDeleteEventArgs> _channelDeleted;

        /// <summary>
        /// Fired when a dm channel is deleted
        /// </summary>
        public event AsyncEventHandler<DmChannelDeleteEventArgs> DmChannelDeleted
        {
            add => this._dmChannelDeleted.Register(value);
            remove => this._dmChannelDeleted.Unregister(value);
        }
        private AsyncEvent<DmChannelDeleteEventArgs> _dmChannelDeleted;

        /// <summary>
        /// Fired whenever a channel's pinned message list is updated.
        /// </summary>
        public event AsyncEventHandler<ChannelPinsUpdateEventArgs> ChannelPinsUpdated
        {
            add => this._channelPinsUpdated.Register(value);
            remove => this._channelPinsUpdated.Unregister(value);
        }
        private AsyncEvent<ChannelPinsUpdateEventArgs> _channelPinsUpdated;

        /// <summary>
        /// Fired when the user joins a new guild.
        /// </summary>
        /// <remarks>[alias="GuildJoined"][alias="JoinedGuild"]</remarks>
        public event AsyncEventHandler<GuildCreateEventArgs> GuildCreated
        {
            add => this._guildCreated.Register(value);
            remove => this._guildCreated.Unregister(value);
        }
        private AsyncEvent<GuildCreateEventArgs> _guildCreated;

        /// <summary>
        /// Fired when a guild is becoming available.
        /// </summary>
        public event AsyncEventHandler<GuildCreateEventArgs> GuildAvailable
        {
            add => this._guildAvailable.Register(value);
            remove => this._guildAvailable.Unregister(value);
        }
        private AsyncEvent<GuildCreateEventArgs> _guildAvailable;

        /// <summary>
        /// Fired when a guild is updated.
        /// </summary>
        public event AsyncEventHandler<GuildUpdateEventArgs> GuildUpdated
        {
            add => this._guildUpdated.Register(value);
            remove => this._guildUpdated.Unregister(value);
        }
        private AsyncEvent<GuildUpdateEventArgs> _guildUpdated;

        /// <summary>
        /// Fired when the user leaves or is removed from a guild.
        /// </summary>
        public event AsyncEventHandler<GuildDeleteEventArgs> GuildDeleted
        {
            add => this._guildDeleted.Register(value);
            remove => this._guildDeleted.Unregister(value);
        }
        private AsyncEvent<GuildDeleteEventArgs> _guildDeleted;

        /// <summary>
        /// Fired when a guild becomes unavailable.
        /// </summary>
        public event AsyncEventHandler<GuildDeleteEventArgs> GuildUnavailable
        {
            add => this._guildUnavailable.Register(value);
            remove => this._guildUnavailable.Unregister(value);
        }
        private AsyncEvent<GuildDeleteEventArgs> _guildUnavailable;

        /// <summary>
        /// Fired when all guilds finish streaming from Discord.
        /// </summary>
        public event AsyncEventHandler<GuildDownloadCompletedEventArgs> GuildDownloadCompleted
        {
            add => this._guildDownloadCompletedEv.Register(value);
            remove => this._guildDownloadCompletedEv.Unregister(value);
        }
        private AsyncEvent<GuildDownloadCompletedEventArgs> _guildDownloadCompletedEv;

        /// <summary>
        /// Fired when an invite is created.
        /// </summary>
        public event AsyncEventHandler<InviteCreateEventArgs> InviteCreated
        {
            add => this._inviteCreated.Register(value);
            remove => this._inviteCreated.Unregister(value);
        }
        private AsyncEvent<InviteCreateEventArgs> _inviteCreated;

        /// <summary>
        /// Fired when an invite is deleted.
        /// </summary>
        public event AsyncEventHandler<InviteDeleteEventArgs> InviteDeleted
        {
            add => this._inviteDeleted.Register(value);
            remove => this._inviteDeleted.Unregister(value);
        }
        private AsyncEvent<InviteDeleteEventArgs> _inviteDeleted;
        /// <summary>
        /// Fired when a message is created.
        /// </summary>
        public event AsyncEventHandler<MessageCreateEventArgs> MessageCreated
        {
            add => this._messageCreated.Register(value);
            remove => this._messageCreated.Unregister(value);
        }
        private AsyncEvent<MessageCreateEventArgs> _messageCreated;

        /// <summary>
        /// Fired when a presence has been updated.
        /// </summary>
        public event AsyncEventHandler<PresenceUpdateEventArgs> PresenceUpdated
        {
            add => this._presenceUpdated.Register(value);
            remove => this._presenceUpdated.Unregister(value);
        }
        private AsyncEvent<PresenceUpdateEventArgs> _presenceUpdated;

        /// <summary>
        /// Fired when a guild ban gets added
        /// </summary>
        public event AsyncEventHandler<GuildBanAddEventArgs> GuildBanAdded
        {
            add => this._guildBanAdded.Register(value);
            remove => this._guildBanAdded.Unregister(value);
        }
        private AsyncEvent<GuildBanAddEventArgs> _guildBanAdded;

        /// <summary>
        /// Fired when a guild ban gets removed
        /// </summary>
        public event AsyncEventHandler<GuildBanRemoveEventArgs> GuildBanRemoved
        {
            add => this._guildBanRemoved.Register(value);
            remove => this._guildBanRemoved.Unregister(value);
        }
        private AsyncEvent<GuildBanRemoveEventArgs> _guildBanRemoved;

        /// <summary>
        /// Fired when a guilds emojis get updated
        /// </summary>
        public event AsyncEventHandler<GuildEmojisUpdateEventArgs> GuildEmojisUpdated
        {
            add => this._guildEmojisUpdated.Register(value);
            remove => this._guildEmojisUpdated.Unregister(value);
        }
        private AsyncEvent<GuildEmojisUpdateEventArgs> _guildEmojisUpdated;

        /// <summary>
        /// Fired when a guild integration is updated.
        /// </summary>
        public event AsyncEventHandler<GuildIntegrationsUpdateEventArgs> GuildIntegrationsUpdated
        {
            add => this._guildIntegrationsUpdated.Register(value);
            remove => this._guildIntegrationsUpdated.Unregister(value);
        }
        private AsyncEvent<GuildIntegrationsUpdateEventArgs> _guildIntegrationsUpdated;

        /// <summary>
        /// Fired when a new user joins a guild.
        /// </summary>
        public event AsyncEventHandler<GuildMemberAddEventArgs> GuildMemberAdded
        {
            add => this._guildMemberAdded.Register(value);
            remove => this._guildMemberAdded.Unregister(value);
        }
        private AsyncEvent<GuildMemberAddEventArgs> _guildMemberAdded;

        /// <summary>
        /// Fired when a user is removed from a guild (leave/kick/ban).
        /// </summary>
        public event AsyncEventHandler<GuildMemberRemoveEventArgs> GuildMemberRemoved
        {
            add => this._guildMemberRemoved.Register(value);
            remove => this._guildMemberRemoved.Unregister(value);
        }
        private AsyncEvent<GuildMemberRemoveEventArgs> _guildMemberRemoved;

        /// <summary>
        /// Fired when a guild member is updated.
        /// </summary>
        public event AsyncEventHandler<GuildMemberUpdateEventArgs> GuildMemberUpdated
        {
            add => this._guildMemberUpdated.Register(value);
            remove => this._guildMemberUpdated.Unregister(value);
        }
        private AsyncEvent<GuildMemberUpdateEventArgs> _guildMemberUpdated;

        /// <summary>
        /// Fired when a guild role is created.
        /// </summary>
        public event AsyncEventHandler<GuildRoleCreateEventArgs> GuildRoleCreated
        {
            add => this._guildRoleCreated.Register(value);
            remove => this._guildRoleCreated.Unregister(value);
        }
        private AsyncEvent<GuildRoleCreateEventArgs> _guildRoleCreated;

        /// <summary>
        /// Fired when a guild role is updated.
        /// </summary>
        public event AsyncEventHandler<GuildRoleUpdateEventArgs> GuildRoleUpdated
        {
            add => this._guildRoleUpdated.Register(value);
            remove => this._guildRoleUpdated.Unregister(value);
        }
        private AsyncEvent<GuildRoleUpdateEventArgs> _guildRoleUpdated;

        /// <summary>
        /// Fired when a guild role is updated.
        /// </summary>
        public event AsyncEventHandler<GuildRoleDeleteEventArgs> GuildRoleDeleted
        {
            add => this._guildRoleDeleted.Register(value);
            remove => this._guildRoleDeleted.Unregister(value);
        }
        private AsyncEvent<GuildRoleDeleteEventArgs> _guildRoleDeleted;

        /// <summary>
        /// Fired when message is acknowledged by the user.
        /// </summary>
        public event AsyncEventHandler<MessageAcknowledgeEventArgs> MessageAcknowledged
        {
            add => this._messageAcknowledged.Register(value);
            remove => this._messageAcknowledged.Unregister(value);
        }
        private AsyncEvent<MessageAcknowledgeEventArgs> _messageAcknowledged;

        /// <summary>
        /// Fired when a message is updated.
        /// </summary>
        public event AsyncEventHandler<MessageUpdateEventArgs> MessageUpdated
        {
            add => this._messageUpdated.Register(value);
            remove => this._messageUpdated.Unregister(value);
        }
        private AsyncEvent<MessageUpdateEventArgs> _messageUpdated;

        /// <summary>
        /// Fired when a message is deleted.
        /// </summary>
        public event AsyncEventHandler<MessageDeleteEventArgs> MessageDeleted
        {
            add => this._messageDeleted.Register(value);
            remove => this._messageDeleted.Unregister(value);
        }
        private AsyncEvent<MessageDeleteEventArgs> _messageDeleted;

        /// <summary>
        /// Fired when multiple messages are deleted at once.
        /// </summary>
        public event AsyncEventHandler<MessageBulkDeleteEventArgs> MessagesBulkDeleted
        {
            add => this._messagesBulkDeleted.Register(value);
            remove => this._messagesBulkDeleted.Unregister(value);
        }
        private AsyncEvent<MessageBulkDeleteEventArgs> _messagesBulkDeleted;

        /// <summary>
        /// Fired when a user starts typing in a channel.
        /// </summary>
        public event AsyncEventHandler<TypingStartEventArgs> TypingStarted
        {
            add => this._typingStarted.Register(value);
            remove => this._typingStarted.Unregister(value);
        }
        private AsyncEvent<TypingStartEventArgs> _typingStarted;

        /// <summary>
        /// Fired when the current user updates their settings.
        /// </summary>
        public event AsyncEventHandler<UserSettingsUpdateEventArgs> UserSettingsUpdated
        {
            add => this._userSettingsUpdated.Register(value);
            remove => this._userSettingsUpdated.Unregister(value);
        }
        private AsyncEvent<UserSettingsUpdateEventArgs> _userSettingsUpdated;

        /// <summary>
        /// Fired when properties about the current user change.
        /// </summary>
        /// <remarks>
        /// NB: This event only applies for changes to the <b>current user</b>, the client that is connected to Discord.
        /// </remarks>
        public event AsyncEventHandler<UserUpdateEventArgs> UserUpdated
        {
            add => this._userUpdated.Register(value);
            remove => this._userUpdated.Unregister(value);
        }
        private AsyncEvent<UserUpdateEventArgs> _userUpdated;

        /// <summary>
        /// Fired when someone joins/leaves/moves voice channels.
        /// </summary>
        public event AsyncEventHandler<VoiceStateUpdateEventArgs> VoiceStateUpdated
        {
            add => this._voiceStateUpdated.Register(value);
            remove => this._voiceStateUpdated.Unregister(value);
        }
        private AsyncEvent<VoiceStateUpdateEventArgs> _voiceStateUpdated;

        /// <summary>
        /// Fired when a guild's voice server is updated.
        /// </summary>
        public event AsyncEventHandler<VoiceServerUpdateEventArgs> VoiceServerUpdated
        {
            add => this._voiceServerUpdated.Register(value);
            remove => this._voiceServerUpdated.Unregister(value);
        }
        private AsyncEvent<VoiceServerUpdateEventArgs> _voiceServerUpdated;

        /// <summary>
        /// Fired in response to Gateway Request Guild Members.
        /// </summary>
        public event AsyncEventHandler<GuildMembersChunkEventArgs> GuildMembersChunked
        {
            add => this._guildMembersChunked.Register(value);
            remove => this._guildMembersChunked.Unregister(value);
        }
        private AsyncEvent<GuildMembersChunkEventArgs> _guildMembersChunked;

        /// <summary>
        /// Fired when an unknown event gets received.
        /// </summary>
        public event AsyncEventHandler<UnknownEventArgs> UnknownEvent
        {
            add => this._unknownEvent.Register(value);
            remove => this._unknownEvent.Unregister(value);
        }
        private AsyncEvent<UnknownEventArgs> _unknownEvent;

        /// <summary>
        /// Fired when a reaction gets added to a message.
        /// </summary>
        public event AsyncEventHandler<MessageReactionAddEventArgs> MessageReactionAdded
        {
            add => this._messageReactionAdded.Register(value);
            remove => this._messageReactionAdded.Unregister(value);
        }
        private AsyncEvent<MessageReactionAddEventArgs> _messageReactionAdded;

        /// <summary>
        /// Fired when a reaction gets removed from a message.
        /// </summary>
        public event AsyncEventHandler<MessageReactionRemoveEventArgs> MessageReactionRemoved
        {
            add => this._messageReactionRemoved.Register(value);
            remove => this._messageReactionRemoved.Unregister(value);
        }
        private AsyncEvent<MessageReactionRemoveEventArgs> _messageReactionRemoved;

        /// <summary>
        /// Fired when all reactions get removed from a message.
        /// </summary>
        public event AsyncEventHandler<MessageReactionsClearEventArgs> MessageReactionsCleared
        {
            add => this._messageReactionsCleared.Register(value);
            remove => this._messageReactionsCleared.Unregister(value);
        }
        private AsyncEvent<MessageReactionsClearEventArgs> _messageReactionsCleared;

        /// <summary>
        /// Fired when all reactions of a specific reaction are removed from a message.
        /// </summary>
        public event AsyncEventHandler<MessageReactionRemoveEmojiEventArgs> MessageReactionRemovedEmoji
        {
            add => this._messageReactionRemovedEmoji.Register(value);
            remove => this._messageReactionRemovedEmoji.Unregister(value);
        }
        private AsyncEvent<MessageReactionRemoveEmojiEventArgs> _messageReactionRemovedEmoji;

        /// <summary>
        /// Fired whenever webhooks update.
        /// </summary>
        public event AsyncEventHandler<WebhooksUpdateEventArgs> WebhooksUpdated
        {
            add => this._webhooksUpdated.Register(value);
            remove => this._webhooksUpdated.Unregister(value);
        }
        private AsyncEvent<WebhooksUpdateEventArgs> _webhooksUpdated;

        /// <summary>
        /// Fired on received heartbeat ACK.
        /// </summary>
        public event AsyncEventHandler<HeartbeatEventArgs> Heartbeated
        {
            add => this._heartbeated.Register(value);
            remove => this._heartbeated.Unregister(value);
        }
        private AsyncEvent<HeartbeatEventArgs> _heartbeated;

        internal void EventErrorHandler(string evname, Exception ex)
        {
            this.Logger.LogError(LoggerEvents.EventHandlerException, ex, "Exception occurred while handling {0}", evname);
            this._clientErrored.InvokeAsync(new ClientErrorEventArgs(this) { EventName = evname, Exception = ex }).ConfigureAwait(false).GetAwaiter().GetResult();
        }

        private void Goof(string evname, Exception ex)
        {
            this.Logger.LogCritical(LoggerEvents.EventHandlerException, ex, "Exception occurred while handling another exception");
        }
        #endregion
    }
}<|MERGE_RESOLUTION|>--- conflicted
+++ resolved
@@ -87,6 +87,9 @@
         public int ShardId
             => this.Configuration.ShardId;
 
+        /// <summary>
+        /// Gets the intents configured for this client.
+        /// </summary>
         public DiscordIntents? Intents
             => this.Configuration.Intents;
 
@@ -147,8 +150,6 @@
                 else
                     this.MessageCache = new RingBuffer<DiscordMessage>(this.Configuration.MessageCacheSize); //This will need to be changed once intents become mandatory.
             }
-
-            InternalSetup();
 
             this.InternalSetup();
 
@@ -263,18 +264,12 @@
                 };
             }
 
-<<<<<<< HEAD
-            if (this.Configuration.TokenType != TokenType.Bot)
-                this.Logger.LogWarning(LoggerEvents.Misc, "You are logging in with a token that is not a bot token. This is not officially supported by Discord, and can result in your account being terminated if you aren't careful.");
-            this.Logger.LogInformation(LoggerEvents.Startup, "DSharpPlus, version {0}", this.VersionString);
-=======
             if (!this._isShard)
             {
                 if (this.Configuration.TokenType != TokenType.Bot)
-                    this.DebugLogger.LogMessage(LogLevel.Warning, "DSharpPlus", "You are logging in with a token that is not a bot token. This is not officially supported by Discord, and can result in your account being terminated if you aren't careful.", DateTime.Now);
-                this.DebugLogger.LogMessage(LogLevel.Info, "DSharpPlus", $"DSharpPlus, version {this.VersionString}", DateTime.Now);
-            }
->>>>>>> 43263e2e
+                    this.Logger.LogWarning(LoggerEvents.Misc, "You are logging in with a token that is not a bot token. This is not officially supported by Discord, and can result in your account being terminated if you aren't careful.");
+                this.Logger.LogInformation(LoggerEvents.Startup, "DSharpPlus, version {0}", this.VersionString);
+            }
 
             while (i-- > 0 || this.Configuration.ReconnectIndefinitely)
             {
@@ -2521,14 +2516,10 @@
                 Data = identify
             };
             var payloadstr = JsonConvert.SerializeObject(payload);
-<<<<<<< HEAD
             await this.WsSendAsync(payloadstr).ConfigureAwait(false);
-=======
-            await this._webSocketClient.SendMessageAsync(payloadstr).ConfigureAwait(false);
 
             if (this.Configuration.Intents.HasValue)
-                this.DebugLogger.LogMessage(LogLevel.Debug, "DSharpPlus", $"Registered gateway intents ({this.Configuration.Intents.Value}).", DateTime.Now);
->>>>>>> 43263e2e
+                this.Logger.LogDebug(LoggerEvents.Intents, "Registered gateway intents ({0})", this.Configuration.Intents.Value);
         }
 
         internal async Task SendResumeAsync()
@@ -2672,27 +2663,9 @@
 
         internal async Task InternalUpdateGatewayAsync()
         {
-<<<<<<< HEAD
-            var headers = Utilities.GetBaseHeaders();
-            var route = Endpoints.GATEWAY;
-            if (Configuration.TokenType == TokenType.Bot)
-                route += Endpoints.BOT;
-            var bucket = this.ApiClient.Rest.GetBucket(RestRequestMethod.GET, route, new { }, out var path);
-
-            var url = Utilities.GetApiUriFor(path);
-            var request = new RestRequest(this, bucket, url, RestRequestMethod.GET, headers);
-            this.ApiClient.Rest.ExecuteRequestAsync(request).LogTaskFault(this.Logger, LogLevel.Error, LoggerEvents.RestError, "Error while executing request");
-            var response = await request.WaitForCompletionAsync().ConfigureAwait(false);
-
-            var jo = JObject.Parse(response.Response);
-            this._gatewayUri = new Uri(jo.Value<string>("url"));
-            if (jo["shards"] != null)
-                this._shardCount = jo.Value<int>("shards");
-=======
             var info = await this.GetGatewayInfoAsync().ConfigureAwait(false);
             this.GatewayInfo = info;
             this._gatewayUri = new Uri(info.Url);
->>>>>>> 43263e2e
         }
 
         private SocketLock GetSocketLock()
