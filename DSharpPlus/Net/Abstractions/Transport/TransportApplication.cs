--- conflicted
+++ resolved
@@ -1,116 +1,91 @@
-using System.Collections.Generic;
-using DSharpPlus.Entities;
-using Newtonsoft.Json;
-
-namespace DSharpPlus.Net.Abstractions;
-
-internal sealed class TransportApplication
-{
-    [JsonProperty("id", NullValueHandling = NullValueHandling.Include)]
-    public ulong Id { get; set; }
-
-    [JsonProperty("name", NullValueHandling = NullValueHandling.Include)]
-    public string Name { get; set; }
-
-    [JsonProperty("icon", NullValueHandling = NullValueHandling.Include)]
-    public string IconHash { get; set; }
-
-    [JsonProperty("description", NullValueHandling = NullValueHandling.Include)]
-    public string Description { get; set; }
-    
-    [JsonProperty("rpc_origins", NullValueHandling = NullValueHandling.Ignore)]
-    public IList<string>? RpcOrigins { get; set; }
-
-    [JsonProperty("bot_public", NullValueHandling = NullValueHandling.Include)]
-    public bool IsPublicBot { get; set; }
-
-    [JsonProperty("bot_require_code_grant", NullValueHandling = NullValueHandling.Include)]
-    public bool BotRequiresCodeGrant { get; set; }
-    
-    [JsonProperty("bot")]
-    public TransportUser? Bot { get; set; }
-
-    [JsonProperty("terms_of_service_url", NullValueHandling = NullValueHandling.Ignore)]
-    public string? TermsOfServiceUrl { get; set; }
-
-    [JsonProperty("privacy_policy_url", NullValueHandling = NullValueHandling.Ignore)]
-    public string? PrivacyPolicyUrl { get; set; }
-
-    [JsonProperty("owner", NullValueHandling = NullValueHandling.Include)]
-    public TransportUser? Owner { get; set; }
-    
-    [JsonProperty("verify_key", NullValueHandling = NullValueHandling.Include)]
-    public string VerifyKey { get; set; }
-
-    [JsonProperty("team", NullValueHandling = NullValueHandling.Include)]
-    public TransportTeam? Team { get; set; }
-    
-    [JsonProperty("guild_id")]
-    public ulong? GuildId { get; set; }
-    
-    [JsonProperty("guild")]
-    public DiscordGuild? Guild { get; set; }
-
-    [JsonProperty("primary_sku_id")]
-    public ulong PrimarySkuId { get; set; }
-    
-    [JsonProperty("slug")]
-    public string Slug { get; set; }
-    
-    [JsonProperty("cover_image")]
-    public string CoverImageHash { get; set; }
-    
-    [JsonProperty("flags", NullValueHandling = NullValueHandling.Ignore)]
-    public DiscordApplicationFlags? Flags { get; set; }
-    
-<<<<<<< HEAD
-    /// <summary>
-    /// Hex encoded key for verification of http interactions and the GameSDK's GetTicket 
-    /// </summary>
-    [JsonProperty("verify_key", NullValueHandling = NullValueHandling.Ignore)]
-    public string VerifyKey { get; internal set; }
-
-    // These are dispatch (store) properties - can't imagine them being needed in bots
-    //[JsonProperty("verify_key", NullValueHandling = NullValueHandling.Include)]
-    //public string VerifyKey { get; set; }
-
-    //[JsonProperty("guild_id")]
-    //public Optional<ulong> GuildId { get; set; }
-
-    //[JsonProperty("primary_sku_id")]
-    //public Optional<ulong> PrimarySkuId { get; set; }
-
-    //[JsonProperty("slug")] // sluggg :DDDDDD
-    //public Optional<string> SkuSlug { get; set; }
-
-    //[JsonProperty("cover_image")]
-    //public Optional<string> CoverImageHash { get; set; }
-
-=======
-    [JsonProperty("approximate_guild_count")]
-    public int? ApproximateGuildCount { get; set; }
-    
-    [JsonProperty("redirect_uris")]
-    public string[] RedirectUris { get; set; }
-    
-    [JsonProperty("interactions_endpoint_url")]
-    public string? InteractionEndpointUrl { get; set; }
-    
-    [JsonProperty("role_connections_verification_url")]
-    public string? RoleConnectionsVerificationUrl { get; set; }
-    
-    [JsonProperty("tags")]
-    public string[]? Tags { get; set; }
-    
-    [JsonProperty("install_params")]
-    public DiscordApplicationOAuth2InstallParams InstallParams { get; set; }
-    
-    [JsonProperty("integration_types_config")]
-    public Dictionary<DiscordApplicationIntegrationType, DiscordApplicationIntegrationTypeConfiguration> IntegrationTypeConfigurations { get; set; }
-
-    [JsonProperty("custom_install_url")]
-    public string CustomInstallUrl { get; set; }
-    
->>>>>>> a2524040
-    internal TransportApplication() { }
-}
+using System.Collections.Generic;
+using DSharpPlus.Entities;
+using Newtonsoft.Json;
+
+namespace DSharpPlus.Net.Abstractions;
+
+internal sealed class TransportApplication
+{
+    [JsonProperty("id", NullValueHandling = NullValueHandling.Include)]
+    public ulong Id { get; set; }
+
+    [JsonProperty("name", NullValueHandling = NullValueHandling.Include)]
+    public string Name { get; set; }
+
+    [JsonProperty("icon", NullValueHandling = NullValueHandling.Include)]
+    public string IconHash { get; set; }
+
+    [JsonProperty("description", NullValueHandling = NullValueHandling.Include)]
+    public string Description { get; set; }
+    
+    [JsonProperty("rpc_origins", NullValueHandling = NullValueHandling.Ignore)]
+    public IList<string>? RpcOrigins { get; set; }
+
+    [JsonProperty("bot_public", NullValueHandling = NullValueHandling.Include)]
+    public bool IsPublicBot { get; set; }
+
+    [JsonProperty("bot_require_code_grant", NullValueHandling = NullValueHandling.Include)]
+    public bool BotRequiresCodeGrant { get; set; }
+    
+    [JsonProperty("bot")]
+    public TransportUser? Bot { get; set; }
+
+    [JsonProperty("terms_of_service_url", NullValueHandling = NullValueHandling.Ignore)]
+    public string? TermsOfServiceUrl { get; set; }
+
+    [JsonProperty("privacy_policy_url", NullValueHandling = NullValueHandling.Ignore)]
+    public string? PrivacyPolicyUrl { get; set; }
+
+    [JsonProperty("owner", NullValueHandling = NullValueHandling.Include)]
+    public TransportUser? Owner { get; set; }
+    
+    [JsonProperty("verify_key", NullValueHandling = NullValueHandling.Include)]
+    public string VerifyKey { get; set; }
+
+    [JsonProperty("team", NullValueHandling = NullValueHandling.Include)]
+    public TransportTeam? Team { get; set; }
+    
+    [JsonProperty("guild_id")]
+    public ulong? GuildId { get; set; }
+    
+    [JsonProperty("guild")]
+    public DiscordGuild? Guild { get; set; }
+
+    [JsonProperty("primary_sku_id")]
+    public ulong PrimarySkuId { get; set; }
+    
+    [JsonProperty("slug")]
+    public string Slug { get; set; }
+    
+    [JsonProperty("cover_image")]
+    public string CoverImageHash { get; set; }
+    
+    [JsonProperty("flags", NullValueHandling = NullValueHandling.Ignore)]
+    public DiscordApplicationFlags? Flags { get; set; }
+    
+    [JsonProperty("approximate_guild_count")]
+    public int? ApproximateGuildCount { get; set; }
+    
+    [JsonProperty("redirect_uris")]
+    public string[] RedirectUris { get; set; }
+    
+    [JsonProperty("interactions_endpoint_url")]
+    public string? InteractionEndpointUrl { get; set; }
+    
+    [JsonProperty("role_connections_verification_url")]
+    public string? RoleConnectionsVerificationUrl { get; set; }
+    
+    [JsonProperty("tags")]
+    public string[]? Tags { get; set; }
+    
+    [JsonProperty("install_params")]
+    public DiscordApplicationOAuth2InstallParams InstallParams { get; set; }
+    
+    [JsonProperty("integration_types_config")]
+    public Dictionary<DiscordApplicationIntegrationType, DiscordApplicationIntegrationTypeConfiguration> IntegrationTypeConfigurations { get; set; }
+
+    [JsonProperty("custom_install_url")]
+    public string CustomInstallUrl { get; set; }
+    
+    internal TransportApplication() { }
+}