// This file is part of the DSharpPlus project.
//
// Copyright (c) 2015 Mike Santiago
// Copyright (c) 2016-2021 DSharpPlus Contributors
//
// Permission is hereby granted, free of charge, to any person obtaining a copy
// of this software and associated documentation files (the "Software"), to deal
// in the Software without restriction, including without limitation the rights
// to use, copy, modify, merge, publish, distribute, sublicense, and/or sell
// copies of the Software, and to permit persons to whom the Software is
// furnished to do so, subject to the following conditions:
//
// The above copyright notice and this permission notice shall be included in all
// copies or substantial portions of the Software.
//
// THE SOFTWARE IS PROVIDED "AS IS", WITHOUT WARRANTY OF ANY KIND, EXPRESS OR
// IMPLIED, INCLUDING BUT NOT LIMITED TO THE WARRANTIES OF MERCHANTABILITY,
// FITNESS FOR A PARTICULAR PURPOSE AND NONINFRINGEMENT. IN NO EVENT SHALL THE
// AUTHORS OR COPYRIGHT HOLDERS BE LIABLE FOR ANY CLAIM, DAMAGES OR OTHER
// LIABILITY, WHETHER IN AN ACTION OF CONTRACT, TORT OR OTHERWISE, ARISING FROM,
// OUT OF OR IN CONNECTION WITH THE SOFTWARE OR THE USE OR OTHER DEALINGS IN THE
// SOFTWARE.

using System;
using System.Collections.Generic;
using System.Collections.ObjectModel;
using System.Globalization;
using System.IO;
using System.Linq;
using System.Threading.Tasks;
using DSharpPlus.Exceptions;
using DSharpPlus.Net.Abstractions;
using DSharpPlus.Net.Models;
using DSharpPlus.Net;
using Newtonsoft.Json;

namespace DSharpPlus.Entities
{
    /// <summary>
    /// Represents a Stage instance
    /// </summary>
    public class DiscordStageInstance : SnowflakeObject, IEquatable<DiscordStageInstance>
    {
        /// <summary>
        /// Gets the guild id of the associated Stage channel
        /// </summary>
        [JsonProperty("guild_id", NullValueHandling = NullValueHandling.Ignore)]
        public ulong GuildId { get; internal set; }

        /// <summary>
        /// Gets id of the associated Stage channel
        /// </summary>
        [JsonProperty("channel_id", NullValueHandling = NullValueHandling.Ignore)]
        public ulong ChannelId { get; internal set; }

        /// <summary>
        /// Gets the topic of the Stage instance
        /// </summary>
        [JsonProperty("topic", NullValueHandling = NullValueHandling.Ignore)]
        public string Topic { get; internal set; }

        /// <summary>
        /// Gets the topic of the Stage instance
        /// </summary>
        [JsonProperty("privacy_level", NullValueHandling = NullValueHandling.Ignore)]
        public StagePrivacyLevel PrivacyLevel { get; internal set; }

        /// <summary>
        /// Gets whether or not stage discovery is disabled
        /// </summary>
        [JsonProperty("discoverable_disabled", NullValueHandling = NullValueHandling.Ignore)]
        public bool DiscoverableDisabled { get; internal set; }

        #region Methods

        /// <summary>
        /// Gets the guild to which this channel belongs.
        /// </summary>
        [JsonIgnore]
        public DiscordGuild Guild
            => this.Discord.Guilds.TryGetValue(this.GuildId, out var guild) ? guild : null;

        /// <summary>
        /// Updates a stage instance.
        /// </summary>
        /// <param name="topic">Topic of the stage instance.</param>
        /// <param name="privacy_level">Privacy Level of the stage instance.</param>
        /// <exception cref="Exceptions.UnauthorizedException">Thrown when the client does not have the <see cref="Permissions.ManageChannels"/> permission.</exception>
        /// <exception cref="Exceptions.NotFoundException">Thrown when the channel does not exist.</exception>
        /// <exception cref="Exceptions.BadRequestException">Thrown when an invalid parameter was provided.</exception>
        /// <exception cref="Exceptions.ServerErrorException">Thrown when Discord is unable to process the request.</exception>
<<<<<<< HEAD
        public async Task ModifyAsync(string topic)
            => await this.Discord.ApiClient.ModifyStageInstanceAsync(this.Id, topic);
=======
        public async Task ModifyAsync(Optional<string> topic, Optional<StagePrivacyLevel> privacy_level)
            => await this.Discord.ApiClient.ModifyStageInstanceAsync(this.Id, topic, privacy_level);
>>>>>>> c1f7b029

        /// <summary>
        /// Deletes a stage instance.
        /// </summary>
        /// <exception cref="Exceptions.UnauthorizedException">Thrown when the client does not have the <see cref="Permissions.ManageChannels"/> permission.</exception>
        /// <exception cref="Exceptions.NotFoundException">Thrown when the channel does not exist.</exception>
        /// <exception cref="Exceptions.BadRequestException">Thrown when an invalid parameter was provided.</exception>
        /// <exception cref="Exceptions.ServerErrorException">Thrown when Discord is unable to process the request.</exception>
        public async Task CloseAsync()
            => await this.Discord.ApiClient.DeleteStageInstanceAsync(this.Id);

        #endregion

        /// <summary>
        /// Checks whether this <see cref="DiscordStageInstance"/> is equal to another object.
        /// </summary>
        /// <param name="obj">Object to compare to.</param>
        /// <returns>Whether the object is equal to this <see cref="DiscordStageInstance"/>.</returns>
        public override bool Equals(object obj)
            => this.Equals(obj as DiscordStageInstance);

        /// <summary>
        /// Checks whether this <see cref="DiscordStageInstance"/> is equal to another <see cref="DiscordStageInstance"/>.
        /// </summary>
        /// <param name="e"><see cref="DiscordStageInstance"/> to compare to.</param>
        /// <returns>Whether the <see cref="DiscordStageInstance"/> is equal to this <see cref="DiscordStageInstance"/>.</returns>
        public bool Equals(DiscordStageInstance e)
            => e is null ? false : ReferenceEquals(this, e) ? true : this.Id == e.Id;

        /// <summary>
        /// Gets the hash code for this <see cref="DiscordStageInstance"/>.
        /// </summary>
        /// <returns>The hash code for this <see cref="DiscordStageInstance"/>.</returns>
        public override int GetHashCode() => this.Id.GetHashCode();

        /// <summary>
        /// Gets whether the two <see cref="DiscordStageInstance"/> objects are equal.
        /// </summary>
        /// <param name="e1">First channel to compare.</param>
        /// <param name="e2">Second channel to compare.</param>
        /// <returns>Whether the two channels are equal.</returns>
        public static bool operator ==(DiscordStageInstance e1, DiscordStageInstance e2)
        {
            var o1 = e1 as object;
            var o2 = e2 as object;

            return (o1 == null && o2 != null) || (o1 != null && o2 == null) ? false : o1 == null && o2 == null ? true : e1.Id == e2.Id;
        }

        /// <summary>
        /// Gets whether the two <see cref="DiscordChannel"/> objects are not equal.
        /// </summary>
        /// <param name="e1">First channel to compare.</param>
        /// <param name="e2">Second channel to compare.</param>
        /// <returns>Whether the two channels are not equal.</returns>
        public static bool operator !=(DiscordStageInstance e1, DiscordStageInstance e2)
            => !(e1 == e2);
    }
}<|MERGE_RESOLUTION|>--- conflicted
+++ resolved
@@ -89,13 +89,8 @@
         /// <exception cref="Exceptions.NotFoundException">Thrown when the channel does not exist.</exception>
         /// <exception cref="Exceptions.BadRequestException">Thrown when an invalid parameter was provided.</exception>
         /// <exception cref="Exceptions.ServerErrorException">Thrown when Discord is unable to process the request.</exception>
-<<<<<<< HEAD
-        public async Task ModifyAsync(string topic)
-            => await this.Discord.ApiClient.ModifyStageInstanceAsync(this.Id, topic);
-=======
         public async Task ModifyAsync(Optional<string> topic, Optional<StagePrivacyLevel> privacy_level)
             => await this.Discord.ApiClient.ModifyStageInstanceAsync(this.Id, topic, privacy_level);
->>>>>>> c1f7b029
 
         /// <summary>
         /// Deletes a stage instance.
