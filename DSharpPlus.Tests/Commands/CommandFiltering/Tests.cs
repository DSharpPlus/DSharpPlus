<<<<<<< HEAD
using System.Collections.Generic;
=======
﻿using System.Collections.Generic;
>>>>>>> afa8882c
using System.Linq;
using System.Threading.Tasks;

using DSharpPlus.Commands;
using DSharpPlus.Commands.Processors.MessageCommands;
using DSharpPlus.Commands.Processors.SlashCommands;
using DSharpPlus.Commands.Processors.TextCommands;
using DSharpPlus.Commands.Processors.UserCommands;
using DSharpPlus.Commands.Trees;
<<<<<<< HEAD

using Microsoft.Extensions.DependencyInjection;

=======
>>>>>>> afa8882c
using NUnit.Framework;

namespace DSharpPlus.Tests.Commands.CommandFiltering;

public class Tests
{
    private static readonly SlashCommandProcessor slashCommandProcessor = new(new()
    {
        RegisterCommands = false
    });

    private static CommandsExtension extension = null!;
    private static TextCommandProcessor textCommandProcessor = null!;
    private static UserCommandProcessor userCommandProcessor = null!;
    private static MessageCommandProcessor messageCommandProcessor = null!;

    [OneTimeSetUp]
    public static void CreateExtensionAsync()
    {
<<<<<<< HEAD
        DiscordClientBuilder builder = DiscordClientBuilder.CreateDefault("faketoken", DiscordIntents.None);

        builder.UseCommands
        (
            async extension =>
            {
                await extension.AddProcessorAsync(textCommandProcessor);
                await extension.AddProcessorAsync(slashCommandProcessor);
                await extension.AddProcessorAsync(userCommandProcessor);
                await extension.AddProcessorAsync(messageCommandProcessor);

                extension.AddCommands([typeof(TestMultiLevelSubCommandsFiltered.RootCommand), typeof(TestMultiLevelSubCommandsFiltered.ContextMenues), typeof(TestMultiLevelSubCommandsFiltered.ContextMenuesInGroup)]);
                extension.BuildCommands();
                await userCommandProcessor.ConfigureAsync(extension);
                await messageCommandProcessor.ConfigureAsync(extension);
            },
            new CommandsConfiguration()
            {
                RegisterDefaultCommandProcessors = false
            }
        );

        DiscordClient client = builder.Build();

        extension = client.ServiceProvider.GetRequiredService<CommandsExtension>();
=======
        DiscordClient client = DiscordClientBuilder.CreateDefault("faketoken", DiscordIntents.None).Build();

        extension = client.UseCommands();
        extension.AddProcessor(slashCommandProcessor);
        extension.AddCommands([typeof(TestMultiLevelSubCommandsFiltered.RootCommand), typeof(TestMultiLevelSubCommandsFiltered.ContextMenues), typeof(TestMultiLevelSubCommandsFiltered.ContextMenuesInGroup)]);
        extension.BuildCommands();

        // Prepare the extension and processors
        await extension.RefreshAsync();
        textCommandProcessor = extension.GetProcessor<TextCommandProcessor>();
        userCommandProcessor = extension.GetProcessor<UserCommandProcessor>();
        messageCommandProcessor = extension.GetProcessor<MessageCommandProcessor>();
>>>>>>> afa8882c
    }

    [Test]
    public static void TestSubGroupTextProcessor()
    {
        IReadOnlyList<Command> commands = extension.GetCommandsForProcessor(textCommandProcessor);

        Command? root = commands.FirstOrDefault(x => x.Name == "root");
        Assert.That(root, Is.Not.Null);

        Assert.That(root.Subcommands, Has.Count.EqualTo(2));
        Assert.That(root.Subcommands[0].Name, Is.EqualTo("subgroup"));
        Assert.That(root.Subcommands[1].Name, Is.EqualTo("subgroup-text-only"));

        Command generalGroup = root.Subcommands[0];
        Assert.That(generalGroup.Subcommands, Has.Count.EqualTo(2));
        Assert.That(generalGroup.Subcommands[0].Name, Is.EqualTo("command-text-only-attribute"));
        Assert.That(generalGroup.Subcommands[1].Name, Is.EqualTo("command-text-only-parameter"));

        Command textGroup = root.Subcommands[1];
        Assert.That(textGroup.Subcommands, Has.Count.EqualTo(2));
        Assert.That(textGroup.Subcommands[0].Name, Is.EqualTo("text-only-group"));
        Assert.That(textGroup.Subcommands[1].Name, Is.EqualTo("text-only-group2"));
    }

    [Test]
    public static void TestSubGroupSlashProcessor()
    {
        IReadOnlyList<Command> commands = extension.GetCommandsForProcessor(slashCommandProcessor);

        //toplevel command "root"
        Command? root = commands.FirstOrDefault(x => x.Name == "root");
        Assert.That(root, Is.Not.Null);

        Assert.That(root.Subcommands, Has.Count.EqualTo(2));
        Assert.That(root.Subcommands[0].Name, Is.EqualTo("subgroup"));
        Assert.That(root.Subcommands[1].Name, Is.EqualTo("subgroup-slash-only"));

        Command generalGroup = root.Subcommands[0];
        Command slashGroup = root.Subcommands[1];

        Assert.That(generalGroup.Subcommands, Has.Count.EqualTo(2));
        Assert.That(generalGroup.Subcommands[0].Name, Is.EqualTo("command-slash-only-attribute"));
        Assert.That(generalGroup.Subcommands[1].Name, Is.EqualTo("command-slash-only-parameter"));

        Assert.That(slashGroup.Subcommands, Has.Count.EqualTo(2));
        Assert.That(slashGroup.Subcommands[0].Name, Is.EqualTo("slash-only-group"));
        Assert.That(slashGroup.Subcommands[1].Name, Is.EqualTo("slash-only-group2"));
    }

    [Test]
    public static void TestUserContextMenu()
    {
        IReadOnlyList<Command> userContextCommands = userCommandProcessor.Commands;

        Command? contextOnlyCommand = userContextCommands.FirstOrDefault(x => x.Name == "UserContextOnly");
        Assert.That(contextOnlyCommand, Is.Not.Null);

        Command? bothCommand = userContextCommands.FirstOrDefault(x => x.Name == "SlashUserContext");
        Assert.That(bothCommand, Is.Not.Null);

        IReadOnlyList<Command> slashCommands = extension.GetCommandsForProcessor(slashCommandProcessor);
        Assert.That(slashCommands.FirstOrDefault(x => x.Name == "SlashUserContext"), Is.Not.Null);
    }

    [Test]
    public static void TestMessageContextMenu()
    {
        IReadOnlyList<Command> messageContextCommands = messageCommandProcessor.Commands;

        Command? contextOnlyCommand = messageContextCommands.FirstOrDefault(x => x.Name == "MessageContextOnly");
        Assert.That(contextOnlyCommand, Is.Not.Null);

        Command? bothCommand = messageContextCommands.FirstOrDefault(x => x.Name == "SlashMessageContext");
        Assert.That(bothCommand, Is.Not.Null);

        IReadOnlyList<Command> slashCommands = extension.GetCommandsForProcessor(slashCommandProcessor);
        Assert.That(slashCommands.FirstOrDefault(x => x.Name == "SlashMessageContext"), Is.Not.Null);
    }

    [Test]
    public static void TestUserContextMenuInGroup()
    {
        IReadOnlyList<Command> userContextCommands = userCommandProcessor.Commands;

        Command? contextOnlyCommand = userContextCommands.FirstOrDefault(x => x.FullName == "group UserContextOnly");
        Assert.That(contextOnlyCommand, Is.Not.Null);

        Command? bothCommand = userContextCommands.FirstOrDefault(x => x.FullName == "group SlashUserContext");
        Assert.That(bothCommand, Is.Not.Null);

        IReadOnlyList<Command> slashCommands = extension.GetCommandsForProcessor(slashCommandProcessor);
        Command? group = slashCommands.FirstOrDefault(x => x.Name == "group");
        Assert.That(group, Is.Not.Null);
        Assert.That(group.Subcommands.Any(x => x.Name == "SlashUserContext"));

    }

    [Test]
    public static void TestMessageContextMenuInGroup()
    {
        IReadOnlyList<Command> messageContextCommands = messageCommandProcessor.Commands;

        Command? contextOnlyCommand = messageContextCommands.FirstOrDefault(x => x.FullName == "group MessageContextOnly");
        Assert.That(contextOnlyCommand, Is.Not.Null);

        Command? bothCommand = messageContextCommands.FirstOrDefault(x => x.FullName == "group SlashMessageContext");
        Assert.That(bothCommand, Is.Not.Null);

        IReadOnlyList<Command> slashCommands = extension.GetCommandsForProcessor(slashCommandProcessor);
        Command? group = slashCommands.FirstOrDefault(x => x.Name == "group");
        Assert.That(group, Is.Not.Null);
        Assert.That(group.Subcommands.Any(x => x.Name == "SlashMessageContext"));
    }
}
<|MERGE_RESOLUTION|>--- conflicted
+++ resolved
@@ -1,194 +1,171 @@
-<<<<<<< HEAD
-using System.Collections.Generic;
-=======
-﻿using System.Collections.Generic;
->>>>>>> afa8882c
-using System.Linq;
-using System.Threading.Tasks;
-
-using DSharpPlus.Commands;
-using DSharpPlus.Commands.Processors.MessageCommands;
-using DSharpPlus.Commands.Processors.SlashCommands;
-using DSharpPlus.Commands.Processors.TextCommands;
-using DSharpPlus.Commands.Processors.UserCommands;
-using DSharpPlus.Commands.Trees;
-<<<<<<< HEAD
-
-using Microsoft.Extensions.DependencyInjection;
-
-=======
->>>>>>> afa8882c
-using NUnit.Framework;
-
-namespace DSharpPlus.Tests.Commands.CommandFiltering;
-
-public class Tests
-{
-    private static readonly SlashCommandProcessor slashCommandProcessor = new(new()
-    {
-        RegisterCommands = false
-    });
-
-    private static CommandsExtension extension = null!;
-    private static TextCommandProcessor textCommandProcessor = null!;
-    private static UserCommandProcessor userCommandProcessor = null!;
-    private static MessageCommandProcessor messageCommandProcessor = null!;
-
-    [OneTimeSetUp]
-    public static void CreateExtensionAsync()
-    {
-<<<<<<< HEAD
-        DiscordClientBuilder builder = DiscordClientBuilder.CreateDefault("faketoken", DiscordIntents.None);
-
-        builder.UseCommands
-        (
-            async extension =>
-            {
-                await extension.AddProcessorAsync(textCommandProcessor);
-                await extension.AddProcessorAsync(slashCommandProcessor);
-                await extension.AddProcessorAsync(userCommandProcessor);
-                await extension.AddProcessorAsync(messageCommandProcessor);
-
-                extension.AddCommands([typeof(TestMultiLevelSubCommandsFiltered.RootCommand), typeof(TestMultiLevelSubCommandsFiltered.ContextMenues), typeof(TestMultiLevelSubCommandsFiltered.ContextMenuesInGroup)]);
-                extension.BuildCommands();
-                await userCommandProcessor.ConfigureAsync(extension);
-                await messageCommandProcessor.ConfigureAsync(extension);
-            },
-            new CommandsConfiguration()
-            {
-                RegisterDefaultCommandProcessors = false
-            }
-        );
-
-        DiscordClient client = builder.Build();
-
-        extension = client.ServiceProvider.GetRequiredService<CommandsExtension>();
-=======
-        DiscordClient client = DiscordClientBuilder.CreateDefault("faketoken", DiscordIntents.None).Build();
-
-        extension = client.UseCommands();
-        extension.AddProcessor(slashCommandProcessor);
-        extension.AddCommands([typeof(TestMultiLevelSubCommandsFiltered.RootCommand), typeof(TestMultiLevelSubCommandsFiltered.ContextMenues), typeof(TestMultiLevelSubCommandsFiltered.ContextMenuesInGroup)]);
-        extension.BuildCommands();
-
-        // Prepare the extension and processors
-        await extension.RefreshAsync();
-        textCommandProcessor = extension.GetProcessor<TextCommandProcessor>();
-        userCommandProcessor = extension.GetProcessor<UserCommandProcessor>();
-        messageCommandProcessor = extension.GetProcessor<MessageCommandProcessor>();
->>>>>>> afa8882c
-    }
-
-    [Test]
-    public static void TestSubGroupTextProcessor()
-    {
-        IReadOnlyList<Command> commands = extension.GetCommandsForProcessor(textCommandProcessor);
-
-        Command? root = commands.FirstOrDefault(x => x.Name == "root");
-        Assert.That(root, Is.Not.Null);
-
-        Assert.That(root.Subcommands, Has.Count.EqualTo(2));
-        Assert.That(root.Subcommands[0].Name, Is.EqualTo("subgroup"));
-        Assert.That(root.Subcommands[1].Name, Is.EqualTo("subgroup-text-only"));
-
-        Command generalGroup = root.Subcommands[0];
-        Assert.That(generalGroup.Subcommands, Has.Count.EqualTo(2));
-        Assert.That(generalGroup.Subcommands[0].Name, Is.EqualTo("command-text-only-attribute"));
-        Assert.That(generalGroup.Subcommands[1].Name, Is.EqualTo("command-text-only-parameter"));
-
-        Command textGroup = root.Subcommands[1];
-        Assert.That(textGroup.Subcommands, Has.Count.EqualTo(2));
-        Assert.That(textGroup.Subcommands[0].Name, Is.EqualTo("text-only-group"));
-        Assert.That(textGroup.Subcommands[1].Name, Is.EqualTo("text-only-group2"));
-    }
-
-    [Test]
-    public static void TestSubGroupSlashProcessor()
-    {
-        IReadOnlyList<Command> commands = extension.GetCommandsForProcessor(slashCommandProcessor);
-
-        //toplevel command "root"
-        Command? root = commands.FirstOrDefault(x => x.Name == "root");
-        Assert.That(root, Is.Not.Null);
-
-        Assert.That(root.Subcommands, Has.Count.EqualTo(2));
-        Assert.That(root.Subcommands[0].Name, Is.EqualTo("subgroup"));
-        Assert.That(root.Subcommands[1].Name, Is.EqualTo("subgroup-slash-only"));
-
-        Command generalGroup = root.Subcommands[0];
-        Command slashGroup = root.Subcommands[1];
-
-        Assert.That(generalGroup.Subcommands, Has.Count.EqualTo(2));
-        Assert.That(generalGroup.Subcommands[0].Name, Is.EqualTo("command-slash-only-attribute"));
-        Assert.That(generalGroup.Subcommands[1].Name, Is.EqualTo("command-slash-only-parameter"));
-
-        Assert.That(slashGroup.Subcommands, Has.Count.EqualTo(2));
-        Assert.That(slashGroup.Subcommands[0].Name, Is.EqualTo("slash-only-group"));
-        Assert.That(slashGroup.Subcommands[1].Name, Is.EqualTo("slash-only-group2"));
-    }
-
-    [Test]
-    public static void TestUserContextMenu()
-    {
-        IReadOnlyList<Command> userContextCommands = userCommandProcessor.Commands;
-
-        Command? contextOnlyCommand = userContextCommands.FirstOrDefault(x => x.Name == "UserContextOnly");
-        Assert.That(contextOnlyCommand, Is.Not.Null);
-
-        Command? bothCommand = userContextCommands.FirstOrDefault(x => x.Name == "SlashUserContext");
-        Assert.That(bothCommand, Is.Not.Null);
-
-        IReadOnlyList<Command> slashCommands = extension.GetCommandsForProcessor(slashCommandProcessor);
-        Assert.That(slashCommands.FirstOrDefault(x => x.Name == "SlashUserContext"), Is.Not.Null);
-    }
-
-    [Test]
-    public static void TestMessageContextMenu()
-    {
-        IReadOnlyList<Command> messageContextCommands = messageCommandProcessor.Commands;
-
-        Command? contextOnlyCommand = messageContextCommands.FirstOrDefault(x => x.Name == "MessageContextOnly");
-        Assert.That(contextOnlyCommand, Is.Not.Null);
-
-        Command? bothCommand = messageContextCommands.FirstOrDefault(x => x.Name == "SlashMessageContext");
-        Assert.That(bothCommand, Is.Not.Null);
-
-        IReadOnlyList<Command> slashCommands = extension.GetCommandsForProcessor(slashCommandProcessor);
-        Assert.That(slashCommands.FirstOrDefault(x => x.Name == "SlashMessageContext"), Is.Not.Null);
-    }
-
-    [Test]
-    public static void TestUserContextMenuInGroup()
-    {
-        IReadOnlyList<Command> userContextCommands = userCommandProcessor.Commands;
-
-        Command? contextOnlyCommand = userContextCommands.FirstOrDefault(x => x.FullName == "group UserContextOnly");
-        Assert.That(contextOnlyCommand, Is.Not.Null);
-
-        Command? bothCommand = userContextCommands.FirstOrDefault(x => x.FullName == "group SlashUserContext");
-        Assert.That(bothCommand, Is.Not.Null);
-
-        IReadOnlyList<Command> slashCommands = extension.GetCommandsForProcessor(slashCommandProcessor);
-        Command? group = slashCommands.FirstOrDefault(x => x.Name == "group");
-        Assert.That(group, Is.Not.Null);
-        Assert.That(group.Subcommands.Any(x => x.Name == "SlashUserContext"));
-
-    }
-
-    [Test]
-    public static void TestMessageContextMenuInGroup()
-    {
-        IReadOnlyList<Command> messageContextCommands = messageCommandProcessor.Commands;
-
-        Command? contextOnlyCommand = messageContextCommands.FirstOrDefault(x => x.FullName == "group MessageContextOnly");
-        Assert.That(contextOnlyCommand, Is.Not.Null);
-
-        Command? bothCommand = messageContextCommands.FirstOrDefault(x => x.FullName == "group SlashMessageContext");
-        Assert.That(bothCommand, Is.Not.Null);
-
-        IReadOnlyList<Command> slashCommands = extension.GetCommandsForProcessor(slashCommandProcessor);
-        Command? group = slashCommands.FirstOrDefault(x => x.Name == "group");
-        Assert.That(group, Is.Not.Null);
-        Assert.That(group.Subcommands.Any(x => x.Name == "SlashMessageContext"));
-    }
-}
+using System.Collections.Generic;
+using System.Linq;
+
+using DSharpPlus.Commands;
+using DSharpPlus.Commands.Processors.MessageCommands;
+using DSharpPlus.Commands.Processors.SlashCommands;
+using DSharpPlus.Commands.Processors.TextCommands;
+using DSharpPlus.Commands.Processors.UserCommands;
+using DSharpPlus.Commands.Trees;
+
+using Microsoft.Extensions.DependencyInjection;
+
+using NUnit.Framework;
+
+namespace DSharpPlus.Tests.Commands.CommandFiltering;
+
+public class Tests
+{
+    private static readonly SlashCommandProcessor slashCommandProcessor = new(new()
+    {
+        RegisterCommands = false
+    });
+
+    private static CommandsExtension extension = null!;
+    private static TextCommandProcessor textCommandProcessor = null!;
+    private static UserCommandProcessor userCommandProcessor = null!;
+    private static MessageCommandProcessor messageCommandProcessor = null!;
+
+    [OneTimeSetUp]
+    public static void CreateExtensionAsync()
+    {
+        DiscordClientBuilder builder = DiscordClientBuilder.CreateDefault("faketoken", DiscordIntents.None);
+
+        builder.UseCommands
+        (
+            async extension =>
+            {
+                extension.AddProcessor(textCommandProcessor);
+                extension.AddProcessor(slashCommandProcessor);
+                extension.AddProcessor(userCommandProcessor);
+                extension.AddProcessor(messageCommandProcessor);
+
+                extension.AddCommands([typeof(TestMultiLevelSubCommandsFiltered.RootCommand), typeof(TestMultiLevelSubCommandsFiltered.ContextMenues), typeof(TestMultiLevelSubCommandsFiltered.ContextMenuesInGroup)]);
+                extension.BuildCommands();
+                await userCommandProcessor.ConfigureAsync(extension);
+                await messageCommandProcessor.ConfigureAsync(extension);
+            },
+            new CommandsConfiguration()
+            {
+                RegisterDefaultCommandProcessors = false
+            }
+        );
+
+        DiscordClient client = builder.Build();
+
+        extension = client.ServiceProvider.GetRequiredService<CommandsExtension>();
+    }
+
+    [Test]
+    public static void TestSubGroupTextProcessor()
+    {
+        IReadOnlyList<Command> commands = extension.GetCommandsForProcessor(textCommandProcessor);
+
+        Command? root = commands.FirstOrDefault(x => x.Name == "root");
+        Assert.That(root, Is.Not.Null);
+
+        Assert.That(root.Subcommands, Has.Count.EqualTo(2));
+        Assert.That(root.Subcommands[0].Name, Is.EqualTo("subgroup"));
+        Assert.That(root.Subcommands[1].Name, Is.EqualTo("subgroup-text-only"));
+
+        Command generalGroup = root.Subcommands[0];
+        Assert.That(generalGroup.Subcommands, Has.Count.EqualTo(2));
+        Assert.That(generalGroup.Subcommands[0].Name, Is.EqualTo("command-text-only-attribute"));
+        Assert.That(generalGroup.Subcommands[1].Name, Is.EqualTo("command-text-only-parameter"));
+
+        Command textGroup = root.Subcommands[1];
+        Assert.That(textGroup.Subcommands, Has.Count.EqualTo(2));
+        Assert.That(textGroup.Subcommands[0].Name, Is.EqualTo("text-only-group"));
+        Assert.That(textGroup.Subcommands[1].Name, Is.EqualTo("text-only-group2"));
+    }
+
+    [Test]
+    public static void TestSubGroupSlashProcessor()
+    {
+        IReadOnlyList<Command> commands = extension.GetCommandsForProcessor(slashCommandProcessor);
+
+        //toplevel command "root"
+        Command? root = commands.FirstOrDefault(x => x.Name == "root");
+        Assert.That(root, Is.Not.Null);
+
+        Assert.That(root.Subcommands, Has.Count.EqualTo(2));
+        Assert.That(root.Subcommands[0].Name, Is.EqualTo("subgroup"));
+        Assert.That(root.Subcommands[1].Name, Is.EqualTo("subgroup-slash-only"));
+
+        Command generalGroup = root.Subcommands[0];
+        Command slashGroup = root.Subcommands[1];
+
+        Assert.That(generalGroup.Subcommands, Has.Count.EqualTo(2));
+        Assert.That(generalGroup.Subcommands[0].Name, Is.EqualTo("command-slash-only-attribute"));
+        Assert.That(generalGroup.Subcommands[1].Name, Is.EqualTo("command-slash-only-parameter"));
+
+        Assert.That(slashGroup.Subcommands, Has.Count.EqualTo(2));
+        Assert.That(slashGroup.Subcommands[0].Name, Is.EqualTo("slash-only-group"));
+        Assert.That(slashGroup.Subcommands[1].Name, Is.EqualTo("slash-only-group2"));
+    }
+
+    [Test]
+    public static void TestUserContextMenu()
+    {
+        IReadOnlyList<Command> userContextCommands = userCommandProcessor.Commands;
+
+        Command? contextOnlyCommand = userContextCommands.FirstOrDefault(x => x.Name == "UserContextOnly");
+        Assert.That(contextOnlyCommand, Is.Not.Null);
+
+        Command? bothCommand = userContextCommands.FirstOrDefault(x => x.Name == "SlashUserContext");
+        Assert.That(bothCommand, Is.Not.Null);
+
+        IReadOnlyList<Command> slashCommands = extension.GetCommandsForProcessor(slashCommandProcessor);
+        Assert.That(slashCommands.FirstOrDefault(x => x.Name == "SlashUserContext"), Is.Not.Null);
+    }
+
+    [Test]
+    public static void TestMessageContextMenu()
+    {
+        IReadOnlyList<Command> messageContextCommands = messageCommandProcessor.Commands;
+
+        Command? contextOnlyCommand = messageContextCommands.FirstOrDefault(x => x.Name == "MessageContextOnly");
+        Assert.That(contextOnlyCommand, Is.Not.Null);
+
+        Command? bothCommand = messageContextCommands.FirstOrDefault(x => x.Name == "SlashMessageContext");
+        Assert.That(bothCommand, Is.Not.Null);
+
+        IReadOnlyList<Command> slashCommands = extension.GetCommandsForProcessor(slashCommandProcessor);
+        Assert.That(slashCommands.FirstOrDefault(x => x.Name == "SlashMessageContext"), Is.Not.Null);
+    }
+
+    [Test]
+    public static void TestUserContextMenuInGroup()
+    {
+        IReadOnlyList<Command> userContextCommands = userCommandProcessor.Commands;
+
+        Command? contextOnlyCommand = userContextCommands.FirstOrDefault(x => x.FullName == "group UserContextOnly");
+        Assert.That(contextOnlyCommand, Is.Not.Null);
+
+        Command? bothCommand = userContextCommands.FirstOrDefault(x => x.FullName == "group SlashUserContext");
+        Assert.That(bothCommand, Is.Not.Null);
+
+        IReadOnlyList<Command> slashCommands = extension.GetCommandsForProcessor(slashCommandProcessor);
+        Command? group = slashCommands.FirstOrDefault(x => x.Name == "group");
+        Assert.That(group, Is.Not.Null);
+        Assert.That(group.Subcommands.Any(x => x.Name == "SlashUserContext"));
+
+    }
+
+    [Test]
+    public static void TestMessageContextMenuInGroup()
+    {
+        IReadOnlyList<Command> messageContextCommands = messageCommandProcessor.Commands;
+
+        Command? contextOnlyCommand = messageContextCommands.FirstOrDefault(x => x.FullName == "group MessageContextOnly");
+        Assert.That(contextOnlyCommand, Is.Not.Null);
+
+        Command? bothCommand = messageContextCommands.FirstOrDefault(x => x.FullName == "group SlashMessageContext");
+        Assert.That(bothCommand, Is.Not.Null);
+
+        IReadOnlyList<Command> slashCommands = extension.GetCommandsForProcessor(slashCommandProcessor);
+        Command? group = slashCommands.FirstOrDefault(x => x.Name == "group");
+        Assert.That(group, Is.Not.Null);
+        Assert.That(group.Subcommands.Any(x => x.Name == "SlashMessageContext"));
+    }
+}