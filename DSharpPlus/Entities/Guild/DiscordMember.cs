--- conflicted
+++ resolved
@@ -1,647 +1,639 @@
-using System;
-using System.Collections.Generic;
-using System.Globalization;
-using System.Linq;
-using System.Threading.Tasks;
-using DSharpPlus.Net;
-using DSharpPlus.Net.Abstractions;
-using DSharpPlus.Net.Models;
-using Newtonsoft.Json;
-
-namespace DSharpPlus.Entities;
-
-/// <summary>
-/// Represents a Discord guild member.
-/// </summary>
-public class DiscordMember : DiscordUser, IEquatable<DiscordMember>
-{
-    internal DiscordMember() { }
-
-    internal DiscordMember(DiscordUser user)
-    {
-        this.Discord = user.Discord;
-
-        this.Id = user.Id;
-
-        this.role_ids = [];
-    }
-
-    internal DiscordMember(TransportMember member)
-    {
-        this.Id = member.User.Id;
-        this.IsDeafened = member.IsDeafened;
-        this.IsMuted = member.IsMuted;
-        this.JoinedAt = member.JoinedAt;
-        this.Nickname = member.Nickname;
-        this.PremiumSince = member.PremiumSince;
-        this.IsPending = member.IsPending;
-        this.avatarHash = member.AvatarHash;
-        this.role_ids = member.Roles ?? [];
-        this.CommunicationDisabledUntil = member.CommunicationDisabledUntil;
-        this.MemberFlags = member.Flags;
-    }
-
-    /// <summary>
-    /// Gets the member's avatar for the current guild.
-    /// </summary>
-    [JsonIgnore]
-    public string? GuildAvatarHash => this.avatarHash;
-
-    /// <summary>
-    /// Gets the members avatar url for the current guild.
-    /// </summary>
-    [JsonIgnore]
-    public string? GuildAvatarUrl => string.IsNullOrWhiteSpace(this.GuildAvatarHash) ? null : $"https://cdn.discordapp.com/{Endpoints.GUILDS}/{this.guild_id}/{Endpoints.USERS}/{this.Id}/{Endpoints.AVATARS}/{this.GuildAvatarHash}.{(this.GuildAvatarHash.StartsWith("a_") ? "gif" : "png")}?size=1024";
-
-    [JsonIgnore]
-    internal string? avatarHash;
-
-    /// <summary>
-    /// Gets the member's avatar hash as displayed in the current guild.
-    /// </summary>
-    [JsonIgnore]
-    public string DisplayAvatarHash => this.GuildAvatarHash ?? this.User.AvatarHash;
-
-    /// <summary>
-    /// Gets the member's avatar url as displayed in the current guild.
-    /// </summary>
-    [JsonIgnore]
-    public string DisplayAvatarUrl => this.GuildAvatarUrl ?? this.User.AvatarUrl;
-
-    /// <summary>
-    /// Gets this member's nickname.
-    /// </summary>
-    [JsonProperty("nick", NullValueHandling = NullValueHandling.Ignore)]
-    public string Nickname { get; internal set; }
-
-    /// <summary>
-    /// Gets this member's display name.
-    /// </summary>
-    [JsonIgnore]
-    public string DisplayName => this.Nickname ?? this.GlobalName ?? this.Username;
-
-    /// <summary>
-    /// How long this member's communication will be suppressed for.
-    /// </summary>
-    [JsonProperty("communication_disabled_until", NullValueHandling = NullValueHandling.Include)]
-    public DateTimeOffset? CommunicationDisabledUntil { get; internal set; }
-
-    /// <summary>
-    /// List of role IDs
-    /// </summary>
-    [JsonIgnore]
-    internal IReadOnlyList<ulong> RoleIds => this.role_ids;
-
-    [JsonProperty("roles", NullValueHandling = NullValueHandling.Ignore)]
-    internal List<ulong> role_ids;
-
-    /// <summary>
-    /// Gets the list of roles associated with this member.
-    /// </summary>
-    [JsonIgnore]
-    public IEnumerable<DiscordRole> Roles
-        => this.RoleIds.Select(id => this.Guild.Roles.GetValueOrDefault(id)).Where(x => x != null);
-
-    /// <summary>
-    /// Gets the color associated with this user's top color-giving role, otherwise 0 (no color).
-    /// </summary>
-    [JsonIgnore]
-    public DiscordColor Color
-    {
-        get
-        {
-            DiscordRole? role = this.Roles.OrderByDescending(xr => xr.Position).FirstOrDefault(xr => xr.Color.Value != 0);
-            return role != null ? role.Color : new DiscordColor();
-        }
-    }
-
-    /// <summary>
-    /// Date the user joined the guild
-    /// </summary>
-    [JsonProperty("joined_at", NullValueHandling = NullValueHandling.Ignore)]
-    public DateTimeOffset JoinedAt { get; internal set; }
-
-    /// <summary>
-    /// Date the user started boosting this server
-    /// </summary>
-    [JsonProperty("premium_since", NullValueHandling = NullValueHandling.Ignore)]
-    public DateTimeOffset? PremiumSince { get; internal set; }
-
-    /// <summary>
-    /// If the user is deafened
-    /// </summary>
-    [JsonProperty("is_deafened", NullValueHandling = NullValueHandling.Ignore)]
-    public bool IsDeafened { get; internal set; }
-
-    /// <summary>
-    /// If the user is muted
-    /// </summary>
-    [JsonProperty("is_muted", NullValueHandling = NullValueHandling.Ignore)]
-    public bool IsMuted { get; internal set; }
-
-    /// <summary>
-    /// If the user has passed the guild's Membership Screening requirements
-    /// </summary>
-    [JsonProperty("pending", NullValueHandling = NullValueHandling.Ignore)]
-    public bool? IsPending { get; internal set; }
-
-    /// <summary>
-    /// Gets whether or not the member is timed out.
-    /// </summary>
-    [JsonIgnore]
-    public bool IsTimedOut => this.CommunicationDisabledUntil.HasValue && this.CommunicationDisabledUntil.Value > DateTimeOffset.UtcNow;
-
-    /// <summary>
-    /// Gets this member's voice state.
-    /// </summary>
-    [JsonIgnore]
-    public DiscordVoiceState VoiceState
-        => this.Discord.Guilds[this.guild_id].VoiceStates.TryGetValue(this.Id, out DiscordVoiceState? voiceState) ? voiceState : null;
-
-    [JsonIgnore]
-    internal ulong guild_id = 0;
-
-    /// <summary>
-    /// Gets the guild of which this member is a part of.
-    /// </summary>
-    [JsonIgnore]
-    public DiscordGuild Guild
-        => this.Discord.Guilds[this.guild_id];
-
-    /// <summary>
-    /// Gets whether this member is the Guild owner.
-    /// </summary>
-    [JsonIgnore]
-    public bool IsOwner
-        => this.Id == this.Guild.OwnerId;
-
-    /// <summary>
-    /// Gets the member's position in the role hierarchy, which is the member's highest role's position. Returns <see cref="int.MaxValue"/> for the guild's owner.
-    /// </summary>
-    [JsonIgnore]
-    public int Hierarchy
-        => this.IsOwner ? int.MaxValue : this.RoleIds.Count == 0 ? 0 : this.Roles.Max(x => x.Position);
-
-    /// <summary>
-    /// Gets the permissions for the current member.
-    /// </summary>
-    [JsonIgnore]
-    public DiscordPermissions Permissions => GetPermissions();
-
-    /// <summary>
-    /// Gets the member's guild flags.
-    /// </summary>
-    [JsonProperty("flags", NullValueHandling = NullValueHandling.Ignore)]
-    public DiscordMemberFlags? MemberFlags { get; internal set; }
-
-
-    #region Overridden user properties
-    [JsonIgnore]
-    internal DiscordUser User
-        => this.Discord.UserCache[this.Id];
-
-    /// <summary>
-    /// Gets this member's username.
-    /// </summary>
-    [JsonIgnore]
-    public override string Username
-    {
-        get => this.User.Username;
-        internal set => this.User.Username = value;
-    }
-
-    /// <summary>
-    /// Gets the member's 4-digit discriminator.
-    /// </summary>
-    [JsonIgnore]
-    public override string Discriminator
-    {
-        get => this.User.Discriminator;
-        internal set => this.User.Discriminator = value;
-    }
-
-    /// <summary>
-    /// Gets the member's banner hash.
-    /// </summary>
-    [JsonIgnore]
-    public override string BannerHash
-    {
-        get => this.User.BannerHash;
-        internal set => this.User.BannerHash = value;
-    }
-
-    /// <summary>
-    /// The color of this member's banner. Mutually exclusive with <see cref="BannerHash"/>.
-    /// </summary>
-    [JsonIgnore]
-    public override DiscordColor? BannerColor => this.User.BannerColor;
-
-    /// <summary>
-    /// Gets the member's avatar hash.
-    /// </summary>
-    [JsonIgnore]
-    public override string AvatarHash
-    {
-        get => this.User.AvatarHash;
-        internal set => this.User.AvatarHash = value;
-    }
-
-    /// <summary>
-    /// Gets whether the member is a bot.
-    /// </summary>
-    [JsonIgnore]
-    public override bool IsBot
-    {
-        get => this.User.IsBot;
-        internal set => this.User.IsBot = value;
-    }
-
-    /// <summary>
-    /// Gets the member's email address.
-    /// <para>This is only present in OAuth.</para>
-    /// </summary>
-    [JsonIgnore]
-    public override string Email
-    {
-        get => this.User.Email;
-        internal set => this.User.Email = value;
-    }
-
-    /// <summary>
-    /// Gets whether the member has multi-factor authentication enabled.
-    /// </summary>
-    [JsonIgnore]
-    public override bool? MfaEnabled
-    {
-        get => this.User.MfaEnabled;
-        internal set => this.User.MfaEnabled = value;
-    }
-
-    /// <summary>
-    /// Gets whether the member is verified.
-    /// <para>This is only present in OAuth.</para>
-    /// </summary>
-    [JsonIgnore]
-    public override bool? Verified
-    {
-        get => this.User.Verified;
-        internal set => this.User.Verified = value;
-    }
-
-    /// <summary>
-    /// Gets the member's chosen language
-    /// </summary>
-    [JsonIgnore]
-    public override string Locale
-    {
-        get => this.User.Locale;
-        internal set => this.User.Locale = value;
-    }
-
-    /// <summary>
-    /// Gets the user's flags.
-    /// </summary>
-    [JsonIgnore]
-    public override DiscordUserFlags? OAuthFlags
-    {
-        get => this.User.OAuthFlags;
-        internal set => this.User.OAuthFlags = value;
-    }
-
-    /// <summary>
-    /// Gets the member's flags for OAuth.
-    /// </summary>
-    [JsonIgnore]
-    public override DiscordUserFlags? Flags
-    {
-        get => this.User.Flags;
-        internal set => this.User.Flags = value;
-    }
-
-    /// <summary>
-    /// Gets the member's global display name.
-    /// </summary>
-    [JsonIgnore]
-    public override string? GlobalName
-    {
-        get => this.User.GlobalName;
-        internal set => this.User.GlobalName = value;
-    }
-    #endregion
-
-    /// <summary>
-    /// Times-out a member and restricts their ability to send messages, add reactions, speak in threads, and join voice channels.
-    /// </summary>
-    /// <param name="until">How long the timeout should last. Set to <see langword="null"/> or a time in the past to remove the timeout.</param>
-    /// <param name="reason">Why this member is being restricted.</param>
-    public async Task TimeoutAsync(DateTimeOffset? until, string reason = default)
-        => await this.Discord.ApiClient.ModifyGuildMemberAsync(this.guild_id, this.Id, communicationDisabledUntil: until, reason: reason);
-
-    /// <summary>
-    /// Sets this member's voice mute status.
-    /// </summary>
-    /// <param name="mute">Whether the member is to be muted.</param>
-    /// <param name="reason">Reason for audit logs.</param>
-    /// <returns></returns>
-    /// <exception cref="Exceptions.UnauthorizedException">Thrown when the client does not have the <see cref="DiscordPermission.MuteMembers"/> permission.</exception>
-    /// <exception cref="Exceptions.NotFoundException">Thrown when the member does not exist.</exception>
-    /// <exception cref="Exceptions.BadRequestException">Thrown when an invalid parameter was provided.</exception>
-    /// <exception cref="Exceptions.ServerErrorException">Thrown when Discord is unable to process the request.</exception>
-    public async Task SetMuteAsync(bool mute, string reason = null)
-        => await this.Discord.ApiClient.ModifyGuildMemberAsync(this.guild_id, this.Id, mute: mute, reason: reason);
-
-    /// <summary>
-    /// Sets this member's voice deaf status.
-    /// </summary>
-    /// <param name="deaf">Whether the member is to be deafened.</param>
-    /// <param name="reason">Reason for audit logs.</param>
-    /// <returns></returns>
-    /// <exception cref="Exceptions.UnauthorizedException">Thrown when the client does not have the <see cref="DiscordPermission.DeafenMembers"/> permission.</exception>
-    /// <exception cref="Exceptions.NotFoundException">Thrown when the member does not exist.</exception>
-    /// <exception cref="Exceptions.BadRequestException">Thrown when an invalid parameter was provided.</exception>
-    /// <exception cref="Exceptions.ServerErrorException">Thrown when Discord is unable to process the request.</exception>
-    public async Task SetDeafAsync(bool deaf, string reason = null)
-        => await this.Discord.ApiClient.ModifyGuildMemberAsync(this.guild_id, this.Id, deaf: deaf, reason: reason);
-
-    /// <summary>
-    /// Modifies this member.
-    /// </summary>
-    /// <param name="action">Action to perform on this member.</param>
-    /// <returns></returns>
-    /// <exception cref="Exceptions.UnauthorizedException">Thrown when the client does not have the <see cref="DiscordPermission.ManageNicknames"/> permission.</exception>
-    /// <exception cref="Exceptions.NotFoundException">Thrown when the member does not exist.</exception>
-    /// <exception cref="Exceptions.BadRequestException">Thrown when an invalid parameter was provided.</exception>
-    /// <exception cref="Exceptions.ServerErrorException">Thrown when Discord is unable to process the request.</exception>
-    public async Task ModifyAsync(Action<MemberEditModel> action)
-    {
-        MemberEditModel mdl = new();
-        action(mdl);
-
-        if (mdl.VoiceChannel.HasValue && mdl.VoiceChannel.Value != null && mdl.VoiceChannel.Value.Type != DiscordChannelType.Voice && mdl.VoiceChannel.Value.Type != DiscordChannelType.Stage)
-        {
-            throw new ArgumentException($"{nameof(MemberEditModel)}.{nameof(mdl.VoiceChannel)} must be a voice or stage channel.", nameof(action));
-        }
-
-        if (mdl.Nickname.HasValue && this.Discord.CurrentUser.Id == this.Id)
-        {
-            await this.Discord.ApiClient.ModifyCurrentMemberAsync(this.Guild.Id, mdl.Nickname.Value,
-                mdl.AuditLogReason);
-
-            await this.Discord.ApiClient.ModifyGuildMemberAsync(this.Guild.Id, this.Id, Optional.FromNoValue<string>(),
-                mdl.Roles.IfPresent(e => e.Select(xr => xr.Id)), mdl.Muted, mdl.Deafened,
-                mdl.VoiceChannel.IfPresent(e => e?.Id), default, mdl.MemberFlags, mdl.AuditLogReason);
-        }
-        else
-        {
-            await this.Discord.ApiClient.ModifyGuildMemberAsync(this.Guild.Id, this.Id, mdl.Nickname,
-                mdl.Roles.IfPresent(e => e.Select(xr => xr.Id)), mdl.Muted, mdl.Deafened,
-                mdl.VoiceChannel.IfPresent(e => e?.Id), mdl.CommunicationDisabledUntil, mdl.MemberFlags, mdl.AuditLogReason);
-        }
-    }
-
-    /// <summary>
-    /// Grants a role to the member.
-    /// </summary>
-    /// <param name="role">Role to grant.</param>
-    /// <param name="reason">Reason for audit logs.</param>
-    /// <returns></returns>
-    /// <exception cref="Exceptions.UnauthorizedException">Thrown when the client does not have the <see cref="DiscordPermission.ManageRoles"/> permission.</exception>
-    /// <exception cref="Exceptions.NotFoundException">Thrown when the member does not exist.</exception>
-    /// <exception cref="Exceptions.BadRequestException">Thrown when an invalid parameter was provided.</exception>
-    /// <exception cref="Exceptions.ServerErrorException">Thrown when Discord is unable to process the request.</exception>
-    public async Task GrantRoleAsync(DiscordRole role, string reason = null)
-        => await this.Discord.ApiClient.AddGuildMemberRoleAsync(this.Guild.Id, this.Id, role.Id, reason);
-
-    /// <summary>
-    /// Revokes a role from a member.
-    /// </summary>
-    /// <param name="role">Role to revoke.</param>
-    /// <param name="reason">Reason for audit logs.</param>
-    /// <returns></returns>
-    /// <exception cref="Exceptions.UnauthorizedException">Thrown when the client does not have the <see cref="DiscordPermission.ManageRoles"/> permission.</exception>
-    /// <exception cref="Exceptions.NotFoundException">Thrown when the member does not exist.</exception>
-    /// <exception cref="Exceptions.BadRequestException">Thrown when an invalid parameter was provided.</exception>
-    /// <exception cref="Exceptions.ServerErrorException">Thrown when Discord is unable to process the request.</exception>
-    public async Task RevokeRoleAsync(DiscordRole role, string reason = null)
-        => await this.Discord.ApiClient.RemoveGuildMemberRoleAsync(this.Guild.Id, this.Id, role.Id, reason);
-
-    /// <summary>
-    /// Sets the member's roles to ones specified.
-    /// </summary>
-    /// <param name="roles">Roles to set.</param>
-    /// <param name="reason">Reason for audit logs.</param>
-    /// <returns></returns>
-    /// <exception cref="Exceptions.UnauthorizedException">Thrown when the client does not have the <see cref="DiscordPermission.ManageRoles"/> permission.</exception>
-    /// <exception cref="Exceptions.NotFoundException">Thrown when the member does not exist.</exception>
-    /// <exception cref="Exceptions.BadRequestException">Thrown when an invalid parameter was provided.</exception>
-    /// <exception cref="Exceptions.ServerErrorException">Thrown when Discord is unable to process the request.</exception>
-    /// <exception cref="InvalidOperationException">Thrown when attempting to add a managed role.</exception>
-    public async Task ReplaceRolesAsync(IEnumerable<DiscordRole> roles, string reason = null)
-    {
-        if (roles.Where(x => x.IsManaged).Any())
-        {
-            throw new InvalidOperationException("Cannot assign managed roles.");
-        }
-        IEnumerable<DiscordRole> managedRoles = this.Roles.Where(x => x.IsManaged);
-
-        IEnumerable<DiscordRole> newRoles = managedRoles.Concat(roles);
-
-        await this.Discord.ApiClient.ModifyGuildMemberAsync(this.Guild.Id, this.Id, default,
-            new Optional<IEnumerable<ulong>>(newRoles.Select(xr => xr.Id)), reason: reason);
-    }
-
-    /// <summary>
-    /// Bans a this member from their guild.
-    /// </summary>
-    /// <param name="deleteMessageDuration">The duration in which discord should delete messages from the banned user.</param>
-    /// <param name="reason">Reason for audit logs.</param>
-    /// <returns></returns>
-    /// <exception cref="Exceptions.UnauthorizedException">Thrown when the client does not have the <see cref="DiscordPermission.BanMembers"/> permission.</exception>
-    /// <exception cref="Exceptions.NotFoundException">Thrown when the member does not exist.</exception>
-    /// <exception cref="Exceptions.BadRequestException">Thrown when an invalid parameter was provided.</exception>
-    /// <exception cref="Exceptions.ServerErrorException">Thrown when Discord is unable to process the request.</exception>
-    public Task BanAsync(TimeSpan deleteMessageDuration = default, string reason = null)
-        => this.Guild.BanMemberAsync(this, deleteMessageDuration, reason);
-
-    /// <exception cref = "Exceptions.UnauthorizedException" > Thrown when the client does not have the<see cref="DiscordPermission.BanMembers"/> permission.</exception>
-    /// <exception cref="Exceptions.NotFoundException">Thrown when the member does not exist.</exception>
-    /// <exception cref="Exceptions.BadRequestException">Thrown when an invalid parameter was provided.</exception>
-    /// <exception cref="Exceptions.ServerErrorException">Thrown when Discord is unable to process the request.</exception>
-    public Task UnbanAsync(string reason = null) => this.Guild.UnbanMemberAsync(this, reason);
-
-    /// <summary>
-    /// Kicks this member from their guild.
-    /// </summary>
-    /// <param name="reason">Reason for audit logs.</param>
-    /// <returns></returns>
-    /// <remarks>[alias="KickAsync"]</remarks>
-    /// <exception cref="Exceptions.UnauthorizedException">Thrown when the client does not have the <see cref="DiscordPermission.KickMembers"/> permission.</exception>
-    /// <exception cref="Exceptions.NotFoundException">Thrown when the member does not exist.</exception>
-    /// <exception cref="Exceptions.BadRequestException">Thrown when an invalid parameter was provided.</exception>
-    /// <exception cref="Exceptions.ServerErrorException">Thrown when Discord is unable to process the request.</exception>
-    public async Task RemoveAsync(string reason = null)
-        => await this.Discord.ApiClient.RemoveGuildMemberAsync(this.guild_id, this.Id, reason);
-
-    /// <summary>
-    /// Moves this member to the specified voice channel
-    /// </summary>
-    /// <param name="channel"></param>
-    /// <returns></returns>
-    /// <exception cref="Exceptions.UnauthorizedException">Thrown when the client does not have the <see cref="DiscordPermission.MoveMembers"/> permission.</exception>
-    /// <exception cref="Exceptions.NotFoundException">Thrown when the member does not exist.</exception>
-    /// <exception cref="Exceptions.BadRequestException">Thrown when an invalid parameter was provided.</exception>
-    /// <exception cref="Exceptions.ServerErrorException">Thrown when Discord is unable to process the request.</exception>
-    public Task PlaceInAsync(DiscordChannel channel)
-        => channel.PlaceMemberAsync(this);
-
-    /// <summary>
-    /// Updates the member's suppress state in a stage channel.
-    /// </summary>
-    /// <param name="channel">The channel the member is currently in.</param>
-    /// <param name="suppress">Toggles the member's suppress state.</param>
-    /// <exception cref="ArgumentException">Thrown when the channel in not a voice channel.</exception>
-    public async Task UpdateVoiceStateAsync(DiscordChannel channel, bool? suppress)
-    {
-        if (channel.Type != DiscordChannelType.Stage)
-        {
-            throw new ArgumentException("Voice state can only be updated in a stage channel.");
-        }
-
-        await this.Discord.ApiClient.UpdateUserVoiceStateAsync(this.Guild.Id, this.Id, channel.Id, suppress);
-    }
-
-    /// <summary>
-    /// Calculates permissions in a given channel for this member.
-    /// </summary>
-    /// <param name="channel">Channel to calculate permissions for.</param>
-    /// <returns>Calculated permissions for this member in the channel.</returns>
-    public DiscordPermissions PermissionsIn(DiscordChannel channel)
-        => channel.PermissionsFor(this);
-
-    /// <summary>
-    /// Constructs the url for a guild member's avatar, defaulting to the user's avatar if none is set.
-    /// </summary>
-    /// <param name="imageFormat">The image format of the avatar to get.</param>
-    /// <param name="imageSize">The maximum size of the avatar. Must be a power of two, minimum 16, maximum 4096.</param>
-    /// <returns>The URL of the user's avatar.</returns>
-    public string GetGuildAvatarUrl(MediaFormat imageFormat, ushort imageSize = 1024)
-    {
-        // Run this if statement before any others to prevent running the if statements twice.
-        if (string.IsNullOrWhiteSpace(this.GuildAvatarHash))
-        {
-            return GetAvatarUrl(imageFormat, imageSize);
-        }
-
-        if (imageFormat == MediaFormat.Unknown)
-        {
-            throw new ArgumentException("You must specify valid image format.", nameof(imageFormat));
-        }
-
-        // Makes sure the image size is in between Discord's allowed range.
-        if (imageSize is < 16 or > 4096)
-        {
-            throw new ArgumentOutOfRangeException(nameof(imageSize), "Image Size is not in between 16 and 4096: ");
-        }
-
-        // Checks to see if the image size is not a power of two.
-        if (!(imageSize is not 0 && (imageSize & (imageSize - 1)) is 0))
-        {
-            throw new ArgumentOutOfRangeException(nameof(imageSize), "Image size is not a power of two: ");
-        }
-
-        // Get the string variants of the method parameters to use in the urls.
-        string stringImageFormat = imageFormat switch
-        {
-<<<<<<< HEAD
-            ImageFormat.Gif => "gif",
-            ImageFormat.Jpeg => "jpg",
-            ImageFormat.Png => "png",
-            ImageFormat.WebP => "webp",
-            ImageFormat.Auto => !string.IsNullOrWhiteSpace(this.GuildAvatarHash) ? this.GuildAvatarHash.StartsWith("a_") ? "gif" : "png" : "png",
-=======
-            MediaFormat.Gif => "gif",
-            MediaFormat.Jpeg => "jpg",
-            MediaFormat.Png => "png",
-            MediaFormat.WebP => "webp",
-            MediaFormat.Auto => !string.IsNullOrWhiteSpace(this.GuildAvatarHash) ? (this.GuildAvatarHash.StartsWith("a_") ? "gif" : "png") : "png",
->>>>>>> 570f527a
-            _ => throw new ArgumentOutOfRangeException(nameof(imageFormat)),
-        };
-        string stringImageSize = imageSize.ToString(CultureInfo.InvariantCulture);
-
-        return $"https://cdn.discordapp.com/{Endpoints.GUILDS}/{this.guild_id}/{Endpoints.USERS}/{this.Id}/{Endpoints.AVATARS}/{this.GuildAvatarHash}.{stringImageFormat}?size={stringImageSize}";
-    }
-
-    /// <summary>
-    /// Returns a string representation of this member.
-    /// </summary>
-    /// <returns>String representation of this member.</returns>
-    public override string ToString() => $"Member {this.Id}; {this.Username}#{this.Discriminator} ({this.DisplayName})";
-
-    /// <summary>
-    /// Gets the hash code for this <see cref="DiscordMember"/>.
-    /// </summary>
-    /// <returns>The hash code for this <see cref="DiscordMember"/>.</returns>
-    public override int GetHashCode()
-    {
-        int hash = 13;
-
-        hash = (hash * 7) + this.Id.GetHashCode();
-        hash = (hash * 7) + this.guild_id.GetHashCode();
-
-        return hash;
-    }
-
-    /// <summary>
-    /// Checks whether this <see cref="DiscordMember"/> is equal to another object.
-    /// </summary>
-    /// <param name="obj">Object to compare to.</param>
-    /// <returns>Whether the object is equal to this <see cref="DiscordMember"/>.</returns>
-    public override bool Equals(object? obj) => Equals(obj as DiscordMember);
-
-    /// <summary>
-    /// Checks whether this <see cref="DiscordMember"/> is equal to another <see cref="DiscordMember"/>.
-    /// </summary>
-    /// <param name="other"><see cref="DiscordMember"/> to compare to.</param>
-    /// <returns>Whether the <see cref="DiscordMember"/> is equal to this <see cref="DiscordMember"/>.</returns>
-    public bool Equals(DiscordMember? other) => base.Equals(other) && this.guild_id == other?.guild_id;
-
-    /// <summary>
-    /// Gets whether the two <see cref="DiscordMember"/> objects are equal.
-    /// </summary>
-    /// <param name="obj">First member to compare.</param>
-    /// <param name="other">Second member to compare.</param>
-    /// <returns>Whether the two members are equal.</returns>
-    public static bool operator ==(DiscordMember obj, DiscordMember other) => obj?.Equals(other) ?? other is null;
-
-    /// <summary>
-    /// Gets whether the two <see cref="DiscordMember"/> objects are not equal.
-    /// </summary>
-    /// <param name="obj">First member to compare.</param>
-    /// <param name="other">Second member to compare.</param>
-    /// <returns>Whether the two members are not equal.</returns>
-    public static bool operator !=(DiscordMember obj, DiscordMember other) => !(obj == other);
-
-    /// <summary>
-    /// Get's the current member's roles based on the sum of the permissions of their given roles.
-    /// </summary>
-    private DiscordPermissions GetPermissions()
-    {
-        if (this.Guild.OwnerId == this.Id)
-        {
-            return DiscordPermissions.All;
-        }
-
-        DiscordPermissions perms;
-
-        // assign @everyone permissions
-        DiscordRole everyoneRole = this.Guild.EveryoneRole;
-        perms = everyoneRole.Permissions;
-
-        // assign permissions from member's roles (in order)
-        perms |= this.Roles.Aggregate(DiscordPermissions.None, (c, role) => c | role.Permissions);
-
-        // Administrator grants all permissions and cannot be overridden
-        return perms.HasPermission(DiscordPermission.Administrator) ? DiscordPermissions.All : perms;
-    }
-}
+using System;
+using System.Collections.Generic;
+using System.Globalization;
+using System.Linq;
+using System.Threading.Tasks;
+using DSharpPlus.Net;
+using DSharpPlus.Net.Abstractions;
+using DSharpPlus.Net.Models;
+using Newtonsoft.Json;
+
+namespace DSharpPlus.Entities;
+
+/// <summary>
+/// Represents a Discord guild member.
+/// </summary>
+public class DiscordMember : DiscordUser, IEquatable<DiscordMember>
+{
+    internal DiscordMember() { }
+
+    internal DiscordMember(DiscordUser user)
+    {
+        this.Discord = user.Discord;
+
+        this.Id = user.Id;
+
+        this.role_ids = [];
+    }
+
+    internal DiscordMember(TransportMember member)
+    {
+        this.Id = member.User.Id;
+        this.IsDeafened = member.IsDeafened;
+        this.IsMuted = member.IsMuted;
+        this.JoinedAt = member.JoinedAt;
+        this.Nickname = member.Nickname;
+        this.PremiumSince = member.PremiumSince;
+        this.IsPending = member.IsPending;
+        this.avatarHash = member.AvatarHash;
+        this.role_ids = member.Roles ?? [];
+        this.CommunicationDisabledUntil = member.CommunicationDisabledUntil;
+        this.MemberFlags = member.Flags;
+    }
+
+    /// <summary>
+    /// Gets the member's avatar for the current guild.
+    /// </summary>
+    [JsonIgnore]
+    public string? GuildAvatarHash => this.avatarHash;
+
+    /// <summary>
+    /// Gets the members avatar url for the current guild.
+    /// </summary>
+    [JsonIgnore]
+    public string? GuildAvatarUrl => string.IsNullOrWhiteSpace(this.GuildAvatarHash) ? null : $"https://cdn.discordapp.com/{Endpoints.GUILDS}/{this.guild_id}/{Endpoints.USERS}/{this.Id}/{Endpoints.AVATARS}/{this.GuildAvatarHash}.{(this.GuildAvatarHash.StartsWith("a_") ? "gif" : "png")}?size=1024";
+
+    [JsonIgnore]
+    internal string? avatarHash;
+
+    /// <summary>
+    /// Gets the member's avatar hash as displayed in the current guild.
+    /// </summary>
+    [JsonIgnore]
+    public string DisplayAvatarHash => this.GuildAvatarHash ?? this.User.AvatarHash;
+
+    /// <summary>
+    /// Gets the member's avatar url as displayed in the current guild.
+    /// </summary>
+    [JsonIgnore]
+    public string DisplayAvatarUrl => this.GuildAvatarUrl ?? this.User.AvatarUrl;
+
+    /// <summary>
+    /// Gets this member's nickname.
+    /// </summary>
+    [JsonProperty("nick", NullValueHandling = NullValueHandling.Ignore)]
+    public string Nickname { get; internal set; }
+
+    /// <summary>
+    /// Gets this member's display name.
+    /// </summary>
+    [JsonIgnore]
+    public string DisplayName => this.Nickname ?? this.GlobalName ?? this.Username;
+
+    /// <summary>
+    /// How long this member's communication will be suppressed for.
+    /// </summary>
+    [JsonProperty("communication_disabled_until", NullValueHandling = NullValueHandling.Include)]
+    public DateTimeOffset? CommunicationDisabledUntil { get; internal set; }
+
+    /// <summary>
+    /// List of role IDs
+    /// </summary>
+    [JsonIgnore]
+    internal IReadOnlyList<ulong> RoleIds => this.role_ids;
+
+    [JsonProperty("roles", NullValueHandling = NullValueHandling.Ignore)]
+    internal List<ulong> role_ids;
+
+    /// <summary>
+    /// Gets the list of roles associated with this member.
+    /// </summary>
+    [JsonIgnore]
+    public IEnumerable<DiscordRole> Roles
+        => this.RoleIds.Select(id => this.Guild.Roles.GetValueOrDefault(id)).Where(x => x != null);
+
+    /// <summary>
+    /// Gets the color associated with this user's top color-giving role, otherwise 0 (no color).
+    /// </summary>
+    [JsonIgnore]
+    public DiscordColor Color
+    {
+        get
+        {
+            DiscordRole? role = this.Roles.OrderByDescending(xr => xr.Position).FirstOrDefault(xr => xr.Color.Value != 0);
+            return role != null ? role.Color : new DiscordColor();
+        }
+    }
+
+    /// <summary>
+    /// Date the user joined the guild
+    /// </summary>
+    [JsonProperty("joined_at", NullValueHandling = NullValueHandling.Ignore)]
+    public DateTimeOffset JoinedAt { get; internal set; }
+
+    /// <summary>
+    /// Date the user started boosting this server
+    /// </summary>
+    [JsonProperty("premium_since", NullValueHandling = NullValueHandling.Ignore)]
+    public DateTimeOffset? PremiumSince { get; internal set; }
+
+    /// <summary>
+    /// If the user is deafened
+    /// </summary>
+    [JsonProperty("is_deafened", NullValueHandling = NullValueHandling.Ignore)]
+    public bool IsDeafened { get; internal set; }
+
+    /// <summary>
+    /// If the user is muted
+    /// </summary>
+    [JsonProperty("is_muted", NullValueHandling = NullValueHandling.Ignore)]
+    public bool IsMuted { get; internal set; }
+
+    /// <summary>
+    /// If the user has passed the guild's Membership Screening requirements
+    /// </summary>
+    [JsonProperty("pending", NullValueHandling = NullValueHandling.Ignore)]
+    public bool? IsPending { get; internal set; }
+
+    /// <summary>
+    /// Gets whether or not the member is timed out.
+    /// </summary>
+    [JsonIgnore]
+    public bool IsTimedOut => this.CommunicationDisabledUntil.HasValue && this.CommunicationDisabledUntil.Value > DateTimeOffset.UtcNow;
+
+    /// <summary>
+    /// Gets this member's voice state.
+    /// </summary>
+    [JsonIgnore]
+    public DiscordVoiceState VoiceState
+        => this.Discord.Guilds[this.guild_id].VoiceStates.TryGetValue(this.Id, out DiscordVoiceState? voiceState) ? voiceState : null;
+
+    [JsonIgnore]
+    internal ulong guild_id = 0;
+
+    /// <summary>
+    /// Gets the guild of which this member is a part of.
+    /// </summary>
+    [JsonIgnore]
+    public DiscordGuild Guild
+        => this.Discord.Guilds[this.guild_id];
+
+    /// <summary>
+    /// Gets whether this member is the Guild owner.
+    /// </summary>
+    [JsonIgnore]
+    public bool IsOwner
+        => this.Id == this.Guild.OwnerId;
+
+    /// <summary>
+    /// Gets the member's position in the role hierarchy, which is the member's highest role's position. Returns <see cref="int.MaxValue"/> for the guild's owner.
+    /// </summary>
+    [JsonIgnore]
+    public int Hierarchy
+        => this.IsOwner ? int.MaxValue : this.RoleIds.Count == 0 ? 0 : this.Roles.Max(x => x.Position);
+
+    /// <summary>
+    /// Gets the permissions for the current member.
+    /// </summary>
+    [JsonIgnore]
+    public DiscordPermissions Permissions => GetPermissions();
+
+    /// <summary>
+    /// Gets the member's guild flags.
+    /// </summary>
+    [JsonProperty("flags", NullValueHandling = NullValueHandling.Ignore)]
+    public DiscordMemberFlags? MemberFlags { get; internal set; }
+
+
+    #region Overridden user properties
+    [JsonIgnore]
+    internal DiscordUser User
+        => this.Discord.UserCache[this.Id];
+
+    /// <summary>
+    /// Gets this member's username.
+    /// </summary>
+    [JsonIgnore]
+    public override string Username
+    {
+        get => this.User.Username;
+        internal set => this.User.Username = value;
+    }
+
+    /// <summary>
+    /// Gets the member's 4-digit discriminator.
+    /// </summary>
+    [JsonIgnore]
+    public override string Discriminator
+    {
+        get => this.User.Discriminator;
+        internal set => this.User.Discriminator = value;
+    }
+
+    /// <summary>
+    /// Gets the member's banner hash.
+    /// </summary>
+    [JsonIgnore]
+    public override string BannerHash
+    {
+        get => this.User.BannerHash;
+        internal set => this.User.BannerHash = value;
+    }
+
+    /// <summary>
+    /// The color of this member's banner. Mutually exclusive with <see cref="BannerHash"/>.
+    /// </summary>
+    [JsonIgnore]
+    public override DiscordColor? BannerColor => this.User.BannerColor;
+
+    /// <summary>
+    /// Gets the member's avatar hash.
+    /// </summary>
+    [JsonIgnore]
+    public override string AvatarHash
+    {
+        get => this.User.AvatarHash;
+        internal set => this.User.AvatarHash = value;
+    }
+
+    /// <summary>
+    /// Gets whether the member is a bot.
+    /// </summary>
+    [JsonIgnore]
+    public override bool IsBot
+    {
+        get => this.User.IsBot;
+        internal set => this.User.IsBot = value;
+    }
+
+    /// <summary>
+    /// Gets the member's email address.
+    /// <para>This is only present in OAuth.</para>
+    /// </summary>
+    [JsonIgnore]
+    public override string Email
+    {
+        get => this.User.Email;
+        internal set => this.User.Email = value;
+    }
+
+    /// <summary>
+    /// Gets whether the member has multi-factor authentication enabled.
+    /// </summary>
+    [JsonIgnore]
+    public override bool? MfaEnabled
+    {
+        get => this.User.MfaEnabled;
+        internal set => this.User.MfaEnabled = value;
+    }
+
+    /// <summary>
+    /// Gets whether the member is verified.
+    /// <para>This is only present in OAuth.</para>
+    /// </summary>
+    [JsonIgnore]
+    public override bool? Verified
+    {
+        get => this.User.Verified;
+        internal set => this.User.Verified = value;
+    }
+
+    /// <summary>
+    /// Gets the member's chosen language
+    /// </summary>
+    [JsonIgnore]
+    public override string Locale
+    {
+        get => this.User.Locale;
+        internal set => this.User.Locale = value;
+    }
+
+    /// <summary>
+    /// Gets the user's flags.
+    /// </summary>
+    [JsonIgnore]
+    public override DiscordUserFlags? OAuthFlags
+    {
+        get => this.User.OAuthFlags;
+        internal set => this.User.OAuthFlags = value;
+    }
+
+    /// <summary>
+    /// Gets the member's flags for OAuth.
+    /// </summary>
+    [JsonIgnore]
+    public override DiscordUserFlags? Flags
+    {
+        get => this.User.Flags;
+        internal set => this.User.Flags = value;
+    }
+
+    /// <summary>
+    /// Gets the member's global display name.
+    /// </summary>
+    [JsonIgnore]
+    public override string? GlobalName
+    {
+        get => this.User.GlobalName;
+        internal set => this.User.GlobalName = value;
+    }
+    #endregion
+
+    /// <summary>
+    /// Times-out a member and restricts their ability to send messages, add reactions, speak in threads, and join voice channels.
+    /// </summary>
+    /// <param name="until">How long the timeout should last. Set to <see langword="null"/> or a time in the past to remove the timeout.</param>
+    /// <param name="reason">Why this member is being restricted.</param>
+    public async Task TimeoutAsync(DateTimeOffset? until, string reason = default)
+        => await this.Discord.ApiClient.ModifyGuildMemberAsync(this.guild_id, this.Id, communicationDisabledUntil: until, reason: reason);
+
+    /// <summary>
+    /// Sets this member's voice mute status.
+    /// </summary>
+    /// <param name="mute">Whether the member is to be muted.</param>
+    /// <param name="reason">Reason for audit logs.</param>
+    /// <returns></returns>
+    /// <exception cref="Exceptions.UnauthorizedException">Thrown when the client does not have the <see cref="DiscordPermission.MuteMembers"/> permission.</exception>
+    /// <exception cref="Exceptions.NotFoundException">Thrown when the member does not exist.</exception>
+    /// <exception cref="Exceptions.BadRequestException">Thrown when an invalid parameter was provided.</exception>
+    /// <exception cref="Exceptions.ServerErrorException">Thrown when Discord is unable to process the request.</exception>
+    public async Task SetMuteAsync(bool mute, string reason = null)
+        => await this.Discord.ApiClient.ModifyGuildMemberAsync(this.guild_id, this.Id, mute: mute, reason: reason);
+
+    /// <summary>
+    /// Sets this member's voice deaf status.
+    /// </summary>
+    /// <param name="deaf">Whether the member is to be deafened.</param>
+    /// <param name="reason">Reason for audit logs.</param>
+    /// <returns></returns>
+    /// <exception cref="Exceptions.UnauthorizedException">Thrown when the client does not have the <see cref="DiscordPermission.DeafenMembers"/> permission.</exception>
+    /// <exception cref="Exceptions.NotFoundException">Thrown when the member does not exist.</exception>
+    /// <exception cref="Exceptions.BadRequestException">Thrown when an invalid parameter was provided.</exception>
+    /// <exception cref="Exceptions.ServerErrorException">Thrown when Discord is unable to process the request.</exception>
+    public async Task SetDeafAsync(bool deaf, string reason = null)
+        => await this.Discord.ApiClient.ModifyGuildMemberAsync(this.guild_id, this.Id, deaf: deaf, reason: reason);
+
+    /// <summary>
+    /// Modifies this member.
+    /// </summary>
+    /// <param name="action">Action to perform on this member.</param>
+    /// <returns></returns>
+    /// <exception cref="Exceptions.UnauthorizedException">Thrown when the client does not have the <see cref="DiscordPermission.ManageNicknames"/> permission.</exception>
+    /// <exception cref="Exceptions.NotFoundException">Thrown when the member does not exist.</exception>
+    /// <exception cref="Exceptions.BadRequestException">Thrown when an invalid parameter was provided.</exception>
+    /// <exception cref="Exceptions.ServerErrorException">Thrown when Discord is unable to process the request.</exception>
+    public async Task ModifyAsync(Action<MemberEditModel> action)
+    {
+        MemberEditModel mdl = new();
+        action(mdl);
+
+        if (mdl.VoiceChannel.HasValue && mdl.VoiceChannel.Value != null && mdl.VoiceChannel.Value.Type != DiscordChannelType.Voice && mdl.VoiceChannel.Value.Type != DiscordChannelType.Stage)
+        {
+            throw new ArgumentException($"{nameof(MemberEditModel)}.{nameof(mdl.VoiceChannel)} must be a voice or stage channel.", nameof(action));
+        }
+
+        if (mdl.Nickname.HasValue && this.Discord.CurrentUser.Id == this.Id)
+        {
+            await this.Discord.ApiClient.ModifyCurrentMemberAsync(this.Guild.Id, mdl.Nickname.Value,
+                mdl.AuditLogReason);
+
+            await this.Discord.ApiClient.ModifyGuildMemberAsync(this.Guild.Id, this.Id, Optional.FromNoValue<string>(),
+                mdl.Roles.IfPresent(e => e.Select(xr => xr.Id)), mdl.Muted, mdl.Deafened,
+                mdl.VoiceChannel.IfPresent(e => e?.Id), default, mdl.MemberFlags, mdl.AuditLogReason);
+        }
+        else
+        {
+            await this.Discord.ApiClient.ModifyGuildMemberAsync(this.Guild.Id, this.Id, mdl.Nickname,
+                mdl.Roles.IfPresent(e => e.Select(xr => xr.Id)), mdl.Muted, mdl.Deafened,
+                mdl.VoiceChannel.IfPresent(e => e?.Id), mdl.CommunicationDisabledUntil, mdl.MemberFlags, mdl.AuditLogReason);
+        }
+    }
+
+    /// <summary>
+    /// Grants a role to the member.
+    /// </summary>
+    /// <param name="role">Role to grant.</param>
+    /// <param name="reason">Reason for audit logs.</param>
+    /// <returns></returns>
+    /// <exception cref="Exceptions.UnauthorizedException">Thrown when the client does not have the <see cref="DiscordPermission.ManageRoles"/> permission.</exception>
+    /// <exception cref="Exceptions.NotFoundException">Thrown when the member does not exist.</exception>
+    /// <exception cref="Exceptions.BadRequestException">Thrown when an invalid parameter was provided.</exception>
+    /// <exception cref="Exceptions.ServerErrorException">Thrown when Discord is unable to process the request.</exception>
+    public async Task GrantRoleAsync(DiscordRole role, string reason = null)
+        => await this.Discord.ApiClient.AddGuildMemberRoleAsync(this.Guild.Id, this.Id, role.Id, reason);
+
+    /// <summary>
+    /// Revokes a role from a member.
+    /// </summary>
+    /// <param name="role">Role to revoke.</param>
+    /// <param name="reason">Reason for audit logs.</param>
+    /// <returns></returns>
+    /// <exception cref="Exceptions.UnauthorizedException">Thrown when the client does not have the <see cref="DiscordPermission.ManageRoles"/> permission.</exception>
+    /// <exception cref="Exceptions.NotFoundException">Thrown when the member does not exist.</exception>
+    /// <exception cref="Exceptions.BadRequestException">Thrown when an invalid parameter was provided.</exception>
+    /// <exception cref="Exceptions.ServerErrorException">Thrown when Discord is unable to process the request.</exception>
+    public async Task RevokeRoleAsync(DiscordRole role, string reason = null)
+        => await this.Discord.ApiClient.RemoveGuildMemberRoleAsync(this.Guild.Id, this.Id, role.Id, reason);
+
+    /// <summary>
+    /// Sets the member's roles to ones specified.
+    /// </summary>
+    /// <param name="roles">Roles to set.</param>
+    /// <param name="reason">Reason for audit logs.</param>
+    /// <returns></returns>
+    /// <exception cref="Exceptions.UnauthorizedException">Thrown when the client does not have the <see cref="DiscordPermission.ManageRoles"/> permission.</exception>
+    /// <exception cref="Exceptions.NotFoundException">Thrown when the member does not exist.</exception>
+    /// <exception cref="Exceptions.BadRequestException">Thrown when an invalid parameter was provided.</exception>
+    /// <exception cref="Exceptions.ServerErrorException">Thrown when Discord is unable to process the request.</exception>
+    /// <exception cref="InvalidOperationException">Thrown when attempting to add a managed role.</exception>
+    public async Task ReplaceRolesAsync(IEnumerable<DiscordRole> roles, string reason = null)
+    {
+        if (roles.Where(x => x.IsManaged).Any())
+        {
+            throw new InvalidOperationException("Cannot assign managed roles.");
+        }
+        IEnumerable<DiscordRole> managedRoles = this.Roles.Where(x => x.IsManaged);
+
+        IEnumerable<DiscordRole> newRoles = managedRoles.Concat(roles);
+
+        await this.Discord.ApiClient.ModifyGuildMemberAsync(this.Guild.Id, this.Id, default,
+            new Optional<IEnumerable<ulong>>(newRoles.Select(xr => xr.Id)), reason: reason);
+    }
+
+    /// <summary>
+    /// Bans a this member from their guild.
+    /// </summary>
+    /// <param name="deleteMessageDuration">The duration in which discord should delete messages from the banned user.</param>
+    /// <param name="reason">Reason for audit logs.</param>
+    /// <returns></returns>
+    /// <exception cref="Exceptions.UnauthorizedException">Thrown when the client does not have the <see cref="DiscordPermission.BanMembers"/> permission.</exception>
+    /// <exception cref="Exceptions.NotFoundException">Thrown when the member does not exist.</exception>
+    /// <exception cref="Exceptions.BadRequestException">Thrown when an invalid parameter was provided.</exception>
+    /// <exception cref="Exceptions.ServerErrorException">Thrown when Discord is unable to process the request.</exception>
+    public Task BanAsync(TimeSpan deleteMessageDuration = default, string reason = null)
+        => this.Guild.BanMemberAsync(this, deleteMessageDuration, reason);
+
+    /// <exception cref = "Exceptions.UnauthorizedException" > Thrown when the client does not have the<see cref="DiscordPermission.BanMembers"/> permission.</exception>
+    /// <exception cref="Exceptions.NotFoundException">Thrown when the member does not exist.</exception>
+    /// <exception cref="Exceptions.BadRequestException">Thrown when an invalid parameter was provided.</exception>
+    /// <exception cref="Exceptions.ServerErrorException">Thrown when Discord is unable to process the request.</exception>
+    public Task UnbanAsync(string reason = null) => this.Guild.UnbanMemberAsync(this, reason);
+
+    /// <summary>
+    /// Kicks this member from their guild.
+    /// </summary>
+    /// <param name="reason">Reason for audit logs.</param>
+    /// <returns></returns>
+    /// <remarks>[alias="KickAsync"]</remarks>
+    /// <exception cref="Exceptions.UnauthorizedException">Thrown when the client does not have the <see cref="DiscordPermission.KickMembers"/> permission.</exception>
+    /// <exception cref="Exceptions.NotFoundException">Thrown when the member does not exist.</exception>
+    /// <exception cref="Exceptions.BadRequestException">Thrown when an invalid parameter was provided.</exception>
+    /// <exception cref="Exceptions.ServerErrorException">Thrown when Discord is unable to process the request.</exception>
+    public async Task RemoveAsync(string reason = null)
+        => await this.Discord.ApiClient.RemoveGuildMemberAsync(this.guild_id, this.Id, reason);
+
+    /// <summary>
+    /// Moves this member to the specified voice channel
+    /// </summary>
+    /// <param name="channel"></param>
+    /// <returns></returns>
+    /// <exception cref="Exceptions.UnauthorizedException">Thrown when the client does not have the <see cref="DiscordPermission.MoveMembers"/> permission.</exception>
+    /// <exception cref="Exceptions.NotFoundException">Thrown when the member does not exist.</exception>
+    /// <exception cref="Exceptions.BadRequestException">Thrown when an invalid parameter was provided.</exception>
+    /// <exception cref="Exceptions.ServerErrorException">Thrown when Discord is unable to process the request.</exception>
+    public Task PlaceInAsync(DiscordChannel channel)
+        => channel.PlaceMemberAsync(this);
+
+    /// <summary>
+    /// Updates the member's suppress state in a stage channel.
+    /// </summary>
+    /// <param name="channel">The channel the member is currently in.</param>
+    /// <param name="suppress">Toggles the member's suppress state.</param>
+    /// <exception cref="ArgumentException">Thrown when the channel in not a voice channel.</exception>
+    public async Task UpdateVoiceStateAsync(DiscordChannel channel, bool? suppress)
+    {
+        if (channel.Type != DiscordChannelType.Stage)
+        {
+            throw new ArgumentException("Voice state can only be updated in a stage channel.");
+        }
+
+        await this.Discord.ApiClient.UpdateUserVoiceStateAsync(this.Guild.Id, this.Id, channel.Id, suppress);
+    }
+
+    /// <summary>
+    /// Calculates permissions in a given channel for this member.
+    /// </summary>
+    /// <param name="channel">Channel to calculate permissions for.</param>
+    /// <returns>Calculated permissions for this member in the channel.</returns>
+    public DiscordPermissions PermissionsIn(DiscordChannel channel)
+        => channel.PermissionsFor(this);
+
+    /// <summary>
+    /// Constructs the url for a guild member's avatar, defaulting to the user's avatar if none is set.
+    /// </summary>
+    /// <param name="imageFormat">The image format of the avatar to get.</param>
+    /// <param name="imageSize">The maximum size of the avatar. Must be a power of two, minimum 16, maximum 4096.</param>
+    /// <returns>The URL of the user's avatar.</returns>
+    public string GetGuildAvatarUrl(MediaFormat imageFormat, ushort imageSize = 1024)
+    {
+        // Run this if statement before any others to prevent running the if statements twice.
+        if (string.IsNullOrWhiteSpace(this.GuildAvatarHash))
+        {
+            return GetAvatarUrl(imageFormat, imageSize);
+        }
+
+        if (imageFormat == MediaFormat.Unknown)
+        {
+            throw new ArgumentException("You must specify valid image format.", nameof(imageFormat));
+        }
+
+        // Makes sure the image size is in between Discord's allowed range.
+        if (imageSize is < 16 or > 4096)
+        {
+            throw new ArgumentOutOfRangeException(nameof(imageSize), "Image Size is not in between 16 and 4096: ");
+        }
+
+        // Checks to see if the image size is not a power of two.
+        if (!(imageSize is not 0 && (imageSize & (imageSize - 1)) is 0))
+        {
+            throw new ArgumentOutOfRangeException(nameof(imageSize), "Image size is not a power of two: ");
+        }
+
+        // Get the string variants of the method parameters to use in the urls.
+        string stringImageFormat = imageFormat switch
+        {
+            MediaFormat.Gif => "gif",
+            MediaFormat.Jpeg => "jpg",
+            MediaFormat.Png => "png",
+            MediaFormat.WebP => "webp",
+            MediaFormat.Auto => !string.IsNullOrWhiteSpace(this.GuildAvatarHash) ? (this.GuildAvatarHash.StartsWith("a_") ? "gif" : "png") : "png",
+            _ => throw new ArgumentOutOfRangeException(nameof(imageFormat)),
+        };
+        string stringImageSize = imageSize.ToString(CultureInfo.InvariantCulture);
+
+        return $"https://cdn.discordapp.com/{Endpoints.GUILDS}/{this.guild_id}/{Endpoints.USERS}/{this.Id}/{Endpoints.AVATARS}/{this.GuildAvatarHash}.{stringImageFormat}?size={stringImageSize}";
+    }
+
+    /// <summary>
+    /// Returns a string representation of this member.
+    /// </summary>
+    /// <returns>String representation of this member.</returns>
+    public override string ToString() => $"Member {this.Id}; {this.Username}#{this.Discriminator} ({this.DisplayName})";
+
+    /// <summary>
+    /// Gets the hash code for this <see cref="DiscordMember"/>.
+    /// </summary>
+    /// <returns>The hash code for this <see cref="DiscordMember"/>.</returns>
+    public override int GetHashCode()
+    {
+        int hash = 13;
+
+        hash = (hash * 7) + this.Id.GetHashCode();
+        hash = (hash * 7) + this.guild_id.GetHashCode();
+
+        return hash;
+    }
+
+    /// <summary>
+    /// Checks whether this <see cref="DiscordMember"/> is equal to another object.
+    /// </summary>
+    /// <param name="obj">Object to compare to.</param>
+    /// <returns>Whether the object is equal to this <see cref="DiscordMember"/>.</returns>
+    public override bool Equals(object? obj) => Equals(obj as DiscordMember);
+
+    /// <summary>
+    /// Checks whether this <see cref="DiscordMember"/> is equal to another <see cref="DiscordMember"/>.
+    /// </summary>
+    /// <param name="other"><see cref="DiscordMember"/> to compare to.</param>
+    /// <returns>Whether the <see cref="DiscordMember"/> is equal to this <see cref="DiscordMember"/>.</returns>
+    public bool Equals(DiscordMember? other) => base.Equals(other) && this.guild_id == other?.guild_id;
+
+    /// <summary>
+    /// Gets whether the two <see cref="DiscordMember"/> objects are equal.
+    /// </summary>
+    /// <param name="obj">First member to compare.</param>
+    /// <param name="other">Second member to compare.</param>
+    /// <returns>Whether the two members are equal.</returns>
+    public static bool operator ==(DiscordMember obj, DiscordMember other) => obj?.Equals(other) ?? other is null;
+
+    /// <summary>
+    /// Gets whether the two <see cref="DiscordMember"/> objects are not equal.
+    /// </summary>
+    /// <param name="obj">First member to compare.</param>
+    /// <param name="other">Second member to compare.</param>
+    /// <returns>Whether the two members are not equal.</returns>
+    public static bool operator !=(DiscordMember obj, DiscordMember other) => !(obj == other);
+
+    /// <summary>
+    /// Get's the current member's roles based on the sum of the permissions of their given roles.
+    /// </summary>
+    private DiscordPermissions GetPermissions()
+    {
+        if (this.Guild.OwnerId == this.Id)
+        {
+            return DiscordPermissions.All;
+        }
+
+        DiscordPermissions perms;
+
+        // assign @everyone permissions
+        DiscordRole everyoneRole = this.Guild.EveryoneRole;
+        perms = everyoneRole.Permissions;
+
+        // assign permissions from member's roles (in order)
+        perms |= this.Roles.Aggregate(DiscordPermissions.None, (c, role) => c | role.Permissions);
+
+        // Administrator grants all permissions and cannot be overridden
+        return perms.HasPermission(DiscordPermission.Administrator) ? DiscordPermissions.All : perms;
+    }
+}