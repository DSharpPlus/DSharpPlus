using System.Collections.Generic;

using DSharpPlus.Commands;
using DSharpPlus.Commands.Processors.TextCommands;
using DSharpPlus.Commands.Processors.TextCommands.Parsing;
using DSharpPlus.Tests.Commands.Cases;

using Microsoft.Extensions.DependencyInjection;

using NUnit.Framework;

namespace DSharpPlus.Tests.Commands.Processors.TextCommands.Parsing;

public sealed class DefaultTextArgumentSplicerTests
{
    private static CommandsExtension extension = null!;

    [OneTimeSetUp]
    public static void CreateExtensionAsync()
    {
        DiscordClientBuilder builder = DiscordClientBuilder.CreateDefault("faketoken", DiscordIntents.None);
<<<<<<< HEAD

        builder.UseCommands(async extension => await extension.AddProcessorAsync(new TextCommandProcessor()));

        DiscordClient client = builder.Build();
        extension = client.ServiceProvider.GetRequiredService<CommandsExtension>();
=======
        DiscordClient client = builder.Build();
        extension = client.UseCommands(new()
        {
            RegisterDefaultCommandProcessors = false
        });

        extension.AddProcessor<TextCommandProcessor>();
        await extension.RefreshAsync();
>>>>>>> afa8882c
    }

    [TestCaseSource(typeof(UserInput), nameof(UserInput.ExpectedNormal), null)]
    public static void ParseNormalArguments(string input, string[] expectedArguments)
    {
        List<string> arguments = [];
        int position = 0;
        while (true)
        {
            string? argument = DefaultTextArgumentSplicer.Splice(extension, input, ref position);
            if (argument is null)
            {
                break;
            }

            arguments.Add(argument);
        }

        Assert.That(arguments, Has.Count.EqualTo(expectedArguments.Length));
        Assert.That(arguments, Is.EqualTo(expectedArguments));
    }

    [TestCaseSource(typeof(UserInput), nameof(UserInput.ExpectedQuoted), null)]
    public static void ParseQuotedArguments(string input, string[] expectedArguments)
    {
        List<string> arguments = [];
        int position = 0;
        while (true)
        {
            string? argument = DefaultTextArgumentSplicer.Splice(extension, input, ref position);
            if (argument is null)
            {
                break;
            }

            arguments.Add(argument);
        }

        Assert.That(arguments, Has.Count.EqualTo(expectedArguments.Length));
        Assert.That(arguments, Is.EqualTo(expectedArguments));
    }

    [TestCaseSource(typeof(UserInput), nameof(UserInput.ExpectedInlineCode), null)]
    public static void ParseInlineCodeArguments(string input, string[] expectedArguments)
    {
        List<string> arguments = [];
        int position = 0;
        while (true)
        {
            string? argument = DefaultTextArgumentSplicer.Splice(extension, input, ref position);
            if (argument is null)
            {
                break;
            }

            arguments.Add(argument);
        }

        Assert.That(arguments, Has.Count.EqualTo(expectedArguments.Length));
        Assert.That(arguments, Is.EqualTo(expectedArguments));
    }

    [TestCaseSource(typeof(UserInput), nameof(UserInput.ExpectedCodeBlock), null)]
    public static void ParseCodeBlockArguments(string input, string[] expectedArguments)
    {
        List<string> arguments = [];
        int position = 0;
        while (true)
        {
            string? argument = DefaultTextArgumentSplicer.Splice(extension, input, ref position);
            if (argument is null)
            {
                break;
            }

            arguments.Add(argument);
        }

        Assert.That(arguments, Has.Count.EqualTo(expectedArguments.Length));
        Assert.That(arguments, Is.EqualTo(expectedArguments));
    }

    [TestCaseSource(typeof(UserInput), nameof(UserInput.ExpectedEscaped), null)]
    public static void ParseEscapedArguments(string input, string[] expectedArguments)
    {
        List<string> arguments = [];
        int position = 0;
        while (true)
        {
            string? argument = DefaultTextArgumentSplicer.Splice(extension, input, ref position);
            if (argument is null)
            {
                break;
            }

            arguments.Add(argument);
        }

        Assert.That(arguments, Has.Count.EqualTo(expectedArguments.Length));
        Assert.That(arguments, Is.EqualTo(expectedArguments));
    }
}
<|MERGE_RESOLUTION|>--- conflicted
+++ resolved
@@ -1,139 +1,135 @@
-using System.Collections.Generic;
-
-using DSharpPlus.Commands;
-using DSharpPlus.Commands.Processors.TextCommands;
-using DSharpPlus.Commands.Processors.TextCommands.Parsing;
-using DSharpPlus.Tests.Commands.Cases;
-
-using Microsoft.Extensions.DependencyInjection;
-
-using NUnit.Framework;
-
-namespace DSharpPlus.Tests.Commands.Processors.TextCommands.Parsing;
-
-public sealed class DefaultTextArgumentSplicerTests
-{
-    private static CommandsExtension extension = null!;
-
-    [OneTimeSetUp]
-    public static void CreateExtensionAsync()
-    {
-        DiscordClientBuilder builder = DiscordClientBuilder.CreateDefault("faketoken", DiscordIntents.None);
-<<<<<<< HEAD
-
-        builder.UseCommands(async extension => await extension.AddProcessorAsync(new TextCommandProcessor()));
-
-        DiscordClient client = builder.Build();
-        extension = client.ServiceProvider.GetRequiredService<CommandsExtension>();
-=======
-        DiscordClient client = builder.Build();
-        extension = client.UseCommands(new()
-        {
-            RegisterDefaultCommandProcessors = false
-        });
-
-        extension.AddProcessor<TextCommandProcessor>();
-        await extension.RefreshAsync();
->>>>>>> afa8882c
-    }
-
-    [TestCaseSource(typeof(UserInput), nameof(UserInput.ExpectedNormal), null)]
-    public static void ParseNormalArguments(string input, string[] expectedArguments)
-    {
-        List<string> arguments = [];
-        int position = 0;
-        while (true)
-        {
-            string? argument = DefaultTextArgumentSplicer.Splice(extension, input, ref position);
-            if (argument is null)
-            {
-                break;
-            }
-
-            arguments.Add(argument);
-        }
-
-        Assert.That(arguments, Has.Count.EqualTo(expectedArguments.Length));
-        Assert.That(arguments, Is.EqualTo(expectedArguments));
-    }
-
-    [TestCaseSource(typeof(UserInput), nameof(UserInput.ExpectedQuoted), null)]
-    public static void ParseQuotedArguments(string input, string[] expectedArguments)
-    {
-        List<string> arguments = [];
-        int position = 0;
-        while (true)
-        {
-            string? argument = DefaultTextArgumentSplicer.Splice(extension, input, ref position);
-            if (argument is null)
-            {
-                break;
-            }
-
-            arguments.Add(argument);
-        }
-
-        Assert.That(arguments, Has.Count.EqualTo(expectedArguments.Length));
-        Assert.That(arguments, Is.EqualTo(expectedArguments));
-    }
-
-    [TestCaseSource(typeof(UserInput), nameof(UserInput.ExpectedInlineCode), null)]
-    public static void ParseInlineCodeArguments(string input, string[] expectedArguments)
-    {
-        List<string> arguments = [];
-        int position = 0;
-        while (true)
-        {
-            string? argument = DefaultTextArgumentSplicer.Splice(extension, input, ref position);
-            if (argument is null)
-            {
-                break;
-            }
-
-            arguments.Add(argument);
-        }
-
-        Assert.That(arguments, Has.Count.EqualTo(expectedArguments.Length));
-        Assert.That(arguments, Is.EqualTo(expectedArguments));
-    }
-
-    [TestCaseSource(typeof(UserInput), nameof(UserInput.ExpectedCodeBlock), null)]
-    public static void ParseCodeBlockArguments(string input, string[] expectedArguments)
-    {
-        List<string> arguments = [];
-        int position = 0;
-        while (true)
-        {
-            string? argument = DefaultTextArgumentSplicer.Splice(extension, input, ref position);
-            if (argument is null)
-            {
-                break;
-            }
-
-            arguments.Add(argument);
-        }
-
-        Assert.That(arguments, Has.Count.EqualTo(expectedArguments.Length));
-        Assert.That(arguments, Is.EqualTo(expectedArguments));
-    }
-
-    [TestCaseSource(typeof(UserInput), nameof(UserInput.ExpectedEscaped), null)]
-    public static void ParseEscapedArguments(string input, string[] expectedArguments)
-    {
-        List<string> arguments = [];
-        int position = 0;
-        while (true)
-        {
-            string? argument = DefaultTextArgumentSplicer.Splice(extension, input, ref position);
-            if (argument is null)
-            {
-                break;
-            }
-
-            arguments.Add(argument);
-        }
-
-        Assert.That(arguments, Has.Count.EqualTo(expectedArguments.Length));
-        Assert.That(arguments, Is.EqualTo(expectedArguments));
-    }
-}
+using System.Collections.Generic;
+
+using DSharpPlus.Commands;
+using DSharpPlus.Commands.Processors.TextCommands;
+using DSharpPlus.Commands.Processors.TextCommands.Parsing;
+using DSharpPlus.Tests.Commands.Cases;
+
+using Microsoft.Extensions.DependencyInjection;
+
+using NUnit.Framework;
+
+namespace DSharpPlus.Tests.Commands.Processors.TextCommands.Parsing;
+
+public sealed class DefaultTextArgumentSplicerTests
+{
+    private static CommandsExtension extension = null!;
+
+    [OneTimeSetUp]
+    public static void CreateExtension()
+    {
+        DiscordClientBuilder builder = DiscordClientBuilder.CreateDefault("faketoken", DiscordIntents.None);
+
+        builder.UseCommands
+        (
+            extension => extension.AddProcessor(new TextCommandProcessor()),
+            new()
+            {
+                RegisterDefaultCommandProcessors = false
+            }
+        );
+
+        DiscordClient client = builder.Build();
+        extension = client.ServiceProvider.GetRequiredService<CommandsExtension>();
+    }
+
+    [TestCaseSource(typeof(UserInput), nameof(UserInput.ExpectedNormal), null)]
+    public static void ParseNormalArguments(string input, string[] expectedArguments)
+    {
+        List<string> arguments = [];
+        int position = 0;
+        while (true)
+        {
+            string? argument = DefaultTextArgumentSplicer.Splice(extension, input, ref position);
+            if (argument is null)
+            {
+                break;
+            }
+
+            arguments.Add(argument);
+        }
+
+        Assert.That(arguments, Has.Count.EqualTo(expectedArguments.Length));
+        Assert.That(arguments, Is.EqualTo(expectedArguments));
+    }
+
+    [TestCaseSource(typeof(UserInput), nameof(UserInput.ExpectedQuoted), null)]
+    public static void ParseQuotedArguments(string input, string[] expectedArguments)
+    {
+        List<string> arguments = [];
+        int position = 0;
+        while (true)
+        {
+            string? argument = DefaultTextArgumentSplicer.Splice(extension, input, ref position);
+            if (argument is null)
+            {
+                break;
+            }
+
+            arguments.Add(argument);
+        }
+
+        Assert.That(arguments, Has.Count.EqualTo(expectedArguments.Length));
+        Assert.That(arguments, Is.EqualTo(expectedArguments));
+    }
+
+    [TestCaseSource(typeof(UserInput), nameof(UserInput.ExpectedInlineCode), null)]
+    public static void ParseInlineCodeArguments(string input, string[] expectedArguments)
+    {
+        List<string> arguments = [];
+        int position = 0;
+        while (true)
+        {
+            string? argument = DefaultTextArgumentSplicer.Splice(extension, input, ref position);
+            if (argument is null)
+            {
+                break;
+            }
+
+            arguments.Add(argument);
+        }
+
+        Assert.That(arguments, Has.Count.EqualTo(expectedArguments.Length));
+        Assert.That(arguments, Is.EqualTo(expectedArguments));
+    }
+
+    [TestCaseSource(typeof(UserInput), nameof(UserInput.ExpectedCodeBlock), null)]
+    public static void ParseCodeBlockArguments(string input, string[] expectedArguments)
+    {
+        List<string> arguments = [];
+        int position = 0;
+        while (true)
+        {
+            string? argument = DefaultTextArgumentSplicer.Splice(extension, input, ref position);
+            if (argument is null)
+            {
+                break;
+            }
+
+            arguments.Add(argument);
+        }
+
+        Assert.That(arguments, Has.Count.EqualTo(expectedArguments.Length));
+        Assert.That(arguments, Is.EqualTo(expectedArguments));
+    }
+
+    [TestCaseSource(typeof(UserInput), nameof(UserInput.ExpectedEscaped), null)]
+    public static void ParseEscapedArguments(string input, string[] expectedArguments)
+    {
+        List<string> arguments = [];
+        int position = 0;
+        while (true)
+        {
+            string? argument = DefaultTextArgumentSplicer.Splice(extension, input, ref position);
+            if (argument is null)
+            {
+                break;
+            }
+
+            arguments.Add(argument);
+        }
+
+        Assert.That(arguments, Has.Count.EqualTo(expectedArguments.Length));
+        Assert.That(arguments, Is.EqualTo(expectedArguments));
+    }
+}