// This file is part of the DSharpPlus project.
//
// Copyright (c) 2015 Mike Santiago
// Copyright (c) 2016-2021 DSharpPlus Contributors
//
// Permission is hereby granted, free of charge, to any person obtaining a copy
// of this software and associated documentation files (the "Software"), to deal
// in the Software without restriction, including without limitation the rights
// to use, copy, modify, merge, publish, distribute, sublicense, and/or sell
// copies of the Software, and to permit persons to whom the Software is
// furnished to do so, subject to the following conditions:
//
// The above copyright notice and this permission notice shall be included in all
// copies or substantial portions of the Software.
//
// THE SOFTWARE IS PROVIDED "AS IS", WITHOUT WARRANTY OF ANY KIND, EXPRESS OR
// IMPLIED, INCLUDING BUT NOT LIMITED TO THE WARRANTIES OF MERCHANTABILITY,
// FITNESS FOR A PARTICULAR PURPOSE AND NONINFRINGEMENT. IN NO EVENT SHALL THE
// AUTHORS OR COPYRIGHT HOLDERS BE LIABLE FOR ANY CLAIM, DAMAGES OR OTHER
// LIABILITY, WHETHER IN AN ACTION OF CONTRACT, TORT OR OTHERWISE, ARISING FROM,
// OUT OF OR IN CONNECTION WITH THE SOFTWARE OR THE USE OR OTHER DEALINGS IN THE
// SOFTWARE.

using System;
using System.Collections;
using System.Collections.Generic;
using System.Collections.ObjectModel;
using System.Globalization;
using System.IO;
using System.Linq;
using System.Net;
using System.Text;
using System.Threading.Tasks;
using DSharpPlus.Entities;
using DSharpPlus.Net.Abstractions;
using DSharpPlus.Net.Serialization;
using Microsoft.Extensions.Logging;
using Newtonsoft.Json;
using Newtonsoft.Json.Linq;

namespace DSharpPlus.Net
{
    public sealed class DiscordApiClient
    {
        private const string REASON_HEADER_NAME = "X-Audit-Log-Reason";

        internal BaseDiscordClient Discord { get; }
        internal RestClient Rest { get; }

        internal DiscordApiClient(BaseDiscordClient client)
        {
            this.Discord = client;
            this.Rest = new RestClient(client);
        }

        internal DiscordApiClient(IWebProxy proxy, TimeSpan timeout, bool useRelativeRateLimit, ILogger logger) // This is for meta-clients, such as the webhook client
        {
            this.Rest = new RestClient(proxy, timeout, useRelativeRateLimit, logger);
        }

        private static string BuildQueryString(IDictionary<string, string> values, bool post = false)
        {
            if (values == null || values.Count == 0)
                return string.Empty;

            var vals_collection = values.Select(xkvp =>
                $"{WebUtility.UrlEncode(xkvp.Key)}={WebUtility.UrlEncode(xkvp.Value)}");
            var vals = string.Join("&", vals_collection);

            return !post ? $"?{vals}" : vals;
        }

        private DiscordMessage PrepareMessage(JToken msg_raw)
        {
            var author = msg_raw["author"].ToObject<TransportUser>();
            var ret = msg_raw.ToDiscordObject<DiscordMessage>();
            ret.Discord = this.Discord;

            this.PopulateMessage(author, ret);

            var referencedMsg = msg_raw["referenced_message"];
            if (ret.MessageType == MessageType.Reply && !string.IsNullOrWhiteSpace(referencedMsg?.ToString()))
            {
                author = referencedMsg["author"].ToObject<TransportUser>();
                ret.ReferencedMessage.Discord = this.Discord;
                this.PopulateMessage(author, ret.ReferencedMessage);
            }

            if (ret.Channel != null)
                return ret;

            var channel = !ret.GuildId.HasValue
                ? new DiscordDmChannel
                {
                    Id = ret.ChannelId,
                    Discord = this.Discord,
                    Type = ChannelType.Private
                }
                : new DiscordChannel
                {
                    Id = ret.ChannelId,
                    GuildId = ret.GuildId,
                    Discord = this.Discord
                };
            ret.Channel = channel;

            return ret;
        }

        private void PopulateMessage(TransportUser author, DiscordMessage ret)
        {
            var guild = ret.Channel?.Guild;

            //If this is a webhook, it shouldn't be in the user cache.
            if (author.IsBot && int.Parse(author.Discriminator) == 0)
            {
                ret.Author = new DiscordUser(author) { Discord = this.Discord };
            }
            else
            {
                if (!this.Discord.UserCache.TryGetValue(author.Id, out var usr))
                {
                    this.Discord.UserCache[author.Id] = usr = new DiscordUser(author) { Discord = this.Discord };
                }

                if (guild != null)
                {
                    if (!guild.Members.TryGetValue(author.Id, out var mbr))
                        mbr = new DiscordMember(usr) { Discord = this.Discord, _guild_id = guild.Id };
                    ret.Author = mbr;
                }
                else
                {
                    ret.Author = usr;
                }
            }

            ret.PopulateMentions();

            if (ret._reactions == null)
                ret._reactions = new List<DiscordReaction>();
            foreach (var xr in ret._reactions)
                xr.Emoji.Discord = this.Discord;
        }

        private Task<RestResponse> DoRequestAsync(BaseDiscordClient client, RateLimitBucket bucket, Uri url, RestRequestMethod method, string route, IReadOnlyDictionary<string, string> headers = null, string payload = null, double? ratelimitWaitOverride = null)
        {
            var req = new RestRequest(client, bucket, url, method, route, headers, payload, ratelimitWaitOverride);

            if (this.Discord != null)
                this.Rest.ExecuteRequestAsync(req).LogTaskFault(this.Discord.Logger, LogLevel.Error, LoggerEvents.RestError, "Error while executing request");
            else
                _ = this.Rest.ExecuteRequestAsync(req);

            return req.WaitForCompletionAsync();
        }

        private Task<RestResponse> DoMultipartAsync(BaseDiscordClient client, RateLimitBucket bucket, Uri url, RestRequestMethod method, string route, IReadOnlyDictionary<string, string> headers = null, IReadOnlyDictionary<string, string> values = null,
            IReadOnlyCollection<DiscordMessageFile> files = null, double? ratelimitWaitOverride = null, bool removeFileCount = false)
        {
            var req = new MultipartWebRequest(client, bucket, url, method, route, headers, values, files, ratelimitWaitOverride);
            req._removeFileCount = removeFileCount;


            if (this.Discord != null)
                this.Rest.ExecuteRequestAsync(req).LogTaskFault(this.Discord.Logger, LogLevel.Error, LoggerEvents.RestError, "Error while executing request");
            else
                _ = this.Rest.ExecuteRequestAsync(req);

            return req.WaitForCompletionAsync();
        }

        #region Guild

        internal async Task<IReadOnlyList<DiscordMember>> SearchMembersAsync(ulong guild_id, string name, int? limit)
        {
            var route = $"{Endpoints.GUILDS}/:guild_id{Endpoints.MEMBERS}{Endpoints.SEARCH}";
            var bucket = this.Rest.GetBucket(RestRequestMethod.GET, route, new { guild_id }, out var path);
            var querydict = new Dictionary<string, string>
            {
                ["query"] = name,
                ["limit"] = limit.ToString()
            };
            var url = Utilities.GetApiUriFor(path, BuildQueryString(querydict));
            var res = await this.DoRequestAsync(this.Discord, bucket, url, RestRequestMethod.GET, route).ConfigureAwait(false);
            var json = JArray.Parse(res.Response);
            var tms = json.ToObject<IReadOnlyList<TransportMember>>();

            var mbrs = new List<DiscordMember>();
            foreach (var xtm in tms)
            {
                var usr = new DiscordUser(xtm.User) { Discord = this.Discord };

                this.Discord.UpdateUserCache(usr);

                mbrs.Add(new DiscordMember(xtm) { Discord = this.Discord, _guild_id = guild_id });
            }

            return mbrs;
        }

        internal async Task<DiscordBan> GetGuildBanAsync(ulong guild_id, ulong user_id)
        {
            var route = $"{Endpoints.GUILDS}/:guild_id{Endpoints.BANS}/:user_id";
            var bucket = this.Rest.GetBucket(RestRequestMethod.GET, route, new {guild_id, user_id}, out var url);
            var uri = Utilities.GetApiUriFor(url);
            var res = await this.DoRequestAsync(this.Discord, bucket, uri, RestRequestMethod.GET, route).ConfigureAwait(false);
            var json = JObject.Parse(res.Response);

            var ban = json.ToObject<DiscordBan>();

            if (!this.Discord.TryGetCachedUserInternal(ban.RawUser.Id, out var usr))
            {
                usr = new DiscordUser(ban.RawUser) { Discord = this.Discord };
                usr = this.Discord.UpdateUserCache(usr);
            }

            ban.User = usr;

            return ban;
        }

        internal async Task<DiscordGuild> CreateGuildAsync(string name, string region_id, Optional<string> iconb64, VerificationLevel? verification_level,
            DefaultMessageNotifications? default_message_notifications,
            SystemChannelFlags? system_channel_flags)
        {
            var pld = new RestGuildCreatePayload
            {
                Name = name,
                RegionId = region_id,
                DefaultMessageNotifications = default_message_notifications,
                VerificationLevel = verification_level,
                IconBase64 = iconb64,
                SystemChannelFlags = system_channel_flags
            };

            var route = $"{Endpoints.GUILDS}";
            var bucket = this.Rest.GetBucket(RestRequestMethod.POST, route, new { }, out var path);

            var url = Utilities.GetApiUriFor(path);
            var res = await this.DoRequestAsync(this.Discord, bucket, url, RestRequestMethod.POST, route, payload: DiscordJson.SerializeObject(pld)).ConfigureAwait(false);

            var json = JObject.Parse(res.Response);
            var raw_members = (JArray)json["members"];
            var guild = json.ToDiscordObject<DiscordGuild>();

            if (this.Discord is DiscordClient dc)
                await dc.OnGuildCreateEventAsync(guild, raw_members, null).ConfigureAwait(false);
            return guild;
        }

        internal async Task<DiscordGuild> CreateGuildFromTemplateAsync(string template_code, string name, Optional<string> iconb64)
        {
            var pld = new RestGuildCreateFromTemplatePayload
            {
                Name = name,
                IconBase64 = iconb64
            };

            var route = $"{Endpoints.GUILDS}{Endpoints.TEMPLATES}/:template_code";
            var bucket = this.Rest.GetBucket(RestRequestMethod.POST, route, new { template_code }, out var path);

            var url = Utilities.GetApiUriFor(path);
            var res = await this.DoRequestAsync(this.Discord, bucket, url, RestRequestMethod.POST, route, payload: DiscordJson.SerializeObject(pld)).ConfigureAwait(false);

            var json = JObject.Parse(res.Response);
            var raw_members = (JArray)json["members"];
            var guild = json.ToDiscordObject<DiscordGuild>();

            if (this.Discord is DiscordClient dc)
                await dc.OnGuildCreateEventAsync(guild, raw_members, null).ConfigureAwait(false);
            return guild;
        }

        internal async Task DeleteGuildAsync(ulong guild_id)
        {
            var route = $"{Endpoints.GUILDS}/:guild_id";
            var bucket = this.Rest.GetBucket(RestRequestMethod.DELETE, route, new { guild_id }, out var path);

            var url = Utilities.GetApiUriFor(path);
            await this.DoRequestAsync(this.Discord, bucket, url, RestRequestMethod.DELETE, route).ConfigureAwait(false);

            if (this.Discord is DiscordClient dc)
            {
                var gld = dc._guilds[guild_id];
                await dc.OnGuildDeleteEventAsync(gld, null).ConfigureAwait(false);
            }
        }

        internal async Task<DiscordGuild> ModifyGuildAsync(ulong guildId, Optional<string> name,
            Optional<string> region, Optional<VerificationLevel> verificationLevel,
            Optional<DefaultMessageNotifications> defaultMessageNotifications, Optional<MfaLevel> mfaLevel,
            Optional<ExplicitContentFilter> explicitContentFilter, Optional<ulong?> afkChannelId,
            Optional<int> afkTimeout, Optional<string> iconb64, Optional<ulong> ownerId, Optional<string> splashb64,
            Optional<ulong?> systemChannelId, Optional<string> banner, Optional<string> description,
            Optional<string> discorverySplash, Optional<IEnumerable<string>> features, Optional<string> preferredLocale,
            Optional<ulong?> publicUpdatesChannelId, Optional<ulong?> rulesChannelId, Optional<SystemChannelFlags> systemChannelFlags,
            string reason)
        {
            var pld = new RestGuildModifyPayload
            {
                Name = name,
                RegionId = region,
                VerificationLevel = verificationLevel,
                DefaultMessageNotifications = defaultMessageNotifications,
                MfaLevel = mfaLevel,
                ExplicitContentFilter = explicitContentFilter,
                AfkChannelId = afkChannelId,
                AfkTimeout = afkTimeout,
                IconBase64 = iconb64,
                SplashBase64 = splashb64,
                OwnerId = ownerId,
                SystemChannelId = systemChannelId,
                Banner = banner,
                Description = description,
                DiscoverySplash = discorverySplash,
                Features = features,
                PreferredLocale = preferredLocale,
                PublicUpdatesChannelId = publicUpdatesChannelId,
                RulesChannelId = rulesChannelId,
                SystemChannelFlags = systemChannelFlags
            };

            var headers = Utilities.GetBaseHeaders();
            if (!string.IsNullOrWhiteSpace(reason))
                headers[REASON_HEADER_NAME] = reason;

            var route = $"{Endpoints.GUILDS}/:guild_id";
            var bucket = this.Rest.GetBucket(RestRequestMethod.PATCH, route, new { guild_id = guildId }, out var path);

            var url = Utilities.GetApiUriFor(path);
            var res = await this.DoRequestAsync(this.Discord, bucket, url, RestRequestMethod.PATCH, route, headers, DiscordJson.SerializeObject(pld)).ConfigureAwait(false);

            var json = JObject.Parse(res.Response);
            var rawMembers = (JArray)json["members"];
            var guild = json.ToDiscordObject<DiscordGuild>();
            foreach (var r in guild._roles.Values)
                r._guild_id = guild.Id;

            if (this.Discord is DiscordClient dc)
                await dc.OnGuildUpdateEventAsync(guild, rawMembers).ConfigureAwait(false);
            return guild;
        }

        internal async Task<IReadOnlyList<DiscordBan>> GetGuildBansAsync(ulong guild_id)
        {
            var route = $"{Endpoints.GUILDS}/:guild_id{Endpoints.BANS}";
            var bucket = this.Rest.GetBucket(RestRequestMethod.GET, route, new { guild_id }, out var path);

            var url = Utilities.GetApiUriFor(path);
            var res = await this.DoRequestAsync(this.Discord, bucket, url, RestRequestMethod.GET, route).ConfigureAwait(false);

            var bans_raw = JsonConvert.DeserializeObject<IEnumerable<DiscordBan>>(res.Response).Select(xb =>
            {
                if (!this.Discord.TryGetCachedUserInternal(xb.RawUser.Id, out var usr))
                {
                    usr = new DiscordUser(xb.RawUser) { Discord = this.Discord };
                    usr = this.Discord.UpdateUserCache(usr);
                }

                xb.User = usr;
                return xb;
            });
            var bans = new ReadOnlyCollection<DiscordBan>(new List<DiscordBan>(bans_raw));

            return bans;
        }

        internal Task CreateGuildBanAsync(ulong guild_id, ulong user_id, int delete_message_days, string reason)
        {
            if (delete_message_days < 0 || delete_message_days > 7)
                throw new ArgumentException("Delete message days must be a number between 0 and 7.", nameof(delete_message_days));

            var urlparams = new Dictionary<string, string>
            {
                ["delete_message_days"] = delete_message_days.ToString(CultureInfo.InvariantCulture)
            };

            var headers = Utilities.GetBaseHeaders();
            if (!string.IsNullOrWhiteSpace(reason))
                headers[REASON_HEADER_NAME] = reason;

            var route = $"{Endpoints.GUILDS}/:guild_id{Endpoints.BANS}/:user_id";
            var bucket = this.Rest.GetBucket(RestRequestMethod.PUT, route, new { guild_id, user_id }, out var path);

            var url = Utilities.GetApiUriFor(path, BuildQueryString(urlparams));
            return this.DoRequestAsync(this.Discord, bucket, url, RestRequestMethod.PUT, route, headers);
        }

        internal Task RemoveGuildBanAsync(ulong guild_id, ulong user_id, string reason)
        {
            var headers = Utilities.GetBaseHeaders();
            if (!string.IsNullOrWhiteSpace(reason))
                headers[REASON_HEADER_NAME] = reason;

            var route = $"{Endpoints.GUILDS}/:guild_id{Endpoints.BANS}/:user_id";
            var bucket = this.Rest.GetBucket(RestRequestMethod.DELETE, route, new { guild_id, user_id }, out var path);

            var url = Utilities.GetApiUriFor(path);
            return this.DoRequestAsync(this.Discord, bucket, url, RestRequestMethod.DELETE, route, headers);
        }

        internal Task LeaveGuildAsync(ulong guild_id)
        {
            var route = $"{Endpoints.USERS}{Endpoints.ME}{Endpoints.GUILDS}/:guild_id";
            var bucket = this.Rest.GetBucket(RestRequestMethod.DELETE, route, new { guild_id }, out var path);

            var url = Utilities.GetApiUriFor(path);
            return this.DoRequestAsync(this.Discord, bucket, url, RestRequestMethod.DELETE, route);
        }

        internal async Task<DiscordMember> AddGuildMemberAsync(ulong guild_id, ulong user_id, string access_token, string nick, IEnumerable<DiscordRole> roles, bool muted, bool deafened)
        {
            var pld = new RestGuildMemberAddPayload
            {
                AccessToken = access_token,
                Nickname = nick ?? "",
                Roles = roles ?? new List<DiscordRole>(),
                Deaf = deafened,
                Mute = muted
            };

            var route = $"{Endpoints.GUILDS}/:guild_id{Endpoints.MEMBERS}/:user_id";
            var bucket = this.Rest.GetBucket(RestRequestMethod.PUT, route, new { guild_id, user_id }, out var path);

            var url = Utilities.GetApiUriFor(path);
            var res = await this.DoRequestAsync(this.Discord, bucket, url, RestRequestMethod.PUT, route, payload: DiscordJson.SerializeObject(pld)).ConfigureAwait(false);

            var tm = JsonConvert.DeserializeObject<TransportMember>(res.Response);

            return new DiscordMember(tm) { Discord = this.Discord, _guild_id = guild_id };
        }

        internal async Task<IReadOnlyList<TransportMember>> ListGuildMembersAsync(ulong guild_id, int? limit, ulong? after)
        {
            var urlparams = new Dictionary<string, string>();
            if (limit != null && limit > 0)
                urlparams["limit"] = limit.Value.ToString(CultureInfo.InvariantCulture);
            if (after != null)
                urlparams["after"] = after.Value.ToString(CultureInfo.InvariantCulture);

            var route = $"{Endpoints.GUILDS}/:guild_id{Endpoints.MEMBERS}";
            var bucket = this.Rest.GetBucket(RestRequestMethod.GET, route, new { guild_id }, out var path);

            var url = Utilities.GetApiUriFor(path, urlparams.Any() ? BuildQueryString(urlparams) : "");
            var res = await this.DoRequestAsync(this.Discord, bucket, url, RestRequestMethod.GET, route).ConfigureAwait(false);

            var members_raw = JsonConvert.DeserializeObject<List<TransportMember>>(res.Response);
            return new ReadOnlyCollection<TransportMember>(members_raw);
        }

        internal Task AddGuildMemberRoleAsync(ulong guild_id, ulong user_id, ulong role_id, string reason)
        {
            var headers = Utilities.GetBaseHeaders();
            if (!string.IsNullOrWhiteSpace(reason))
                headers[REASON_HEADER_NAME] = reason;

            var route = $"{Endpoints.GUILDS}/:guild_id{Endpoints.MEMBERS}/:user_id{Endpoints.ROLES}/:role_id";
            var bucket = this.Rest.GetBucket(RestRequestMethod.PUT, route, new { guild_id, user_id, role_id }, out var path);

            var url = Utilities.GetApiUriFor(path);
            return this.DoRequestAsync(this.Discord, bucket, url, RestRequestMethod.PUT, route, headers);
        }

        internal Task RemoveGuildMemberRoleAsync(ulong guild_id, ulong user_id, ulong role_id, string reason)
        {
            var headers = Utilities.GetBaseHeaders();
            if (!string.IsNullOrWhiteSpace(reason))
                headers[REASON_HEADER_NAME] = reason;

            var route = $"{Endpoints.GUILDS}/:guild_id{Endpoints.MEMBERS}/:user_id{Endpoints.ROLES}/:role_id";
            var bucket = this.Rest.GetBucket(RestRequestMethod.DELETE, route, new { guild_id, user_id, role_id }, out var path);

            var url = Utilities.GetApiUriFor(path);
            return this.DoRequestAsync(this.Discord, bucket, url, RestRequestMethod.DELETE, route, headers);
        }

        internal Task ModifyGuildChannelPositionAsync(ulong guild_id, IEnumerable<RestGuildChannelReorderPayload> pld, string reason)
        {
            var headers = Utilities.GetBaseHeaders();
            if (!string.IsNullOrWhiteSpace(reason))
                headers[REASON_HEADER_NAME] = reason;

            var route = $"{Endpoints.GUILDS}/:guild_id{Endpoints.CHANNELS}";
            var bucket = this.Rest.GetBucket(RestRequestMethod.PATCH, route, new { guild_id }, out var path);

            var url = Utilities.GetApiUriFor(path);
            return this.DoRequestAsync(this.Discord, bucket, url, RestRequestMethod.PATCH, route, headers, DiscordJson.SerializeObject(pld));
        }

        internal Task ModifyGuildRolePositionAsync(ulong guild_id, IEnumerable<RestGuildRoleReorderPayload> pld, string reason)
        {
            var headers = Utilities.GetBaseHeaders();
            if (!string.IsNullOrWhiteSpace(reason))
                headers[REASON_HEADER_NAME] = reason;

            var route = $"{Endpoints.GUILDS}/:guild_id{Endpoints.ROLES}";
            var bucket = this.Rest.GetBucket(RestRequestMethod.PATCH, route, new { guild_id }, out var path);

            var url = Utilities.GetApiUriFor(path);
            return this.DoRequestAsync(this.Discord, bucket, url, RestRequestMethod.PATCH, route, headers, DiscordJson.SerializeObject(pld));
        }

        internal async Task<AuditLog> GetAuditLogsAsync(ulong guild_id, int limit, ulong? after, ulong? before, ulong? responsible, int? action_type)
        {
            var urlparams = new Dictionary<string, string>
            {
                ["limit"] = limit.ToString(CultureInfo.InvariantCulture)
            };
            if (after != null)
                urlparams["after"] = after?.ToString(CultureInfo.InvariantCulture);
            if (before != null)
                urlparams["before"] = before?.ToString(CultureInfo.InvariantCulture);
            if (responsible != null)
                urlparams["user_id"] = responsible?.ToString(CultureInfo.InvariantCulture);
            if (action_type != null)
                urlparams["action_type"] = action_type?.ToString(CultureInfo.InvariantCulture);

            var route = $"{Endpoints.GUILDS}/:guild_id{Endpoints.AUDIT_LOGS}";
            var bucket = this.Rest.GetBucket(RestRequestMethod.GET, route, new { guild_id }, out var path);

            var url = Utilities.GetApiUriFor(path, urlparams.Any() ? BuildQueryString(urlparams) : "");
            var res = await this.DoRequestAsync(this.Discord, bucket, url, RestRequestMethod.GET, route).ConfigureAwait(false);

            var audit_log_data_raw = JsonConvert.DeserializeObject<AuditLog>(res.Response);

            return audit_log_data_raw;
        }

        internal async Task<DiscordInvite> GetGuildVanityUrlAsync(ulong guild_id)
        {
            var route = $"{Endpoints.GUILDS}/:guild_id{Endpoints.VANITY_URL}";
            var bucket = this.Rest.GetBucket(RestRequestMethod.GET, route, new { guild_id }, out var path);

            var url = Utilities.GetApiUriFor(path);
            var res = await this.DoRequestAsync(this.Discord, bucket, url, RestRequestMethod.GET, route).ConfigureAwait(false);

            var invite = JsonConvert.DeserializeObject<DiscordInvite>(res.Response);

            return invite;
        }

        internal async Task<DiscordWidget> GetGuildWidgetAsync(ulong guild_id)
        {
            var route = $"{Endpoints.GUILDS}/:guild_id{Endpoints.WIDGET_JSON}";
            var bucket = this.Rest.GetBucket(RestRequestMethod.GET, route, new { guild_id }, out var path);

            var url = Utilities.GetApiUriFor(path);
            var res = await this.DoRequestAsync(this.Discord, bucket, url, RestRequestMethod.GET, route).ConfigureAwait(false);

            var json = JObject.Parse(res.Response);
            var rawChannels = (JArray)json["channels"];

            var ret = json.ToDiscordObject<DiscordWidget>();
            ret.Discord = this.Discord;
            ret.Guild = this.Discord.Guilds[guild_id];

            ret.Channels = ret.Guild == null
                ? rawChannels.Select(r => new DiscordChannel
                {
                    Id = (ulong)r["id"],
                    Name = r["name"].ToString(),
                    Position = (int)r["position"]
                }).ToList()
                : rawChannels.Select(r =>
                {
                    var c = ret.Guild.GetChannel((ulong)r["id"]);
                    c.Position = (int)r["position"];
                    return c;
                }).ToList();

            return ret;
        }

        internal async Task<DiscordWidgetSettings> GetGuildWidgetSettingsAsync(ulong guild_id)
        {
            var route = $"{Endpoints.GUILDS}/:guild_id{Endpoints.WIDGET}";
            var bucket = this.Rest.GetBucket(RestRequestMethod.GET, route, new { guild_id }, out var path);

            var url = Utilities.GetApiUriFor(path);
            var res = await this.DoRequestAsync(this.Discord, bucket, url, RestRequestMethod.GET, route).ConfigureAwait(false);

            var ret = JsonConvert.DeserializeObject<DiscordWidgetSettings>(res.Response);
            ret.Guild = this.Discord.Guilds[guild_id];

            return ret;
        }

        internal async Task<DiscordWidgetSettings> ModifyGuildWidgetSettingsAsync(ulong guild_id, bool? isEnabled, ulong? channelId, string reason)
        {
            var pld = new RestGuildWidgetSettingsPayload
            {
                Enabled = isEnabled,
                ChannelId = channelId
            };

            var headers = Utilities.GetBaseHeaders();
            if (!string.IsNullOrWhiteSpace(reason))
                headers[REASON_HEADER_NAME] = reason;

            var route = $"{Endpoints.GUILDS}/:guild_id{Endpoints.WIDGET}";
            var bucket = this.Rest.GetBucket(RestRequestMethod.PATCH, route, new { guild_id }, out var path);

            var url = Utilities.GetApiUriFor(path);
            var res = await this.DoRequestAsync(this.Discord, bucket, url, RestRequestMethod.PATCH, route, headers, DiscordJson.SerializeObject(pld)).ConfigureAwait(false);

            var ret = JsonConvert.DeserializeObject<DiscordWidgetSettings>(res.Response);
            ret.Guild = this.Discord.Guilds[guild_id];

            return ret;
        }

        internal async Task<IReadOnlyList<DiscordGuildTemplate>> GetGuildTemplatesAsync(ulong guild_id)
        {
            var route = $"{Endpoints.GUILDS}/:guild_id{Endpoints.TEMPLATES}";
            var bucket = this.Rest.GetBucket(RestRequestMethod.GET, route, new { guild_id }, out var path);

            var url = Utilities.GetApiUriFor(path);
            var res = await this.DoRequestAsync(this.Discord, bucket, url, RestRequestMethod.GET, route).ConfigureAwait(false);

            var templates_raw = JsonConvert.DeserializeObject<IEnumerable<DiscordGuildTemplate>>(res.Response);

            return new ReadOnlyCollection<DiscordGuildTemplate>(new List<DiscordGuildTemplate>(templates_raw));
        }

        internal async Task<DiscordGuildTemplate> CreateGuildTemplateAsync(ulong guild_id, string name, string description)
        {
            var pld = new RestGuildTemplateCreateOrModifyPayload
            {
                Name = name,
                Description = description
            };

            var route = $"{Endpoints.GUILDS}/:guild_id{Endpoints.TEMPLATES}";
            var bucket = this.Rest.GetBucket(RestRequestMethod.POST, route, new { guild_id }, out var path);

            var url = Utilities.GetApiUriFor(path);
            var res = await this.DoRequestAsync(this.Discord, bucket, url, RestRequestMethod.POST, route, payload: DiscordJson.SerializeObject(pld)).ConfigureAwait(false);

            var ret = JsonConvert.DeserializeObject<DiscordGuildTemplate>(res.Response);

            return ret;
        }

        internal async Task<DiscordGuildTemplate> SyncGuildTemplateAsync(ulong guild_id, string template_code)
        {
            var route = $"{Endpoints.GUILDS}/:guild_id{Endpoints.TEMPLATES}/:template_code";
            var bucket = this.Rest.GetBucket(RestRequestMethod.PUT, route, new { guild_id, template_code }, out var path);

            var url = Utilities.GetApiUriFor(path);
            var res = await this.DoRequestAsync(this.Discord, bucket, url, RestRequestMethod.PUT, route).ConfigureAwait(false);

            var template_raw = JsonConvert.DeserializeObject<DiscordGuildTemplate>(res.Response);

            return template_raw;
        }

        internal async Task<DiscordGuildTemplate> ModifyGuildTemplateAsync(ulong guild_id, string template_code, string name, string description)
        {
            var pld = new RestGuildTemplateCreateOrModifyPayload
            {
                Name = name,
                Description = description
            };

            var route = $"{Endpoints.GUILDS}/:guild_id{Endpoints.TEMPLATES}/:template_code";
            var bucket = this.Rest.GetBucket(RestRequestMethod.PATCH, route, new { guild_id, template_code }, out var path);

            var url = Utilities.GetApiUriFor(path);
            var res = await this.DoRequestAsync(this.Discord, bucket, url, RestRequestMethod.PATCH, route, payload: DiscordJson.SerializeObject(pld)).ConfigureAwait(false);

            var template_raw = JsonConvert.DeserializeObject<DiscordGuildTemplate>(res.Response);

            return template_raw;
        }

        internal async Task<DiscordGuildTemplate> DeleteGuildTemplateAsync(ulong guild_id, string template_code)
        {
            var route = $"{Endpoints.GUILDS}/:guild_id{Endpoints.TEMPLATES}/:template_code";
            var bucket = this.Rest.GetBucket(RestRequestMethod.DELETE, route, new { guild_id, template_code }, out var path);

            var url = Utilities.GetApiUriFor(path);
            var res = await this.DoRequestAsync(this.Discord, bucket, url, RestRequestMethod.DELETE, route).ConfigureAwait(false);

            var template_raw = JsonConvert.DeserializeObject<DiscordGuildTemplate>(res.Response);

            return template_raw;
        }

        internal async Task<DiscordGuildMembershipScreening> GetGuildMembershipScreeningFormAsync(ulong guild_id)
        {
            var route = $"{Endpoints.GUILDS}/:guild_id{Endpoints.MEMBER_VERIFICATION}";
            var bucket = this.Rest.GetBucket(RestRequestMethod.GET, route, new { guild_id }, out var path);

            var url = Utilities.GetApiUriFor(path);
            var res = await this.DoRequestAsync(this.Discord, bucket, url, RestRequestMethod.GET, route).ConfigureAwait(false);

            var screening_raw = JsonConvert.DeserializeObject<DiscordGuildMembershipScreening>(res.Response);

            return screening_raw;
        }

        internal async Task<DiscordGuildMembershipScreening> ModifyGuildMembershipScreeningFormAsync(ulong guild_id, Optional<bool> enabled, Optional<DiscordGuildMembershipScreeningField[]> fields, Optional<string> description)
        {
            var pld = new RestGuildMembershipScreeningFormModifyPayload
            {
                Enabled = enabled,
                Description = description,
                Fields = fields
            };

            var route = $"{Endpoints.GUILDS}/:guild_id{Endpoints.MEMBER_VERIFICATION}";
            var bucket = this.Rest.GetBucket(RestRequestMethod.PATCH, route, new { guild_id }, out var path);

            var url = Utilities.GetApiUriFor(path);
            var res = await this.DoRequestAsync(this.Discord, bucket, url, RestRequestMethod.PATCH, route, payload: DiscordJson.SerializeObject(pld)).ConfigureAwait(false);

            var screening_raw = JsonConvert.DeserializeObject<DiscordGuildMembershipScreening>(res.Response);

            return screening_raw;
        }

        internal async Task<DiscordGuildWelcomeScreen> GetGuildWelcomeScreenAsync(ulong guild_id)
        {
            var route = $"{Endpoints.GUILDS}/:guild_id{Endpoints.WELCOME_SCREEN}";
            var bucket = this.Rest.GetBucket(RestRequestMethod.GET, route, new { guild_id }, out var path);

            var url = Utilities.GetApiUriFor(path);
            var res = await this.DoRequestAsync(this.Discord, bucket, url, RestRequestMethod.GET, route).ConfigureAwait(false);

            var ret = JsonConvert.DeserializeObject<DiscordGuildWelcomeScreen>(res.Response);
            return ret;
        }

        internal async Task<DiscordGuildWelcomeScreen> ModifyGuildWelcomeScreenAsync(ulong guild_id, Optional<bool> enabled, Optional<IEnumerable<DiscordGuildWelcomeScreenChannel>> welcomeChannels, Optional<string> description, string reason)
        {
            var pld = new RestGuildWelcomeScreenModifyPayload
            {
                Enabled = enabled,
                WelcomeChannels = welcomeChannels,
                Description = description
            };

            var headers = Utilities.GetBaseHeaders();
            if (!string.IsNullOrWhiteSpace(reason))
                headers[REASON_HEADER_NAME] = reason;

            var route = $"{Endpoints.GUILDS}/:guild_id{Endpoints.WELCOME_SCREEN}";
            var bucket = this.Rest.GetBucket(RestRequestMethod.PATCH, route, new { guild_id }, out var path);

            var url = Utilities.GetApiUriFor(path);
            var res = await this.DoRequestAsync(this.Discord, bucket, url, RestRequestMethod.PATCH, route, headers, DiscordJson.SerializeObject(pld)).ConfigureAwait(false);

            var ret = JsonConvert.DeserializeObject<DiscordGuildWelcomeScreen>(res.Response);
            return ret;
        }

        internal async Task UpdateCurrentUserVoiceStateAsync(ulong guild_id, ulong channelId, bool? suppress, DateTimeOffset? requestToSpeakTimestamp)
        {
            var pld = new RestGuildUpdateCurrentUserVoiceStatePayload
            {
                ChannelId = channelId,
                Suppress = suppress,
                RequestToSpeakTimestamp = requestToSpeakTimestamp
            };

            var route = $"{Endpoints.GUILDS}/:guild_id{Endpoints.VOICE_STATES}/@me";
            var bucket = this.Rest.GetBucket(RestRequestMethod.PATCH, route, new { guild_id }, out var path);

            var url = Utilities.GetApiUriFor(path);
            await this.DoRequestAsync(this.Discord, bucket, url, RestRequestMethod.PATCH, route, payload: DiscordJson.SerializeObject(pld)).ConfigureAwait(false);
        }

        internal async Task UpdateUserVoiceStateAsync(ulong guild_id, ulong user_id, ulong channelId, bool? suppress)
        {
            var pld = new RestGuildUpdateUserVoiceStatePayload
            {
                ChannelId = channelId,
                Suppress = suppress
            };

            var route = $"{Endpoints.GUILDS}/:guild_id{Endpoints.VOICE_STATES}/:user_id";
            var bucket = this.Rest.GetBucket(RestRequestMethod.PATCH, route, new { guild_id, user_id }, out var path);

            var url = Utilities.GetApiUriFor(path);
            await this.DoRequestAsync(this.Discord, bucket, url, RestRequestMethod.PATCH, route, payload: DiscordJson.SerializeObject(pld)).ConfigureAwait(false);
        }
        #endregion

        #region Stickers

        internal async Task<DiscordMessageSticker> GetGuildStickerAsync(ulong guild_id, ulong sticker_id)
        {
            var route = $"{Endpoints.GUILDS}/:guild_id{Endpoints.STICKERS}/:sticker_id";
            var bucket = this.Rest.GetBucket(RestRequestMethod.GET, route, new {guild_id, sticker_id}, out var path);
            var url = Utilities.GetApiUriFor(path);

            var res = await this.DoRequestAsync(this.Discord, bucket, url, RestRequestMethod.GET, route).ConfigureAwait(false);
            var json = JObject.Parse(res.Response);
            var ret = json.ToDiscordObject<DiscordMessageSticker>();

            if (json["user"] is JObject jusr) // Null = Missing stickers perm //
            {
                var tsr = jusr.ToDiscordObject<TransportUser>();
                var usr = new DiscordUser(tsr) {Discord = this.Discord};
                ret.User = usr;
            }

            ret.Discord = this.Discord;
            return ret;
        }

        internal async Task<DiscordMessageSticker> GetStickerAsync(ulong sticker_id)
        {
            var route = $"{Endpoints.STICKERS}/:sticker_id";
            var bucket = this.Rest.GetBucket(RestRequestMethod.GET, route, new {sticker_id}, out var path);
            var url = Utilities.GetApiUriFor(path);

            var res = await this.DoRequestAsync(this.Discord, bucket, url, RestRequestMethod.GET, route).ConfigureAwait(false);
            var json = JObject.Parse(res.Response);
            var ret = json.ToDiscordObject<DiscordMessageSticker>();

            if (json["user"] is JObject jusr) // Null = Missing stickers perm //
            {
                var tsr = jusr.ToDiscordObject<TransportUser>();
                var usr = new DiscordUser(tsr) {Discord = this.Discord};
                ret.User = usr;
            }

            ret.Discord = this.Discord;
            return ret;
        }

        internal async Task<IReadOnlyList<DiscordMessageStickerPack>> GetStickerPacksAsync()
        {
            var route = $"{Endpoints.STICKERPACKS}";
            var bucket = this.Rest.GetBucket(RestRequestMethod.GET, route, new { }, out var path);

            var url = Utilities.GetApiUriFor(path);
            var res = await this.DoRequestAsync(this.Discord, bucket, url, RestRequestMethod.GET, route).ConfigureAwait(false);

            var json = JObject.Parse(res.Response)["sticker_packs"] as JArray;
            var ret = json.ToDiscordObject<DiscordMessageStickerPack[]>();

            return ret;
        }

        internal async Task<IReadOnlyList<DiscordMessageSticker>> GetGuildStickersAsync(ulong guild_id)
        {
            var route = $"{Endpoints.GUILDS}/:guild_id{Endpoints.STICKERS}";
            var bucket = this.Rest.GetBucket(RestRequestMethod.GET, route, new {guild_id}, out var path);
            var url = Utilities.GetApiUriFor(path);

            var res = await this.DoRequestAsync(this.Discord, bucket, url, RestRequestMethod.GET, route).ConfigureAwait(false);
            var json = JArray.Parse(res.Response);
            var ret = json.ToDiscordObject<DiscordMessageSticker[]>();


            for (int i = 0; i < ret.Length; i++)
            {
                var stkr = ret[i];
                stkr.Discord = this.Discord;

                if (json[i]["user"] is JObject jusr) // Null = Missing stickers perm //
                {
                    var tsr = jusr.ToDiscordObject<TransportUser>();
                    var usr = new DiscordUser(tsr) {Discord = this.Discord};
                    stkr.User = usr; // The sticker would've already populated, but this is just to ensure everything is up to date //
                }
            }

            return ret;
        }

        internal async Task<DiscordMessageSticker> CreateGuildStickerAsync(ulong guild_id, string name, string description, string tags, DiscordMessageFile file, string reason)
        {
            var headers = Utilities.GetBaseHeaders();
            if (!string.IsNullOrWhiteSpace(reason))
                headers[REASON_HEADER_NAME] = reason;

            var route = $"{Endpoints.GUILDS}/:guild_id{Endpoints.STICKERS}";
            var bucket = this.Rest.GetBucket(RestRequestMethod.POST, route, new {guild_id}, out var path);
            var url = Utilities.GetApiUriFor(path);

            if (!string.IsNullOrEmpty(reason))
                headers[REASON_HEADER_NAME] = reason;

            var values = new Dictionary<string, string>
            {
                ["name"] = name,
                ["description"] = description,
                ["tags"] = tags,
            };

            var res = await this.DoMultipartAsync(this.Discord, bucket, url, RestRequestMethod.POST, route, headers, values, new[] {file}, removeFileCount: true).ConfigureAwait(false);
            var json = JObject.Parse(res.Response);
            var ret = json.ToDiscordObject<DiscordMessageSticker>();

            if (json["user"] is JObject jusr) // Null = Missing stickers perm //
            {
                var tsr = jusr.ToDiscordObject<TransportUser>();
                var usr = new DiscordUser(tsr) {Discord = this.Discord};
                ret.User = usr;
            }

            ret.Discord = this.Discord;

            return ret;
        }

        internal async Task<DiscordMessageSticker> ModifyStickerAsync(ulong guild_id, ulong sticker_id, Optional<string> name, Optional<string> description, Optional<string> tags, string reason)
        {
            var headers = new Dictionary<string, string>();
            if (!string.IsNullOrWhiteSpace(reason))
                headers[REASON_HEADER_NAME] = reason;

            var route = $"{Endpoints.GUILDS}/:guild_id{Endpoints.STICKERS}/:sticker_id";
            var bucket = this.Rest.GetBucket(RestRequestMethod.PATCH, route, new {guild_id, sticker_id}, out var path);
            var url = Utilities.GetApiUriFor(path);

            var pld = new RestStickerModifyPayload()
            {
                Name = name,
                Description = description,
                Tags = tags
            };

            var res = await this.DoRequestAsync(this.Discord, bucket, url, RestRequestMethod.PATCH, route, headers: headers, payload: DiscordJson.SerializeObject(pld)).ConfigureAwait(false);
            var ret = JObject.Parse(res.Response).ToDiscordObject<DiscordMessageSticker>();
            ret.Discord = this.Discord;

            return ret;
        }

        internal async Task DeleteStickerAsync(ulong guild_id, ulong sticker_id, string reason)
        {
            var headers = new Dictionary<string, string>();
            if (!string.IsNullOrWhiteSpace(reason))
                headers[REASON_HEADER_NAME] = reason;

            var route = $"{Endpoints.GUILDS}/:guild_id{Endpoints.STICKERS}/:sticker_id";
            var bucket = this.Rest.GetBucket(RestRequestMethod.DELETE, route, new {guild_id, sticker_id}, out var path);
            var url = Utilities.GetApiUriFor(path);

            await this.DoRequestAsync(this.Discord, bucket, url, RestRequestMethod.DELETE, route, headers: headers).ConfigureAwait(false);
        }

        #endregion

        #region Channel
        internal async Task<DiscordChannel> CreateGuildChannelAsync(ulong guild_id, string name, ChannelType type, ulong? parent, Optional<string> topic, int? bitrate, int? user_limit, IEnumerable<DiscordOverwriteBuilder> overwrites, bool? nsfw, Optional<int?> perUserRateLimit, VideoQualityMode? qualityMode, string reason)
        {
            var restoverwrites = new List<DiscordRestOverwrite>();
            if (overwrites != null)
                foreach (var ow in overwrites)
                    restoverwrites.Add(ow.Build());

            var pld = new RestChannelCreatePayload
            {
                Name = name,
                Type = type,
                Parent = parent,
                Topic = topic,
                Bitrate = bitrate,
                UserLimit = user_limit,
                PermissionOverwrites = restoverwrites,
                Nsfw = nsfw,
                PerUserRateLimit = perUserRateLimit,
                QualityMode = qualityMode
            };

            var headers = Utilities.GetBaseHeaders();
            if (!string.IsNullOrWhiteSpace(reason))
                headers[REASON_HEADER_NAME] = reason;

            var route = $"{Endpoints.GUILDS}/:guild_id{Endpoints.CHANNELS}";
            var bucket = this.Rest.GetBucket(RestRequestMethod.POST, route, new { guild_id }, out var path);

            var url = Utilities.GetApiUriFor(path);
            var res = await this.DoRequestAsync(this.Discord, bucket, url, RestRequestMethod.POST, route, headers, DiscordJson.SerializeObject(pld)).ConfigureAwait(false);

            var ret = JsonConvert.DeserializeObject<DiscordChannel>(res.Response);
            ret.Discord = this.Discord;
            foreach (var xo in ret._permissionOverwrites)
            {
                xo.Discord = this.Discord;
                xo._channel_id = ret.Id;
            }

            return ret;
        }

        internal Task ModifyChannelAsync(ulong channel_id, string name, int? position, Optional<string> topic, bool? nsfw, Optional<ulong?> parent, int? bitrate, int? user_limit, Optional<int?> perUserRateLimit, Optional<string> rtcRegion, VideoQualityMode? qualityMode, Optional<ChannelType> type, IEnumerable<DiscordOverwriteBuilder> permissionOverwrites, string reason)
        {
            List<DiscordRestOverwrite> restoverwrites = null;
            if (permissionOverwrites != null)
            {
                restoverwrites = new List<DiscordRestOverwrite>();
                foreach (var ow in permissionOverwrites)
                    restoverwrites.Add(ow.Build());
            }

            var pld = new RestChannelModifyPayload
            {
                Name = name,
                Position = position,
                Topic = topic,
                Nsfw = nsfw,
                Parent = parent,
                Bitrate = bitrate,
                UserLimit = user_limit,
                PerUserRateLimit = perUserRateLimit,
                RtcRegion = rtcRegion,
                QualityMode = qualityMode,
                Type = type,
                PermissionOverwrites = restoverwrites
            };

            var headers = Utilities.GetBaseHeaders();
            if (!string.IsNullOrWhiteSpace(reason))
                headers[REASON_HEADER_NAME] = reason;
<<<<<<< HEAD
=======

            var route = $"{Endpoints.CHANNELS}/:channel_id";
            var bucket = this.Rest.GetBucket(RestRequestMethod.PATCH, route, new { channel_id }, out var path);

            var url = Utilities.GetApiUriFor(path);
            return this.DoRequestAsync(this.Discord, bucket, url, RestRequestMethod.PATCH, route, headers, DiscordJson.SerializeObject(pld));
        }

        internal Task ModifyThreadChannelAsync(ulong channel_id, string name, int? position, Optional<string> topic, bool? nsfw, Optional<ulong?> parent, int? bitrate, int? user_limit, Optional<int?> perUserRateLimit, Optional<string> rtcRegion, VideoQualityMode? qualityMode, Optional<ChannelType> type, IEnumerable<DiscordOverwriteBuilder> permissionOverwrites, bool? isArchived, AutoArchiveDuration? autoArchiveDuration, bool? locked, string reason)
        {
            List<DiscordRestOverwrite> restoverwrites = null;
            if (permissionOverwrites != null)
            {
                restoverwrites = new List<DiscordRestOverwrite>();
                foreach (var ow in permissionOverwrites)
                    restoverwrites.Add(ow.Build());
            }

            var pld = new RestThreadChannelModifyPayload
            {
                Name = name,
                Position = position,
                Topic = topic,
                Nsfw = nsfw,
                Parent = parent,
                Bitrate = bitrate,
                UserLimit = user_limit,
                PerUserRateLimit = perUserRateLimit,
                RtcRegion = rtcRegion,
                QualityMode = qualityMode,
                Type = type,
                PermissionOverwrites = restoverwrites,
                IsArchived = isArchived,
                ArchiveDuration = autoArchiveDuration,
                Locked = locked
            };

            var headers = Utilities.GetBaseHeaders();
            if (!string.IsNullOrWhiteSpace(reason))
                headers.Add(REASON_HEADER_NAME, reason);
>>>>>>> e78e09e2

            var route = $"{Endpoints.CHANNELS}/:channel_id";
            var bucket = this.Rest.GetBucket(RestRequestMethod.PATCH, route, new { channel_id }, out var path);

            var url = Utilities.GetApiUriFor(path);
            return this.DoRequestAsync(this.Discord, bucket, url, RestRequestMethod.PATCH, route, headers, DiscordJson.SerializeObject(pld));
        }

        internal async Task<IReadOnlyList<DiscordScheduledGuildEvent>> GetScheduledGuildEventsAsync(ulong guild_id, bool with_user_counts = false)
        {
            var route = $"{Endpoints.GUILDS}/:guild_id{Endpoints.EVENTS}";
            var bucket = this.Rest.GetBucket(RestRequestMethod.GET, route, new { guild_id }, out var path);

            var query = new Dictionary<string, string>() { { "with_counts", with_user_counts.ToString() } };

            var url = Utilities.GetApiUriFor(path, BuildQueryString(query));

            var res = await this.DoRequestAsync(this.Discord, bucket, url, RestRequestMethod.GET, route, new Dictionary<string, string>(), string.Empty).ConfigureAwait(false);

            var ret = JsonConvert.DeserializeObject<IEnumerable<DiscordScheduledGuildEvent>>(res.Response).ToList();

            foreach (var xe in ret)
            {
                xe.Discord = this.Discord;

                if (xe.Creator != null)
                    xe.Creator.Discord = this.Discord;
            }

            return ret.AsReadOnly();
        }

        internal async Task<DiscordScheduledGuildEvent> CreateScheduledGuildEventAsync(ulong guild_id, string name, string description, ulong? channel_id, DateTimeOffset start_time, DateTimeOffset? end_time, ScheduledGuildEventType type, ScheduledGuildEventPrivacyLevel privacy_level, DiscordScheduledGuildEventMetadata metadata, string reason = null)
        {
            var route = $"{Endpoints.GUILDS}/:guild_id{Endpoints.EVENTS}";
            var bucket = this.Rest.GetBucket(RestRequestMethod.POST, route, new { guild_id }, out var path);

            var headers = Utilities.GetBaseHeaders();

            if (!string.IsNullOrWhiteSpace(reason))
                headers[REASON_HEADER_NAME] = reason;

            var url = Utilities.GetApiUriFor(path);

            var pld = new RestScheduledGuildEventCreatePayload
            {
                Name = name,
                Description = description,
                ChannelId = channel_id,
                StartTime = start_time,
                EndTime = end_time,
                Type = type,
                PrivacyLevel = privacy_level,
                Metadata = metadata
            };

            var res = await this.DoRequestAsync(this.Discord, bucket, url, RestRequestMethod.POST, route, headers, DiscordJson.SerializeObject(pld)).ConfigureAwait(false);

            var ret = JsonConvert.DeserializeObject<DiscordScheduledGuildEvent>(res.Response);

            ret.Discord = this.Discord;

            if (ret.Creator != null)
                ret.Creator.Discord = this.Discord;

            return ret;
        }

        internal async Task DeleteScheduledGuildEventAsync(ulong guild_id, ulong guild_scheduled_event_id)
        {
            var route = $"{Endpoints.GUILDS}/:guild_id{Endpoints.EVENTS}/:guild_scheduled_event_id";
            var bucket = this.Rest.GetBucket(RestRequestMethod.DELETE, route, new { guild_id, guild_scheduled_event_id }, out var path);

            var headers = Utilities.GetBaseHeaders();

            var url = Utilities.GetApiUriFor(path);
            var res = await this.DoRequestAsync(this.Discord, bucket, url, RestRequestMethod.DELETE, route, headers, null).ConfigureAwait(false);
        }

        internal async Task<IReadOnlyList<DiscordUser>> GetScheduledGuildEventUsersAsync(ulong guild_id, ulong guild_scheduled_event_id, bool with_members = false, int limit = 1, ulong? before = null, ulong? after = null)
        {
            var route = $"{Endpoints.GUILDS}/:guild_id{Endpoints.EVENTS}/:guild_scheduled_event_id{Endpoints.USERS}";
            var bucket = this.Rest.GetBucket(RestRequestMethod.GET, route, new { guild_id, guild_scheduled_event_id }, out var path);

            var query = new Dictionary<string, string>() { { "with_members", with_members.ToString() } };

            if (limit > 0)
                query.Add("limit", limit.ToString(CultureInfo.InvariantCulture));

            if (before != null)
                query.Add("before", before.Value.ToString(CultureInfo.InvariantCulture));

            if (after != null)
                query.Add("after", after.Value.ToString(CultureInfo.InvariantCulture));

            var url = Utilities.GetApiUriFor(path, BuildQueryString(query));

            var res = await this.DoRequestAsync(this.Discord, bucket, url, RestRequestMethod.GET, route, new Dictionary<string, string>(), string.Empty).ConfigureAwait(false);

            var jto = JToken.Parse(res.Response);

            return (jto as JArray ?? jto["users"] as JArray)
                .Select(j => (DiscordUser)
                        j
                        .SelectToken("member")?
                        .ToObject<DiscordMember>() ??
                        j
                        .SelectToken("user")
                        .ToObject<DiscordUser>())
                .ToArray();
        }

        internal async Task<DiscordScheduledGuildEvent> GetScheduledGuildEventAsync(ulong guild_id, ulong guild_scheduled_event_id)
        {
            var route = $"{Endpoints.GUILDS}/:guild_id{Endpoints.EVENTS}/:guild_scheduled_event_id";
            var bucket = this.Rest.GetBucket(RestRequestMethod.GET, route, new { guild_id, guild_scheduled_event_id }, out var path);

            var url = Utilities.GetApiUriFor(path);
            var res = await this.DoRequestAsync(this.Discord, bucket, url, RestRequestMethod.GET, route, Utilities.GetBaseHeaders(), string.Empty).ConfigureAwait(false);

            var ret = JsonConvert.DeserializeObject<DiscordScheduledGuildEvent>(res.Response);

            ret.Discord = this.Discord;

            if (ret.Creator != null)
                ret.Creator.Discord = this.Discord;

            return ret;
        }

        internal async Task<DiscordScheduledGuildEvent> ModifyScheduledGuildEventAsync(ulong guild_id, ulong guild_scheduled_event_id, Optional<string> name, Optional<string> description, Optional<ulong?> channel_id, Optional<DateTimeOffset> start_time, Optional<DateTimeOffset> end_time, Optional<ScheduledGuildEventType> type, Optional<ScheduledGuildEventPrivacyLevel> privacy_level, Optional<DiscordScheduledGuildEventMetadata> metadata, Optional<ScheduledGuildEventStatus> status, string reason = null)
        {
            var route = $"{Endpoints.GUILDS}/:guild_id{Endpoints.EVENTS}/:guild_scheduled_event_id";
            var bucket = this.Rest.GetBucket(RestRequestMethod.PATCH, route, new { guild_id, guild_scheduled_event_id }, out var path);

            var headers = Utilities.GetBaseHeaders();

            if (!string.IsNullOrWhiteSpace(reason))
                headers[REASON_HEADER_NAME] = reason;

            var url = Utilities.GetApiUriFor(path);
            var pld = new RestScheduledGuildEventModifyPayload
            {
                Name = name,
                Description = description,
                ChannelId = channel_id,
                StartTime = start_time,
                EndTime = end_time,
                Type = type,
                PrivacyLevel = privacy_level,
                Metadata = metadata,
                Status = status
            };

            var res = await this.DoRequestAsync(this.Discord, bucket, url, RestRequestMethod.PATCH, route, headers, DiscordJson.SerializeObject(pld)).ConfigureAwait(false);

            var ret = JsonConvert.DeserializeObject<DiscordScheduledGuildEvent>(res.Response);

            ret.Discord = this.Discord;

            if (ret.Creator != null)
                ret.Creator.Discord = this.Discord;

            return ret;
        }

        internal async Task<DiscordChannel> GetChannelAsync(ulong channel_id)
        {
            var route = $"{Endpoints.CHANNELS}/:channel_id";
            var bucket = this.Rest.GetBucket(RestRequestMethod.GET, route, new { channel_id }, out var path);

            var url = Utilities.GetApiUriFor(path);
            var res = await this.DoRequestAsync(this.Discord, bucket, url, RestRequestMethod.GET, route).ConfigureAwait(false);

            var ret = JsonConvert.DeserializeObject<DiscordChannel>(res.Response);

            if (ret.IsThread)
                ret = JsonConvert.DeserializeObject<DiscordThreadChannel>(res.Response);

            ret.Discord = this.Discord;
            foreach (var xo in ret._permissionOverwrites)
            {
                xo.Discord = this.Discord;
                xo._channel_id = ret.Id;
            }

            return ret;
        }

        internal Task DeleteChannelAsync(ulong channel_id, string reason)
        {
            var headers = Utilities.GetBaseHeaders();
            if (!string.IsNullOrWhiteSpace(reason))
                headers[REASON_HEADER_NAME] = reason;

            var route = $"{Endpoints.CHANNELS}/:channel_id";
            var bucket = this.Rest.GetBucket(RestRequestMethod.DELETE, route, new { channel_id }, out var path);

            var url = Utilities.GetApiUriFor(path);
            return this.DoRequestAsync(this.Discord, bucket, url, RestRequestMethod.DELETE, route, headers);
        }

        internal async Task<DiscordMessage> GetMessageAsync(ulong channel_id, ulong message_id)
        {
            var route = $"{Endpoints.CHANNELS}/:channel_id{Endpoints.MESSAGES}/:message_id";
            var bucket = this.Rest.GetBucket(RestRequestMethod.GET, route, new { channel_id, message_id }, out var path);

            var url = Utilities.GetApiUriFor(path);
            var res = await this.DoRequestAsync(this.Discord, bucket, url, RestRequestMethod.GET, route).ConfigureAwait(false);

            var ret = this.PrepareMessage(JObject.Parse(res.Response));

            return ret;
        }

        internal async Task<DiscordMessage> CreateMessageAsync(ulong channel_id, string content, IEnumerable<DiscordEmbed> embeds, ulong? replyMessageId, bool mentionReply, bool failOnInvalidReply)
        {
            if (content != null && content.Length > 2000)
                throw new ArgumentException("Message content length cannot exceed 2000 characters.");

            if (!embeds?.Any() ?? true)
            {
                if (content == null)
                    throw new ArgumentException("You must specify message content or an embed.");

                if (content.Length == 0)
                    throw new ArgumentException("Message content must not be empty.");
            }

            if (embeds != null)
                foreach (var embed in embeds)
                    if (embed.Timestamp != null)
                        embed.Timestamp = embed.Timestamp.Value.ToUniversalTime();

            var pld = new RestChannelMessageCreatePayload
            {
                HasContent = content != null,
                Content = content,
                IsTTS = false,
                HasEmbed = embeds?.Any() ?? false,
                Embeds = embeds
            };

            if (replyMessageId != null)
                pld.MessageReference = new InternalDiscordMessageReference { MessageId = replyMessageId, FailIfNotExists = failOnInvalidReply };

            if (replyMessageId != null)
                pld.Mentions = new DiscordMentions(Mentions.All, true, mentionReply);

            var route = $"{Endpoints.CHANNELS}/:channel_id{Endpoints.MESSAGES}";
            var bucket = this.Rest.GetBucket(RestRequestMethod.POST, route, new { channel_id }, out var path);

            var url = Utilities.GetApiUriFor(path);
            var res = await this.DoRequestAsync(this.Discord, bucket, url, RestRequestMethod.POST, route, payload: DiscordJson.SerializeObject(pld)).ConfigureAwait(false);

            var ret = this.PrepareMessage(JObject.Parse(res.Response));

            return ret;
        }

        internal async Task<DiscordMessage> CreateMessageAsync(ulong channel_id, DiscordMessageBuilder builder)
        {
            builder.Validate();

            if (builder.Embeds != null)
                foreach (var embed in builder.Embeds)
                    if (embed?.Timestamp != null)
                        embed.Timestamp = embed.Timestamp.Value.ToUniversalTime();

            var pld = new RestChannelMessageCreatePayload
            {
                HasContent = builder.Content != null,
                Content = builder.Content,
                StickersIds = builder.Sticker is null ? Array.Empty<ulong>() : new[] {builder.Sticker.Id},
                IsTTS = builder.IsTTS,
                HasEmbed = builder.Embeds != null,
                Embeds = builder.Embeds,
                Components = builder.Components
            };

            if (builder.ReplyId != null)
                pld.MessageReference = new InternalDiscordMessageReference { MessageId = builder.ReplyId, FailIfNotExists = builder.FailOnInvalidReply };

            //if (builder.Mentions != null || builder.ReplyId != null)
            pld.Mentions = new DiscordMentions(builder.Mentions ?? Mentions.All, builder.Mentions?.Any() ?? false, builder.MentionOnReply);

            if (builder.Files.Count == 0)
            {
                var route = $"{Endpoints.CHANNELS}/:channel_id{Endpoints.MESSAGES}";
                var bucket = this.Rest.GetBucket(RestRequestMethod.POST, route, new { channel_id }, out var path);

                var url = Utilities.GetApiUriFor(path);
                var res = await this.DoRequestAsync(this.Discord, bucket, url, RestRequestMethod.POST, route, payload: DiscordJson.SerializeObject(pld)).ConfigureAwait(false);

                var ret = this.PrepareMessage(JObject.Parse(res.Response));
                return ret;
            }
            else
            {
                var values = new Dictionary<string, string>
                {
                    ["payload_json"] = DiscordJson.SerializeObject(pld)
                };

                var route = $"{Endpoints.CHANNELS}/:channel_id{Endpoints.MESSAGES}";
                var bucket = this.Rest.GetBucket(RestRequestMethod.POST, route, new { channel_id }, out var path);

                var url = Utilities.GetApiUriFor(path);
                var res = await this.DoMultipartAsync(this.Discord, bucket, url, RestRequestMethod.POST, route, values: values, files: builder.Files).ConfigureAwait(false);

                var ret = this.PrepareMessage(JObject.Parse(res.Response));

                foreach (var file in builder._files.Where(x => x.ResetPositionTo.HasValue))
                {
                    file.Stream.Position = file.ResetPositionTo.Value;
                }

                return ret;
            }
        }

        internal async Task<IReadOnlyList<DiscordChannel>> GetGuildChannelsAsync(ulong guild_id)
        {
            var route = $"{Endpoints.GUILDS}/:guild_id{Endpoints.CHANNELS}";
            var bucket = this.Rest.GetBucket(RestRequestMethod.GET, route, new { guild_id }, out var path);

            var url = Utilities.GetApiUriFor(path);
            var res = await this.DoRequestAsync(this.Discord, bucket, url, RestRequestMethod.GET, route).ConfigureAwait(false);

            var channels_raw = JsonConvert.DeserializeObject<IEnumerable<DiscordChannel>>(res.Response).Select(xc => { xc.Discord = this.Discord; return xc; });

            foreach (var ret in channels_raw)
                foreach (var xo in ret._permissionOverwrites)
                {
                    xo.Discord = this.Discord;
                    xo._channel_id = ret.Id;
                }

            return new ReadOnlyCollection<DiscordChannel>(new List<DiscordChannel>(channels_raw));
        }

        internal async Task<IReadOnlyList<DiscordMessage>> GetChannelMessagesAsync(ulong channel_id, int limit, ulong? before, ulong? after, ulong? around)
        {
            var urlparams = new Dictionary<string, string>();
            if (around != null)
                urlparams["around"] = around?.ToString(CultureInfo.InvariantCulture);
            if (before != null)
                urlparams["before"] = before?.ToString(CultureInfo.InvariantCulture);
            if (after != null)
                urlparams["after"] = after?.ToString(CultureInfo.InvariantCulture);
            if (limit > 0)
                urlparams["limit"] = limit.ToString(CultureInfo.InvariantCulture);

            var route = $"{Endpoints.CHANNELS}/:channel_id{Endpoints.MESSAGES}";
            var bucket = this.Rest.GetBucket(RestRequestMethod.GET, route, new { channel_id }, out var path);

            var url = Utilities.GetApiUriFor(path, urlparams.Any() ? BuildQueryString(urlparams) : "");
            var res = await this.DoRequestAsync(this.Discord, bucket, url, RestRequestMethod.GET, route).ConfigureAwait(false);

            var msgs_raw = JArray.Parse(res.Response);
            var msgs = new List<DiscordMessage>();
            foreach (var xj in msgs_raw)
                msgs.Add(this.PrepareMessage(xj));

            return new ReadOnlyCollection<DiscordMessage>(new List<DiscordMessage>(msgs));
        }

        internal async Task<DiscordMessage> GetChannelMessageAsync(ulong channel_id, ulong message_id)
        {
            var route = $"{Endpoints.CHANNELS}/:channel_id{Endpoints.MESSAGES}/:message_id";
            var bucket = this.Rest.GetBucket(RestRequestMethod.GET, route, new { channel_id, message_id }, out var path);

            var url = Utilities.GetApiUriFor(path);
            var res = await this.DoRequestAsync(this.Discord, bucket, url, RestRequestMethod.GET, route).ConfigureAwait(false);

            var ret = this.PrepareMessage(JObject.Parse(res.Response));

            return ret;
        }

        internal async Task<DiscordMessage> EditMessageAsync(ulong channel_id, ulong message_id, Optional<string> content, Optional<IEnumerable<DiscordEmbed>> embeds, IEnumerable<IMention> mentions, IReadOnlyList<DiscordActionRowComponent> components, IReadOnlyCollection<DiscordMessageFile> files, MessageFlags? flags, IEnumerable<DiscordAttachment> attachments)
        {
            if (embeds.HasValue && embeds.Value != null)
                foreach (var embed in embeds.Value)
                    if (embed.Timestamp != null)
                        embed.Timestamp = embed.Timestamp.Value.ToUniversalTime();

            var pld = new RestChannelMessageEditPayload
            {
                HasContent = content.HasValue,
                Content = content.HasValue ? (string)content : null,
                HasEmbed = embeds.HasValue && (embeds.Value?.Any() ?? false),
                Embeds = embeds.HasValue && (embeds.Value?.Any() ?? false) ? embeds.Value : null,
                Components = components,
                Flags = flags,
                Attachments = attachments
            };

            pld.Mentions = new DiscordMentions(mentions ?? Mentions.None, false, mentions?.OfType<RepliedUserMention>().Any() ?? false);

            var values = new Dictionary<string, string>
            {
                ["payload_json"] = DiscordJson.SerializeObject(pld)
            };

            var route = $"{Endpoints.CHANNELS}/:channel_id{Endpoints.MESSAGES}/:message_id";
            var bucket = this.Rest.GetBucket(RestRequestMethod.PATCH, route, new { channel_id, message_id }, out var path);

            var url = Utilities.GetApiUriFor(path);
            var res = await this.DoMultipartAsync(this.Discord, bucket, url, RestRequestMethod.PATCH, route, values: values, files: files).ConfigureAwait(false);

            var ret = this.PrepareMessage(JObject.Parse(res.Response));

            foreach (var file in files.Where(x => x.ResetPositionTo.HasValue))
            {
                file.Stream.Position = file.ResetPositionTo.Value;
            }

            return ret;
        }

        internal Task DeleteMessageAsync(ulong channel_id, ulong message_id, string reason)
        {
            var headers = Utilities.GetBaseHeaders();
            if (!string.IsNullOrWhiteSpace(reason))
                headers[REASON_HEADER_NAME] = reason;

            var route = $"{Endpoints.CHANNELS}/:channel_id{Endpoints.MESSAGES}/:message_id";
            var bucket = this.Rest.GetBucket(RestRequestMethod.DELETE, route, new { channel_id, message_id }, out var path);

            var url = Utilities.GetApiUriFor(path);
            return this.DoRequestAsync(this.Discord, bucket, url, RestRequestMethod.DELETE, route, headers);
        }

        internal Task DeleteMessagesAsync(ulong channel_id, IEnumerable<ulong> message_ids, string reason)
        {
            var pld = new RestChannelMessageBulkDeletePayload
            {
                Messages = message_ids
            };

            var headers = Utilities.GetBaseHeaders();
            if (!string.IsNullOrWhiteSpace(reason))
                headers[REASON_HEADER_NAME] = reason;

            var route = $"{Endpoints.CHANNELS}/:channel_id{Endpoints.MESSAGES}{Endpoints.BULK_DELETE}";
            var bucket = this.Rest.GetBucket(RestRequestMethod.POST, route, new { channel_id }, out var path);

            var url = Utilities.GetApiUriFor(path);
            return this.DoRequestAsync(this.Discord, bucket, url, RestRequestMethod.POST, route, headers, DiscordJson.SerializeObject(pld));
        }

        internal async Task<IReadOnlyList<DiscordInvite>> GetChannelInvitesAsync(ulong channel_id)
        {
            var route = $"{Endpoints.CHANNELS}/:channel_id{Endpoints.INVITES}";
            var bucket = this.Rest.GetBucket(RestRequestMethod.GET, route, new { channel_id }, out var path);

            var url = Utilities.GetApiUriFor(path);
            var res = await this.DoRequestAsync(this.Discord, bucket, url, RestRequestMethod.GET, route).ConfigureAwait(false);

            var invites_raw = JsonConvert.DeserializeObject<IEnumerable<DiscordInvite>>(res.Response).Select(xi => { xi.Discord = this.Discord; return xi; });

            return new ReadOnlyCollection<DiscordInvite>(new List<DiscordInvite>(invites_raw));
        }

        internal async Task<DiscordInvite> CreateChannelInviteAsync(ulong channel_id, int max_age, int max_uses, bool temporary, bool unique, string reason, InviteTargetType? targetType, ulong? targetUserId, ulong? targetApplicationId)
        {
            var pld = new RestChannelInviteCreatePayload
            {
                MaxAge = max_age,
                MaxUses = max_uses,
                Temporary = temporary,
                Unique = unique,
                TargetType = targetType,
                TargetUserId = targetUserId,
                TargetApplicationId = targetApplicationId
            };

            var headers = Utilities.GetBaseHeaders();
            if (!string.IsNullOrWhiteSpace(reason))
                headers[REASON_HEADER_NAME] = reason;

            var route = $"{Endpoints.CHANNELS}/:channel_id{Endpoints.INVITES}";
            var bucket = this.Rest.GetBucket(RestRequestMethod.POST, route, new { channel_id }, out var path);

            var url = Utilities.GetApiUriFor(path);
            var res = await this.DoRequestAsync(this.Discord, bucket, url, RestRequestMethod.POST, route, headers, DiscordJson.SerializeObject(pld)).ConfigureAwait(false);

            var ret = JsonConvert.DeserializeObject<DiscordInvite>(res.Response);
            ret.Discord = this.Discord;

            return ret;
        }

        internal Task DeleteChannelPermissionAsync(ulong channel_id, ulong overwrite_id, string reason)
        {
            var headers = Utilities.GetBaseHeaders();
            if (!string.IsNullOrWhiteSpace(reason))
                headers[REASON_HEADER_NAME] = reason;

            var route = $"{Endpoints.CHANNELS}/:channel_id{Endpoints.PERMISSIONS}/:overwrite_id";
            var bucket = this.Rest.GetBucket(RestRequestMethod.DELETE, route, new { channel_id, overwrite_id }, out var path);

            var url = Utilities.GetApiUriFor(path);
            return this.DoRequestAsync(this.Discord, bucket, url, RestRequestMethod.DELETE, route, headers);
        }

        internal Task EditChannelPermissionsAsync(ulong channel_id, ulong overwrite_id, Permissions allow, Permissions deny, string type, string reason)
        {
            var pld = new RestChannelPermissionEditPayload
            {
                Type = type,
                Allow = allow & PermissionMethods.FULL_PERMS,
                Deny = deny & PermissionMethods.FULL_PERMS
            };

            var headers = Utilities.GetBaseHeaders();
            if (!string.IsNullOrWhiteSpace(reason))
                headers[REASON_HEADER_NAME] = reason;

            var route = $"{Endpoints.CHANNELS}/:channel_id{Endpoints.PERMISSIONS}/:overwrite_id";
            var bucket = this.Rest.GetBucket(RestRequestMethod.PUT, route, new { channel_id, overwrite_id }, out var path);

            var url = Utilities.GetApiUriFor(path);
            return this.DoRequestAsync(this.Discord, bucket, url, RestRequestMethod.PUT, route, headers, DiscordJson.SerializeObject(pld));
        }

        internal Task TriggerTypingAsync(ulong channel_id)
        {
            var route = $"{Endpoints.CHANNELS}/:channel_id{Endpoints.TYPING}";
            var bucket = this.Rest.GetBucket(RestRequestMethod.POST, route, new { channel_id }, out var path);

            var url = Utilities.GetApiUriFor(path);
            return this.DoRequestAsync(this.Discord, bucket, url, RestRequestMethod.POST, route);
        }

        internal async Task<IReadOnlyList<DiscordMessage>> GetPinnedMessagesAsync(ulong channel_id)
        {
            var route = $"{Endpoints.CHANNELS}/:channel_id{Endpoints.PINS}";
            var bucket = this.Rest.GetBucket(RestRequestMethod.GET, route, new { channel_id }, out var path);

            var url = Utilities.GetApiUriFor(path);
            var res = await this.DoRequestAsync(this.Discord, bucket, url, RestRequestMethod.GET, route).ConfigureAwait(false);

            var msgs_raw = JArray.Parse(res.Response);
            var msgs = new List<DiscordMessage>();
            foreach (var xj in msgs_raw)
                msgs.Add(this.PrepareMessage(xj));

            return new ReadOnlyCollection<DiscordMessage>(new List<DiscordMessage>(msgs));
        }

        internal Task PinMessageAsync(ulong channel_id, ulong message_id)
        {
            var route = $"{Endpoints.CHANNELS}/:channel_id{Endpoints.PINS}/:message_id";
            var bucket = this.Rest.GetBucket(RestRequestMethod.PUT, route, new { channel_id, message_id }, out var path);

            var url = Utilities.GetApiUriFor(path);
            return this.DoRequestAsync(this.Discord, bucket, url, RestRequestMethod.PUT, route);
        }

        internal Task UnpinMessageAsync(ulong channel_id, ulong message_id)
        {
            var route = $"{Endpoints.CHANNELS}/:channel_id{Endpoints.PINS}/:message_id";
            var bucket = this.Rest.GetBucket(RestRequestMethod.DELETE, route, new { channel_id, message_id }, out var path);

            var url = Utilities.GetApiUriFor(path);
            return this.DoRequestAsync(this.Discord, bucket, url, RestRequestMethod.DELETE, route);
        }

        internal Task AddGroupDmRecipientAsync(ulong channel_id, ulong user_id, string access_token, string nickname)
        {
            var pld = new RestChannelGroupDmRecipientAddPayload
            {
                AccessToken = access_token,
                Nickname = nickname
            };

            var route = $"{Endpoints.USERS}{Endpoints.ME}{Endpoints.CHANNELS}/:channel_id{Endpoints.RECIPIENTS}/:user_id";
            var bucket = this.Rest.GetBucket(RestRequestMethod.PUT, route, new { channel_id, user_id }, out var path);

            var url = Utilities.GetApiUriFor(path);
            return this.DoRequestAsync(this.Discord, bucket, url, RestRequestMethod.PUT, route, payload: DiscordJson.SerializeObject(pld));
        }

        internal Task RemoveGroupDmRecipientAsync(ulong channel_id, ulong user_id)
        {
            var route = $"{Endpoints.USERS}{Endpoints.ME}{Endpoints.CHANNELS}/:channel_id{Endpoints.RECIPIENTS}/:user_id";
            var bucket = this.Rest.GetBucket(RestRequestMethod.DELETE, route, new { channel_id, user_id }, out var path);

            var url = Utilities.GetApiUriFor(path);
            return this.DoRequestAsync(this.Discord, bucket, url, RestRequestMethod.DELETE, route);
        }

        internal async Task<DiscordDmChannel> CreateGroupDmAsync(IEnumerable<string> access_tokens, IDictionary<ulong, string> nicks)
        {
            var pld = new RestUserGroupDmCreatePayload
            {
                AccessTokens = access_tokens,
                Nicknames = nicks
            };

            var route = $"{Endpoints.USERS}{Endpoints.ME}{Endpoints.CHANNELS}";
            var bucket = this.Rest.GetBucket(RestRequestMethod.POST, route, new { }, out var path);

            var url = Utilities.GetApiUriFor(path);
            var res = await this.DoRequestAsync(this.Discord, bucket, url, RestRequestMethod.POST, route, payload: DiscordJson.SerializeObject(pld)).ConfigureAwait(false);

            var ret = JsonConvert.DeserializeObject<DiscordDmChannel>(res.Response);
            ret.Discord = this.Discord;

            return ret;
        }

        internal async Task<DiscordDmChannel> CreateDmAsync(ulong recipient_id)
        {
            var pld = new RestUserDmCreatePayload
            {
                Recipient = recipient_id
            };

            var route = $"{Endpoints.USERS}{Endpoints.ME}{Endpoints.CHANNELS}";
            var bucket = this.Rest.GetBucket(RestRequestMethod.POST, route, new { }, out var path);

            var url = Utilities.GetApiUriFor(path);
            var res = await this.DoRequestAsync(this.Discord, bucket, url, RestRequestMethod.POST, route, payload: DiscordJson.SerializeObject(pld)).ConfigureAwait(false);

            var ret = JsonConvert.DeserializeObject<DiscordDmChannel>(res.Response);
            ret.Discord = this.Discord;

            if (this.Discord is DiscordClient dc)
                _ = dc._privateChannels.TryAdd(ret.Id, ret);

            return ret;
        }

        internal async Task<DiscordFollowedChannel> FollowChannelAsync(ulong channel_id, ulong webhook_channel_id)
        {
            var pld = new FollowedChannelAddPayload
            {
                WebhookChannelId = webhook_channel_id
            };

            var route = $"{Endpoints.CHANNELS}/:channel_id{Endpoints.FOLLOWERS}";
            var bucket = this.Rest.GetBucket(RestRequestMethod.POST, route, new { channel_id }, out var path);

            var url = Utilities.GetApiUriFor(path);
            var response = await this.DoRequestAsync(this.Discord, bucket, url, RestRequestMethod.POST, route, payload: DiscordJson.SerializeObject(pld)).ConfigureAwait(false);

            return JsonConvert.DeserializeObject<DiscordFollowedChannel>(response.Response);
        }

        internal async Task<DiscordMessage> CrosspostMessageAsync(ulong channel_id, ulong message_id)
        {
            var route = $"{Endpoints.CHANNELS}/:channel_id{Endpoints.MESSAGES}/:message_id{Endpoints.CROSSPOST}";
            var bucket = this.Rest.GetBucket(RestRequestMethod.POST, route, new { channel_id, message_id }, out var path);

            var url = Utilities.GetApiUriFor(path);
            var response = await this.DoRequestAsync(this.Discord, bucket, url, RestRequestMethod.POST, route).ConfigureAwait(false);
            return JsonConvert.DeserializeObject<DiscordMessage>(response.Response);
        }

        internal async Task<DiscordStageInstance> CreateStageInstanceAsync(ulong channelId, string topic, PrivacyLevel? privacyLevel, string reason)
        {
            var headers = Utilities.GetBaseHeaders();
            if (!string.IsNullOrWhiteSpace(reason))
                headers[REASON_HEADER_NAME] = reason;

            var pld = new RestCreateStageInstancePayload
            {
                ChannelId = channelId,
                Topic = topic,
                PrivacyLevel = privacyLevel
            };

            var route = $"{Endpoints.STAGE_INSTANCES}";
            var bucket = this.Rest.GetBucket(RestRequestMethod.POST, route, new { }, out var path);

            var url = Utilities.GetApiUriFor(path);
            var response = await this.DoRequestAsync(this.Discord, bucket, url, RestRequestMethod.POST, route, headers, DiscordJson.SerializeObject(pld)).ConfigureAwait(false);

            var stage = JsonConvert.DeserializeObject<DiscordStageInstance>(response.Response);
            stage.Discord = this.Discord;

            return stage;
        }

        internal async Task<DiscordStageInstance> GetStageInstanceAsync(ulong channel_id)
        {
            var route = $"{Endpoints.STAGE_INSTANCES}/:channel_id";
            var bucket = this.Rest.GetBucket(RestRequestMethod.GET, route, new { channel_id }, out var path);

            var url = Utilities.GetApiUriFor(path);
            var response = await this.DoRequestAsync(this.Discord, bucket, url, RestRequestMethod.GET, route).ConfigureAwait(false);

            var stage = JsonConvert.DeserializeObject<DiscordStageInstance>(response.Response);
            stage.Discord = this.Discord;

            return stage;
        }

        internal async Task<DiscordStageInstance> ModifyStageInstanceAsync(ulong channel_id, Optional<string> topic, Optional<PrivacyLevel> privacyLevel, string reason)
        {
            var headers = Utilities.GetBaseHeaders();
            if (!string.IsNullOrWhiteSpace(reason))
                headers[REASON_HEADER_NAME] = reason;

            var pld = new RestModifyStageInstancePayload
            {
                Topic = topic,
                PrivacyLevel = privacyLevel
            };

            var route = $"{Endpoints.STAGE_INSTANCES}/:channel_id";
            var bucket = this.Rest.GetBucket(RestRequestMethod.PATCH, route, new { channel_id }, out var path);

            var url = Utilities.GetApiUriFor(path);
            var response = await this.DoRequestAsync(this.Discord, bucket, url, RestRequestMethod.PATCH, route, headers, DiscordJson.SerializeObject(pld)).ConfigureAwait(false);

            var stage = JsonConvert.DeserializeObject<DiscordStageInstance>(response.Response);
            stage.Discord = this.Discord;

            return stage;
        }

        internal async Task DeleteStageInstanceAsync(ulong channel_id, string reason)
        {
            var headers = Utilities.GetBaseHeaders();
            if (!string.IsNullOrWhiteSpace(reason))
                headers[REASON_HEADER_NAME] = reason;

            var route = $"{Endpoints.STAGE_INSTANCES}/:channel_id";
            var bucket = this.Rest.GetBucket(RestRequestMethod.DELETE, route, new { channel_id }, out var path);

            var url = Utilities.GetApiUriFor(path);
            await this.DoRequestAsync(this.Discord, bucket, url, RestRequestMethod.DELETE, route, headers).ConfigureAwait(false);
        }

        #endregion

        #region Threads

        internal async Task<DiscordThreadChannel> CreateThreadFromMessageAsync(ulong channel_id, ulong message_id, string name, AutoArchiveDuration archiveAfter, string reason)
        {
            var headers = Utilities.GetBaseHeaders();
            if (!string.IsNullOrWhiteSpace(reason))
                headers[REASON_HEADER_NAME] = reason;

            var payload = new RestThreadCreatePayload
            {
                Name = name,
                ArchiveAfter = archiveAfter
            };

            var route = $"{Endpoints.CHANNELS}/:channel_id{Endpoints.MESSAGES}/:message_id{Endpoints.THREADS}";
            var bucket = this.Rest.GetBucket(RestRequestMethod.POST, route, new { channel_id, message_id }, out var path); //???

            var url = Utilities.GetApiUriFor(path);
            var response = await this.DoRequestAsync(this.Discord, bucket, url, RestRequestMethod.POST, route, headers, DiscordJson.SerializeObject(payload)).ConfigureAwait(false);

            var thread = JsonConvert.DeserializeObject<DiscordThreadChannel>(response.Response);
            thread.Discord = this.Discord;

            return thread;
        }

        internal async Task<DiscordThreadChannel> CreateThreadAsync(ulong channel_id, string name, AutoArchiveDuration archiveAfter, ChannelType type, string reason)
        {
            var headers = Utilities.GetBaseHeaders();
            if (!string.IsNullOrWhiteSpace(reason))
                headers[REASON_HEADER_NAME] = reason;

            var payload = new RestThreadCreatePayload
            {
                Name = name,
                ArchiveAfter = archiveAfter,
                Type = type
            };

            var route = $"{Endpoints.CHANNELS}/:channel_id{Endpoints.THREADS}";
            var bucket = this.Rest.GetBucket(RestRequestMethod.POST, route, new { channel_id}, out var path);

            var url = Utilities.GetApiUriFor(path);
            var response = await this.DoRequestAsync(this.Discord, bucket, url, RestRequestMethod.POST, route, headers, DiscordJson.SerializeObject(payload)).ConfigureAwait(false);

            var thread = JsonConvert.DeserializeObject<DiscordThreadChannel>(response.Response);
            thread.Discord = this.Discord;

            return thread;
        }

        internal Task JoinThreadAsync(ulong channel_id)
        {
            var route = $"{Endpoints.CHANNELS}/:channel_id{Endpoints.THREAD_MEMBERS}{Endpoints.ME}";
            var bucket = this.Rest.GetBucket(RestRequestMethod.POST, route, new { channel_id}, out var path);

            var url = Utilities.GetApiUriFor(path);
            return this.DoRequestAsync(this.Discord, bucket, url, RestRequestMethod.PUT, route);
        }

        internal Task LeaveThreadAsync(ulong channel_id)
        {
            var route = $"{Endpoints.CHANNELS}/:channel_id{Endpoints.THREAD_MEMBERS}{Endpoints.ME}";
            var bucket = this.Rest.GetBucket(RestRequestMethod.POST, route, new { channel_id}, out var path);

            var url = Utilities.GetApiUriFor(path);
            return this.DoRequestAsync(this.Discord, bucket, url, RestRequestMethod.DELETE, route);
        }

        internal async Task<DiscordThreadChannelMember> GetThreadMemberAsync(ulong channel_id, ulong user_id)
        {
            var route = $"{Endpoints.CHANNELS}/:channel_id{Endpoints.THREAD_MEMBERS}/:user_id";
            var bucket = this.Rest.GetBucket(RestRequestMethod.POST, route, new { channel_id, user_id }, out var path);

            var url = Utilities.GetApiUriFor(path);
            var response = await this.DoRequestAsync(this.Discord, bucket, url, RestRequestMethod.GET, route).ConfigureAwait(false);

            return JsonConvert.DeserializeObject<DiscordThreadChannelMember>(response.Response);
        }

        internal Task AddThreadMemberAsync(ulong channel_id, ulong user_id)
        {
            var route = $"{Endpoints.CHANNELS}/:channel_id{Endpoints.THREAD_MEMBERS}/:user_id";
            var bucket = this.Rest.GetBucket(RestRequestMethod.POST, route, new { channel_id, user_id}, out var path);

            var url = Utilities.GetApiUriFor(path);
            return this.DoRequestAsync(this.Discord, bucket, url, RestRequestMethod.PUT, route);
        }

        internal Task RemoveThreadMemberAsync(ulong channel_id, ulong user_id)
        {
            var route = $"{Endpoints.CHANNELS}/:channel_id{Endpoints.THREAD_MEMBERS}/:user_id";
            var bucket = this.Rest.GetBucket(RestRequestMethod.POST, route, new { channel_id, user_id}, out var path);

            var url = Utilities.GetApiUriFor(path);
            return this.DoRequestAsync(this.Discord, bucket, url, RestRequestMethod.DELETE, route);
        }

        internal async Task<IReadOnlyList<DiscordThreadChannelMember>> ListThreadMembersAsync(ulong channel_id)
        {
            var route = $"{Endpoints.CHANNELS}/:channel_id{Endpoints.THREAD_MEMBERS}";
            var bucket = this.Rest.GetBucket(RestRequestMethod.POST, route, new { channel_id}, out var path);

            var url = Utilities.GetApiUriFor(path);
            var response = await this.DoRequestAsync(this.Discord, bucket, url, RestRequestMethod.GET, route).ConfigureAwait(false);

            var threadMembers = JsonConvert.DeserializeObject<List<DiscordThreadChannelMember>>(response.Response);
            return new ReadOnlyCollection<DiscordThreadChannelMember>(threadMembers);
        }

        internal async Task<ThreadQueryResult> ListActiveThreadsAsync(ulong guild_id)
        {
            var route = $"{Endpoints.GUILDS}/:guild_id{Endpoints.THREADS}{Endpoints.ACTIVE}";
            var bucket = this.Rest.GetBucket(RestRequestMethod.POST, route, new { guild_id}, out var path);

            var url = Utilities.GetApiUriFor(path);
            var response = await this.DoRequestAsync(this.Discord, bucket, url, RestRequestMethod.GET, route).ConfigureAwait(false);

            var result = JsonConvert.DeserializeObject<ThreadQueryResult>(response.Response);
            result.HasMore = false;

            foreach (var thread in result.Threads)
                thread.Discord = this.Discord;
            foreach (var member in result.Members)
            {
                member.Discord = this.Discord;
                member._guild_id = guild_id;
                var thread = result.Threads.SingleOrDefault(x => x.Id == member.ThreadId);
                if (thread != null)
                    thread.CurrentMember = member;
            }

            return result;
        }

        internal async Task<ThreadQueryResult> ListPublicArchivedThreadsAsync(ulong guild_id, ulong channel_id, ulong? before, int limit)
        {
            var queryParams = new Dictionary<string, string>();
            if (before != null)
                queryParams["before"] = before?.ToString(CultureInfo.InvariantCulture);
            if (limit > 0)
                queryParams["limit"] = limit.ToString(CultureInfo.InvariantCulture);

            var route = $"{Endpoints.CHANNELS}/:channel_id{Endpoints.THREADS}{Endpoints.ARCHIVED}{Endpoints.PUBLIC}";
            var bucket = this.Rest.GetBucket(RestRequestMethod.POST, route, new { channel_id}, out var path);

            var url = Utilities.GetApiUriFor(path, queryParams.Any() ? BuildQueryString(queryParams) : "");
            var response = await this.DoRequestAsync(this.Discord, bucket, url, RestRequestMethod.GET, route).ConfigureAwait(false);

            var result = JsonConvert.DeserializeObject<ThreadQueryResult>(response.Response);

            foreach (var thread in result.Threads)
                thread.Discord = this.Discord;
            foreach (var member in result.Members)
            {
                member.Discord = this.Discord;
                member._guild_id = guild_id;
                var thread = result.Threads.SingleOrDefault(x => x.Id == member.ThreadId);
                if (thread != null)
                    thread.CurrentMember = member;
            }

            return result;
        }

        internal async Task<ThreadQueryResult> ListPrivateArchivedThreadsAsync(ulong guild_id, ulong channel_id, ulong? before, int limit)
        {
            var queryParams = new Dictionary<string, string>();
            if (before != null)
                queryParams["before"] = before?.ToString(CultureInfo.InvariantCulture);
            if (limit > 0)
                queryParams["limit"] = limit.ToString(CultureInfo.InvariantCulture);

            var route = $"{Endpoints.CHANNELS}/:channel_id{Endpoints.THREADS}{Endpoints.ARCHIVED}{Endpoints.PRIVATE}";
            var bucket = this.Rest.GetBucket(RestRequestMethod.POST, route, new { channel_id}, out var path);

            var url = Utilities.GetApiUriFor(path, queryParams.Any() ? BuildQueryString(queryParams) : "");
            var response = await this.DoRequestAsync(this.Discord, bucket, url, RestRequestMethod.GET, route).ConfigureAwait(false);

            var result = JsonConvert.DeserializeObject<ThreadQueryResult>(response.Response);

            foreach (var thread in result.Threads)
                thread.Discord = this.Discord;
            foreach (var member in result.Members)
            {
                member.Discord = this.Discord;
                member._guild_id = guild_id;
                var thread = result.Threads.SingleOrDefault(x => x.Id == member.ThreadId);
                if (thread != null)
                    thread.CurrentMember = member;
            }

            return result;
        }

        internal async Task<ThreadQueryResult> ListJoinedPrivateArchivedThreadsAsync(ulong guild_id, ulong channel_id, ulong? before, int limit)
        {
            var queryParams = new Dictionary<string, string>();
            if (before != null)
                queryParams["before"] = before?.ToString(CultureInfo.InvariantCulture);
            if (limit > 0)
                queryParams["limit"] = limit.ToString(CultureInfo.InvariantCulture);

            var route = $"{Endpoints.CHANNELS}/:channel_id{Endpoints.USERS}{Endpoints.ME}{Endpoints.THREADS}{Endpoints.ARCHIVED}{Endpoints.PUBLIC}";
            var bucket = this.Rest.GetBucket(RestRequestMethod.POST, route, new { channel_id}, out var path);

            var url = Utilities.GetApiUriFor(path, queryParams.Any() ? BuildQueryString(queryParams) : "");
            var response = await this.DoRequestAsync(this.Discord, bucket, url, RestRequestMethod.GET, route).ConfigureAwait(false);

            var result = JsonConvert.DeserializeObject<ThreadQueryResult>(response.Response);

            foreach (var thread in result.Threads)
                thread.Discord = this.Discord;
            foreach (var member in result.Members)
            {
                member.Discord = this.Discord;
                member._guild_id = guild_id;
                var thread = result.Threads.SingleOrDefault(x => x.Id == member.ThreadId);
                if (thread != null)
                    thread.CurrentMember = member;
            }

            return result;
        }

        #endregion

        #region Member
        internal Task<DiscordUser> GetCurrentUserAsync()
            => this.GetUserAsync("@me");

        internal Task<DiscordUser> GetUserAsync(ulong user_id)
            => this.GetUserAsync(user_id.ToString(CultureInfo.InvariantCulture));

        internal async Task<DiscordUser> GetUserAsync(string user_id)
        {
            var route = $"{Endpoints.USERS}/:user_id";
            var bucket = this.Rest.GetBucket(RestRequestMethod.GET, route, new { user_id }, out var path);

            var url = Utilities.GetApiUriFor(path);
            var res = await this.DoRequestAsync(this.Discord, bucket, url, RestRequestMethod.GET, route).ConfigureAwait(false);

            var user_raw = JsonConvert.DeserializeObject<TransportUser>(res.Response);
            var duser = new DiscordUser(user_raw) { Discord = this.Discord };

            return duser;
        }

        internal async Task<DiscordMember> GetGuildMemberAsync(ulong guild_id, ulong user_id)
        {
            var route = $"{Endpoints.GUILDS}/:guild_id{Endpoints.MEMBERS}/:user_id";
            var bucket = this.Rest.GetBucket(RestRequestMethod.GET, route, new { guild_id, user_id }, out var path);

            var url = Utilities.GetApiUriFor(path);
            var res = await this.DoRequestAsync(this.Discord, bucket, url, RestRequestMethod.GET, route).ConfigureAwait(false);

            var tm = JsonConvert.DeserializeObject<TransportMember>(res.Response);

            var usr = new DiscordUser(tm.User) { Discord = this.Discord };
            usr = this.Discord.UpdateUserCache(usr);

            return new DiscordMember(tm)
            {
                Discord = this.Discord,
                _guild_id = guild_id
            };
        }

        internal Task RemoveGuildMemberAsync(ulong guild_id, ulong user_id, string reason)
        {
            var urlparams = new Dictionary<string, string>();
            if (reason != null)
                urlparams["reason"] = reason;

            var route = $"{Endpoints.GUILDS}/:guild_id{Endpoints.MEMBERS}/:user_id";
            var bucket = this.Rest.GetBucket(RestRequestMethod.DELETE, route, new { guild_id, user_id }, out var path);

            var url = Utilities.GetApiUriFor(path, BuildQueryString(urlparams));
            return this.DoRequestAsync(this.Discord, bucket, url, RestRequestMethod.DELETE, route);
        }

        internal async Task<TransportUser> ModifyCurrentUserAsync(string username, Optional<string> base64_avatar)
        {
            var pld = new RestUserUpdateCurrentPayload
            {
                Username = username,
                AvatarBase64 = base64_avatar.HasValue ? base64_avatar.Value : null,
                AvatarSet = base64_avatar.HasValue
            };

            var route = $"{Endpoints.USERS}{Endpoints.ME}";
            var bucket = this.Rest.GetBucket(RestRequestMethod.PATCH, route, new { }, out var path);

            var url = Utilities.GetApiUriFor(path);
            var res = await this.DoRequestAsync(this.Discord, bucket, url, RestRequestMethod.PATCH, route, payload: DiscordJson.SerializeObject(pld)).ConfigureAwait(false);

            var user_raw = JsonConvert.DeserializeObject<TransportUser>(res.Response);

            return user_raw;
        }

        internal async Task<IReadOnlyList<DiscordGuild>> GetCurrentUserGuildsAsync(int limit = 100, ulong? before = null, ulong? after = null)
        {
            var route = $"{Endpoints.USERS}{Endpoints.ME}{Endpoints.GUILDS}";

            var bucket = this.Rest.GetBucket(RestRequestMethod.GET, route, new { }, out var path);

            var url = Utilities.GetApiUriBuilderFor(path)
                .AddParameter($"limit", limit.ToString(CultureInfo.InvariantCulture));

            if (before != null)
                url.AddParameter("before", before.Value.ToString(CultureInfo.InvariantCulture));
            if (after != null)
                url.AddParameter("after", after.Value.ToString(CultureInfo.InvariantCulture));

            var res = await this.DoRequestAsync(this.Discord, bucket, url.Build(), RestRequestMethod.GET, route).ConfigureAwait(false);

            if (this.Discord is DiscordClient)
            {
                var guilds_raw = JsonConvert.DeserializeObject<IEnumerable<RestUserGuild>>(res.Response);
                var glds = guilds_raw.Select(xug => (this.Discord as DiscordClient)?._guilds[xug.Id]);
                return new ReadOnlyCollection<DiscordGuild>(new List<DiscordGuild>(glds));
            }
            else
            {
                return new ReadOnlyCollection<DiscordGuild>(JsonConvert.DeserializeObject<List<DiscordGuild>>(res.Response));
            }
        }

        internal Task ModifyGuildMemberAsync(ulong guild_id, ulong user_id, Optional<string> nick,
            Optional<IEnumerable<ulong>> role_ids, Optional<bool> mute, Optional<bool> deaf,
            Optional<ulong?> voice_channel_id, Optional<DateTimeOffset?> communication_disabled_until, string reason)
        {
            var headers = Utilities.GetBaseHeaders();
            if (!string.IsNullOrWhiteSpace(reason))
                headers[REASON_HEADER_NAME] = reason;

            var pld = new RestGuildMemberModifyPayload
            {
                Nickname = nick,
                RoleIds = role_ids,
                Deafen = deaf,
                Mute = mute,
                VoiceChannelId = voice_channel_id,
                CommunicationDisabledUntil = communication_disabled_until
            };

            var route = $"{Endpoints.GUILDS}/:guild_id{Endpoints.MEMBERS}/:user_id";
            var bucket = this.Rest.GetBucket(RestRequestMethod.PATCH, route, new { guild_id, user_id }, out var path);

            var url = Utilities.GetApiUriFor(path);
            return this.DoRequestAsync(this.Discord, bucket, url, RestRequestMethod.PATCH, route, headers, payload: DiscordJson.SerializeObject(pld));
        }

        internal Task ModifyCurrentMemberAsync(ulong guild_id, string nick, string reason)
        {
            var headers = Utilities.GetBaseHeaders();
            if (!string.IsNullOrWhiteSpace(reason))
                headers[REASON_HEADER_NAME] = reason;

            var pld = new RestGuildMemberModifyPayload
            {
                Nickname = nick
            };

            var route = $"{Endpoints.GUILDS}/:guild_id{Endpoints.MEMBERS}{Endpoints.ME}";
            var bucket = this.Rest.GetBucket(RestRequestMethod.PATCH, route, new { guild_id }, out var path);

            var url = Utilities.GetApiUriFor(path);
            return this.DoRequestAsync(this.Discord, bucket, url, RestRequestMethod.PATCH, route, headers, payload: DiscordJson.SerializeObject(pld));
        }
        #endregion

        #region Roles
        internal async Task<IReadOnlyList<DiscordRole>> GetGuildRolesAsync(ulong guild_id)
        {
            var route = $"{Endpoints.GUILDS}/:guild_id{Endpoints.ROLES}";
            var bucket = this.Rest.GetBucket(RestRequestMethod.GET, route, new { guild_id }, out var path);

            var url = Utilities.GetApiUriFor(path);
            var res = await this.DoRequestAsync(this.Discord, bucket, url, RestRequestMethod.GET, route).ConfigureAwait(false);

            var roles_raw = JsonConvert.DeserializeObject<IEnumerable<DiscordRole>>(res.Response).Select(xr => { xr.Discord = this.Discord; xr._guild_id = guild_id; return xr; });

            return new ReadOnlyCollection<DiscordRole>(new List<DiscordRole>(roles_raw));
        }

        internal async Task<DiscordGuild> GetGuildAsync(ulong guildId, bool? with_counts)
        {
            var urlparams = new Dictionary<string, string>();
            if (with_counts.HasValue)
                urlparams["with_counts"] = with_counts?.ToString();

            var route = $"{Endpoints.GUILDS}/:guild_id";
            var bucket = this.Rest.GetBucket(RestRequestMethod.GET, route, new { guild_id = guildId }, out var path);

            var url = Utilities.GetApiUriFor(path, urlparams.Any() ? BuildQueryString(urlparams) : "");
            var res = await this.DoRequestAsync(this.Discord, bucket, url, RestRequestMethod.GET, route, urlparams).ConfigureAwait(false);

            var json = JObject.Parse(res.Response);
            var rawMembers = (JArray)json["members"];
            var guildRest = json.ToDiscordObject<DiscordGuild>();
            foreach (var r in guildRest._roles.Values)
                r._guild_id = guildRest.Id;

            if (this.Discord is DiscordClient dc)
            {
                await dc.OnGuildUpdateEventAsync(guildRest, rawMembers).ConfigureAwait(false);
                return dc._guilds[guildRest.Id];
            }
            else
            {
                guildRest.Discord = this.Discord;
                return guildRest;
            }
        }

        internal async Task<DiscordRole> ModifyGuildRoleAsync(ulong guild_id, ulong role_id, string name, Permissions? permissions, int? color, bool? hoist, bool? mentionable, string reason, Stream icon, string emoji)
        {
            string image = null;

            if (icon != null)
            {
                using var it = new ImageTool(icon);
                image = it.GetBase64();
            }

            var pld = new RestGuildRolePayload
            {
                Name = name,
                Permissions = permissions & PermissionMethods.FULL_PERMS,
                Color = color,
                Hoist = hoist,
                Mentionable = mentionable,
                Emoji = emoji,
                Icon = image
            };

            var headers = Utilities.GetBaseHeaders();
            if (!string.IsNullOrWhiteSpace(reason))
                headers[REASON_HEADER_NAME] = reason;

            var route = $"{Endpoints.GUILDS}/:guild_id{Endpoints.ROLES}/:role_id";
            var bucket = this.Rest.GetBucket(RestRequestMethod.PATCH, route, new { guild_id, role_id }, out var path);

            var url = Utilities.GetApiUriFor(path);
            var res = await this.DoRequestAsync(this.Discord, bucket, url, RestRequestMethod.PATCH, route, headers, DiscordJson.SerializeObject(pld)).ConfigureAwait(false);

            var ret = JsonConvert.DeserializeObject<DiscordRole>(res.Response);
            ret.Discord = this.Discord;
            ret._guild_id = guild_id;

            return ret;
        }

        internal Task DeleteRoleAsync(ulong guild_id, ulong role_id, string reason)
        {
            var headers = Utilities.GetBaseHeaders();
            if (!string.IsNullOrWhiteSpace(reason))
                headers[REASON_HEADER_NAME] = reason;

            var route = $"{Endpoints.GUILDS}/:guild_id{Endpoints.ROLES}/:role_id";
            var bucket = this.Rest.GetBucket(RestRequestMethod.DELETE, route, new { guild_id, role_id }, out var path);

            var url = Utilities.GetApiUriFor(path);
            return this.DoRequestAsync(this.Discord, bucket, url, RestRequestMethod.DELETE, route, headers);
        }

        internal async Task<DiscordRole> CreateGuildRoleAsync(ulong guild_id, string name, Permissions? permissions, int? color, bool? hoist, bool? mentionable, string reason, Stream icon, string emoji)
        {
            string image = null;

            if (icon != null)
            {
                using var it = new ImageTool(icon);
                image = it.GetBase64();
            }

            var pld = new RestGuildRolePayload
            {
                Name = name,
                Permissions = permissions & PermissionMethods.FULL_PERMS,
                Color = color,
                Hoist = hoist,
                Mentionable = mentionable,
                Emoji = emoji,
                Icon = image
            };

            var headers = Utilities.GetBaseHeaders();
            if (!string.IsNullOrWhiteSpace(reason))
                headers[REASON_HEADER_NAME] = reason;

            var route = $"{Endpoints.GUILDS}/:guild_id{Endpoints.ROLES}";
            var bucket = this.Rest.GetBucket(RestRequestMethod.POST, route, new { guild_id }, out var path);

            var url = Utilities.GetApiUriFor(path);

            var res = await this.DoRequestAsync(this.Discord, bucket, url, RestRequestMethod.POST, route, headers, DiscordJson.SerializeObject(pld)).ConfigureAwait(false);

            var ret = JsonConvert.DeserializeObject<DiscordRole>(res.Response);
            ret.Discord = this.Discord;
            ret._guild_id = guild_id;

            return ret;
        }
        #endregion

        #region Prune
        internal async Task<int> GetGuildPruneCountAsync(ulong guild_id, int days, IEnumerable<ulong> include_roles)
        {
            if (days < 0 || days > 30)
                throw new ArgumentException("Prune inactivity days must be a number between 0 and 30.", nameof(days));

            var urlparams = new Dictionary<string, string>
            {
                ["days"] = days.ToString(CultureInfo.InvariantCulture)
            };

            var sb = new StringBuilder();

            if (include_roles != null)
            {
                var roleArray = include_roles.ToArray();
                var roleArrayCount = roleArray.Count();

                for (var i = 0; i < roleArrayCount; i++)
                    sb.Append($"&include_roles={roleArray[i]}");
            }

            var route = $"{Endpoints.GUILDS}/:guild_id{Endpoints.PRUNE}";
            var bucket = this.Rest.GetBucket(RestRequestMethod.GET, route, new { guild_id }, out var path);
            var url = Utilities.GetApiUriFor(path, $"{BuildQueryString(urlparams)}{sb}");
            var res = await this.DoRequestAsync(this.Discord, bucket, url, RestRequestMethod.GET, route).ConfigureAwait(false);

            var pruned = JsonConvert.DeserializeObject<RestGuildPruneResultPayload>(res.Response);

            return pruned.Pruned.Value;
        }

        internal async Task<int?> BeginGuildPruneAsync(ulong guild_id, int days, bool compute_prune_count, IEnumerable<ulong> include_roles, string reason)
        {
            if (days < 0 || days > 30)
                throw new ArgumentException("Prune inactivity days must be a number between 0 and 30.", nameof(days));

            var urlparams = new Dictionary<string, string>
            {
                ["days"] = days.ToString(CultureInfo.InvariantCulture),
                ["compute_prune_count"] = compute_prune_count.ToString()
            };

            var sb = new StringBuilder();

            if (include_roles != null)
            {
                var roleArray = include_roles.ToArray();
                var roleArrayCount = roleArray.Count();

                for (var i = 0; i < roleArrayCount; i++)
                    sb.Append($"&include_roles={roleArray[i]}");
            }

            var headers = Utilities.GetBaseHeaders();
            if (string.IsNullOrWhiteSpace(reason))
                headers[REASON_HEADER_NAME] = reason;

            var route = $"{Endpoints.GUILDS}/:guild_id{Endpoints.PRUNE}";
            var bucket = this.Rest.GetBucket(RestRequestMethod.POST, route, new { guild_id }, out var path);

            var url = Utilities.GetApiUriFor(path, $"{BuildQueryString(urlparams)}{sb}");
            var res = await this.DoRequestAsync(this.Discord, bucket, url, RestRequestMethod.POST, route, headers).ConfigureAwait(false);

            var pruned = JsonConvert.DeserializeObject<RestGuildPruneResultPayload>(res.Response);

            return pruned.Pruned;
        }
        #endregion

        #region GuildVarious
        internal async Task<DiscordGuildTemplate> GetTemplateAsync(string code)
        {
            var route = $"{Endpoints.GUILDS}{Endpoints.TEMPLATES}/:code";
            var bucket = this.Rest.GetBucket(RestRequestMethod.GET, route, new { code }, out var path);

            var url = Utilities.GetApiUriFor(path);
            var res = await this.DoRequestAsync(this.Discord, bucket, url, RestRequestMethod.GET, route).ConfigureAwait(false);

            var templates_raw = JsonConvert.DeserializeObject<DiscordGuildTemplate>(res.Response);

            return templates_raw;
        }

        internal async Task<IReadOnlyList<DiscordIntegration>> GetGuildIntegrationsAsync(ulong guild_id)
        {
            var route = $"{Endpoints.GUILDS}/:guild_id{Endpoints.INTEGRATIONS}";
            var bucket = this.Rest.GetBucket(RestRequestMethod.GET, route, new { guild_id }, out var path);

            var url = Utilities.GetApiUriFor(path);
            var res = await this.DoRequestAsync(this.Discord, bucket, url, RestRequestMethod.GET, route).ConfigureAwait(false);

            var integrations_raw = JsonConvert.DeserializeObject<IEnumerable<DiscordIntegration>>(res.Response).Select(xi => { xi.Discord = this.Discord; return xi; });

            return new ReadOnlyCollection<DiscordIntegration>(new List<DiscordIntegration>(integrations_raw));
        }

        internal async Task<DiscordGuildPreview> GetGuildPreviewAsync(ulong guild_id)
        {
            var route = $"{Endpoints.GUILDS}/:guild_id{Endpoints.PREVIEW}";
            var bucket = this.Rest.GetBucket(RestRequestMethod.GET, route, new { guild_id }, out var path);

            var url = Utilities.GetApiUriFor(path);
            var res = await this.DoRequestAsync(this.Discord, bucket, url, RestRequestMethod.GET, route).ConfigureAwait(false);

            var ret = JsonConvert.DeserializeObject<DiscordGuildPreview>(res.Response);
            ret.Discord = this.Discord;

            return ret;
        }

        internal async Task<DiscordIntegration> CreateGuildIntegrationAsync(ulong guild_id, string type, ulong id)
        {
            var pld = new RestGuildIntegrationAttachPayload
            {
                Type = type,
                Id = id
            };

            var route = $"{Endpoints.GUILDS}/:guild_id{Endpoints.INTEGRATIONS}";
            var bucket = this.Rest.GetBucket(RestRequestMethod.POST, route, new { guild_id }, out var path);

            var url = Utilities.GetApiUriFor(path);
            var res = await this.DoRequestAsync(this.Discord, bucket, url, RestRequestMethod.POST, route, payload: DiscordJson.SerializeObject(pld)).ConfigureAwait(false);

            var ret = JsonConvert.DeserializeObject<DiscordIntegration>(res.Response);
            ret.Discord = this.Discord;

            return ret;
        }

        internal async Task<DiscordIntegration> ModifyGuildIntegrationAsync(ulong guild_id, ulong integration_id, int expire_behaviour, int expire_grace_period, bool enable_emoticons)
        {
            var pld = new RestGuildIntegrationModifyPayload
            {
                ExpireBehavior = expire_behaviour,
                ExpireGracePeriod = expire_grace_period,
                EnableEmoticons = enable_emoticons
            };

            var route = $"{Endpoints.GUILDS}/:guild_id{Endpoints.INTEGRATIONS}/:integration_id";
            var bucket = this.Rest.GetBucket(RestRequestMethod.PATCH, route, new { guild_id, integration_id }, out var path);

            var url = Utilities.GetApiUriFor(path);
            var res = await this.DoRequestAsync(this.Discord, bucket, url, RestRequestMethod.PATCH, route, payload: DiscordJson.SerializeObject(pld)).ConfigureAwait(false);

            var ret = JsonConvert.DeserializeObject<DiscordIntegration>(res.Response);
            ret.Discord = this.Discord;

            return ret;
        }

        internal Task DeleteGuildIntegrationAsync(ulong guild_id, DiscordIntegration integration, string reason)
        {
            var headers = Utilities.GetBaseHeaders();
            if (string.IsNullOrWhiteSpace(reason))
                headers[REASON_HEADER_NAME] = reason;

            var route = $"{Endpoints.GUILDS}/:guild_id{Endpoints.INTEGRATIONS}/:integration_id";
            var bucket = this.Rest.GetBucket(RestRequestMethod.DELETE, route, new { guild_id, integration_id = integration.Id }, out var path);

            var url = Utilities.GetApiUriFor(path);
            return this.DoRequestAsync(this.Discord, bucket, url, RestRequestMethod.DELETE, route, headers, DiscordJson.SerializeObject(integration));
        }

        internal Task SyncGuildIntegrationAsync(ulong guild_id, ulong integration_id)
        {
            var route = $"{Endpoints.GUILDS}/:guild_id{Endpoints.INTEGRATIONS}/:integration_id{Endpoints.SYNC}";
            var bucket = this.Rest.GetBucket(RestRequestMethod.POST, route, new { guild_id, integration_id }, out var path);

            var url = Utilities.GetApiUriFor(path);
            return this.DoRequestAsync(this.Discord, bucket, url, RestRequestMethod.POST, route);
        }

        internal async Task<IReadOnlyList<DiscordVoiceRegion>> GetGuildVoiceRegionsAsync(ulong guild_id)
        {
            var route = $"{Endpoints.GUILDS}/:guild_id{Endpoints.REGIONS}";
            var bucket = this.Rest.GetBucket(RestRequestMethod.GET, route, new { guild_id }, out var path);

            var url = Utilities.GetApiUriFor(path);
            var res = await this.DoRequestAsync(this.Discord, bucket, url, RestRequestMethod.GET, route).ConfigureAwait(false);

            var regions_raw = JsonConvert.DeserializeObject<IEnumerable<DiscordVoiceRegion>>(res.Response);

            return new ReadOnlyCollection<DiscordVoiceRegion>(new List<DiscordVoiceRegion>(regions_raw));
        }

        internal async Task<IReadOnlyList<DiscordInvite>> GetGuildInvitesAsync(ulong guild_id)
        {
            var route = $"{Endpoints.GUILDS}/:guild_id{Endpoints.INVITES}";
            var bucket = this.Rest.GetBucket(RestRequestMethod.GET, route, new { guild_id }, out var path);

            var url = Utilities.GetApiUriFor(path);
            var res = await this.DoRequestAsync(this.Discord, bucket, url, RestRequestMethod.GET, route).ConfigureAwait(false);

            var invites_raw = JsonConvert.DeserializeObject<IEnumerable<DiscordInvite>>(res.Response).Select(xi => { xi.Discord = this.Discord; return xi; });

            return new ReadOnlyCollection<DiscordInvite>(new List<DiscordInvite>(invites_raw));
        }
        #endregion

        #region Invite
        internal async Task<DiscordInvite> GetInviteAsync(string invite_code, bool? with_counts, bool? with_expiration)
        {
            var urlparams = new Dictionary<string, string>();
            if (with_counts.HasValue)
            {
                urlparams["with_counts"] = with_counts?.ToString();
                urlparams["with_expiration"] = with_expiration?.ToString();
            }

            var route = $"{Endpoints.INVITES}/:invite_code";
            var bucket = this.Rest.GetBucket(RestRequestMethod.GET, route, new { invite_code }, out var path);

            var url = Utilities.GetApiUriFor(path, urlparams.Any() ? BuildQueryString(urlparams) : "");
            var res = await this.DoRequestAsync(this.Discord, bucket, url, RestRequestMethod.GET, route).ConfigureAwait(false);

            var ret = JsonConvert.DeserializeObject<DiscordInvite>(res.Response);
            ret.Discord = this.Discord;

            return ret;
        }

        internal async Task<DiscordInvite> DeleteInviteAsync(string invite_code, string reason)
        {
            var headers = Utilities.GetBaseHeaders();
            if (!string.IsNullOrWhiteSpace(reason))
                headers[REASON_HEADER_NAME] = reason;

            var route = $"{Endpoints.INVITES}/:invite_code";
            var bucket = this.Rest.GetBucket(RestRequestMethod.DELETE, route, new { invite_code }, out var path);

            var url = Utilities.GetApiUriFor(path);
            var res = await this.DoRequestAsync(this.Discord, bucket, url, RestRequestMethod.DELETE, route, headers).ConfigureAwait(false);

            var ret = JsonConvert.DeserializeObject<DiscordInvite>(res.Response);
            ret.Discord = this.Discord;

            return ret;
        }

        /*
         * Disabled due to API restrictions
         *
         * internal async Task<DiscordInvite> InternalAcceptInvite(string invite_code)
         * {
         *     this.Discord.DebugLogger.LogMessage(LogLevel.Warning, "REST API", "Invite accept endpoint was used; this account is now likely unverified", DateTime.Now);
         *
         *     var url = new Uri($"{Utils.GetApiBaseUri(), Endpoints.INVITES}/{invite_code));
         *     var bucket = this.Rest.GetBucket(0, MajorParameterType.Unbucketed, url, HttpRequestMethod.POST);
         *     var res = await this.DoRequestAsync(this.Discord, bucket, url, HttpRequestMethod.POST).ConfigureAwait(false);
         *
         *     var ret = JsonConvert.DeserializeObject<DiscordInvite>(res.Response);
         *     ret.Discord = this.Discord;
         *
         *     return ret;
         * }
         */
        #endregion

        #region Connections
        internal async Task<IReadOnlyList<DiscordConnection>> GetUsersConnectionsAsync()
        {
            var route = $"{Endpoints.USERS}{Endpoints.ME}{Endpoints.CONNECTIONS}";
            var bucket = this.Rest.GetBucket(RestRequestMethod.GET, route, new { }, out var path);

            var url = Utilities.GetApiUriFor(path);
            var res = await this.DoRequestAsync(this.Discord, bucket, url, RestRequestMethod.GET, route).ConfigureAwait(false);

            var connections_raw = JsonConvert.DeserializeObject<IEnumerable<DiscordConnection>>(res.Response).Select(xc => { xc.Discord = this.Discord; return xc; });

            return new ReadOnlyCollection<DiscordConnection>(new List<DiscordConnection>(connections_raw));
        }
        #endregion

        #region Voice
        internal async Task<IReadOnlyList<DiscordVoiceRegion>> ListVoiceRegionsAsync()
        {
            var route = $"{Endpoints.VOICE}{Endpoints.REGIONS}";
            var bucket = this.Rest.GetBucket(RestRequestMethod.GET, route, new { }, out var path);

            var url = Utilities.GetApiUriFor(path);
            var res = await this.DoRequestAsync(this.Discord, bucket, url, RestRequestMethod.GET, route).ConfigureAwait(false);

            var regions = JsonConvert.DeserializeObject<IEnumerable<DiscordVoiceRegion>>(res.Response);

            return new ReadOnlyCollection<DiscordVoiceRegion>(new List<DiscordVoiceRegion>(regions));
        }
        #endregion

        #region Webhooks
        internal async Task<DiscordWebhook> CreateWebhookAsync(ulong channel_id, string name, Optional<string> base64_avatar, string reason)
        {
            var pld = new RestWebhookPayload
            {
                Name = name,
                AvatarBase64 = base64_avatar.HasValue ? base64_avatar.Value : null,
                AvatarSet = base64_avatar.HasValue
            };

            var headers = new Dictionary<string, string>();
            if (!string.IsNullOrWhiteSpace(reason))
                headers[REASON_HEADER_NAME] = reason;

            var route = $"{Endpoints.CHANNELS}/:channel_id{Endpoints.WEBHOOKS}";
            var bucket = this.Rest.GetBucket(RestRequestMethod.POST, route, new { channel_id }, out var path);

            var url = Utilities.GetApiUriFor(path);
            var res = await this.DoRequestAsync(this.Discord, bucket, url, RestRequestMethod.POST, route, headers, DiscordJson.SerializeObject(pld)).ConfigureAwait(false);

            var ret = JsonConvert.DeserializeObject<DiscordWebhook>(res.Response);
            ret.Discord = this.Discord;
            ret.ApiClient = this;

            return ret;
        }

        internal async Task<IReadOnlyList<DiscordWebhook>> GetChannelWebhooksAsync(ulong channel_id)
        {
            var route = $"{Endpoints.CHANNELS}/:channel_id{Endpoints.WEBHOOKS}";
            var bucket = this.Rest.GetBucket(RestRequestMethod.GET, route, new { channel_id }, out var path);

            var url = Utilities.GetApiUriFor(path);
            var res = await this.DoRequestAsync(this.Discord, bucket, url, RestRequestMethod.GET, route).ConfigureAwait(false);

            var webhooks_raw = JsonConvert.DeserializeObject<IEnumerable<DiscordWebhook>>(res.Response).Select(xw => { xw.Discord = this.Discord; xw.ApiClient = this; return xw; });

            return new ReadOnlyCollection<DiscordWebhook>(new List<DiscordWebhook>(webhooks_raw));
        }

        internal async Task<IReadOnlyList<DiscordWebhook>> GetGuildWebhooksAsync(ulong guild_id)
        {
            var route = $"{Endpoints.GUILDS}/:guild_id{Endpoints.WEBHOOKS}";
            var bucket = this.Rest.GetBucket(RestRequestMethod.GET, route, new { guild_id }, out var path);

            var url = Utilities.GetApiUriFor(path);
            var res = await this.DoRequestAsync(this.Discord, bucket, url, RestRequestMethod.GET, route).ConfigureAwait(false);

            var webhooks_raw = JsonConvert.DeserializeObject<IEnumerable<DiscordWebhook>>(res.Response).Select(xw => { xw.Discord = this.Discord; xw.ApiClient = this; return xw; });

            return new ReadOnlyCollection<DiscordWebhook>(new List<DiscordWebhook>(webhooks_raw));
        }

        internal async Task<DiscordWebhook> GetWebhookAsync(ulong webhook_id)
        {
            var route = $"{Endpoints.WEBHOOKS}/:webhook_id";
            var bucket = this.Rest.GetBucket(RestRequestMethod.GET, route, new { webhook_id }, out var path);

            var url = Utilities.GetApiUriFor(path);
            var res = await this.DoRequestAsync(this.Discord, bucket, url, RestRequestMethod.GET, route).ConfigureAwait(false);

            var ret = JsonConvert.DeserializeObject<DiscordWebhook>(res.Response);
            ret.Discord = this.Discord;
            ret.ApiClient = this;

            return ret;
        }

        // Auth header not required
        internal async Task<DiscordWebhook> GetWebhookWithTokenAsync(ulong webhook_id, string webhook_token)
        {
            var route = $"{Endpoints.WEBHOOKS}/:webhook_id/:webhook_token";
            var bucket = this.Rest.GetBucket(RestRequestMethod.GET, route, new { webhook_id, webhook_token }, out var path);

            var url = Utilities.GetApiUriFor(path);
            var res = await this.DoRequestAsync(this.Discord, bucket, url, RestRequestMethod.GET, route).ConfigureAwait(false);

            var ret = JsonConvert.DeserializeObject<DiscordWebhook>(res.Response);
            ret.Token = webhook_token;
            ret.Id = webhook_id;
            ret.Discord = this.Discord;
            ret.ApiClient = this;

            return ret;
        }

        internal async Task<DiscordMessage> GetWebhookMessageAsync(ulong webhook_id, string webhook_token, ulong message_id)
        {
            var route = $"{Endpoints.WEBHOOKS}/:webhook_id/:webhook_token{Endpoints.MESSAGES}/:message_id";
            var bucket = this.Rest.GetBucket(RestRequestMethod.GET, route, new { webhook_id, webhook_token, message_id }, out var path);

            var url = Utilities.GetApiUriFor(path);
            var res = await this.DoRequestAsync(this.Discord, bucket, url, RestRequestMethod.GET, route).ConfigureAwait(false);

            var ret = JsonConvert.DeserializeObject<DiscordMessage>(res.Response);
            ret.Discord = this.Discord;
            return ret;
        }

        internal async Task<DiscordWebhook> ModifyWebhookAsync(ulong webhook_id, ulong channelId, string name, Optional<string> base64_avatar, string reason)
        {
            var pld = new RestWebhookPayload
            {
                Name = name,
                AvatarBase64 = base64_avatar.HasValue ? base64_avatar.Value : null,
                AvatarSet = base64_avatar.HasValue,
                ChannelId = channelId
            };

            var headers = new Dictionary<string, string>();
            if (!string.IsNullOrWhiteSpace(reason))
                headers[REASON_HEADER_NAME] = reason;

            var route = $"{Endpoints.WEBHOOKS}/:webhook_id";
            var bucket = this.Rest.GetBucket(RestRequestMethod.PATCH, route, new { webhook_id }, out var path);

            var url = Utilities.GetApiUriFor(path);
            var res = await this.DoRequestAsync(this.Discord, bucket, url, RestRequestMethod.PATCH, route, headers, DiscordJson.SerializeObject(pld)).ConfigureAwait(false);

            var ret = JsonConvert.DeserializeObject<DiscordWebhook>(res.Response);
            ret.Discord = this.Discord;
            ret.ApiClient = this;

            return ret;
        }

        internal async Task<DiscordWebhook> ModifyWebhookAsync(ulong webhook_id, string name, string base64_avatar, string webhook_token, string reason)
        {
            var pld = new RestWebhookPayload
            {
                Name = name,
                AvatarBase64 = base64_avatar
            };

            var headers = new Dictionary<string, string>();
            if (!string.IsNullOrWhiteSpace(reason))
                headers[REASON_HEADER_NAME] = reason;

            var route = $"{Endpoints.WEBHOOKS}/:webhook_id/:webhook_token";
            var bucket = this.Rest.GetBucket(RestRequestMethod.PATCH, route, new { webhook_id, webhook_token }, out var path);

            var url = Utilities.GetApiUriFor(path);
            var res = await this.DoRequestAsync(this.Discord, bucket, url, RestRequestMethod.PATCH, route, headers, DiscordJson.SerializeObject(pld)).ConfigureAwait(false);

            var ret = JsonConvert.DeserializeObject<DiscordWebhook>(res.Response);
            ret.Discord = this.Discord;
            ret.ApiClient = this;

            return ret;
        }

        internal Task DeleteWebhookAsync(ulong webhook_id, string reason)
        {
            var headers = new Dictionary<string, string>();
            if (!string.IsNullOrWhiteSpace(reason))
                headers[REASON_HEADER_NAME] = reason;

            var route = $"{Endpoints.WEBHOOKS}/:webhook_id";
            var bucket = this.Rest.GetBucket(RestRequestMethod.DELETE, route, new { webhook_id }, out var path);

            var url = Utilities.GetApiUriFor(path);
            return this.DoRequestAsync(this.Discord, bucket, url, RestRequestMethod.DELETE, route, headers);
        }

        internal Task DeleteWebhookAsync(ulong webhook_id, string webhook_token, string reason)
        {
            var headers = new Dictionary<string, string>();
            if (!string.IsNullOrWhiteSpace(reason))
                headers[REASON_HEADER_NAME] = reason;

            var route = $"{Endpoints.WEBHOOKS}/:webhook_id/:webhook_token";
            var bucket = this.Rest.GetBucket(RestRequestMethod.DELETE, route, new { webhook_id, webhook_token }, out var path);

            var url = Utilities.GetApiUriFor(path);
            return this.DoRequestAsync(this.Discord, bucket, url, RestRequestMethod.DELETE, route, headers);
        }

        internal async Task<DiscordMessage> ExecuteWebhookAsync(ulong webhook_id, string webhook_token, DiscordWebhookBuilder builder)
        {
            builder.Validate();

            if (builder.Embeds != null)
                foreach (var embed in builder.Embeds)
                    if (embed.Timestamp != null)
                        embed.Timestamp = embed.Timestamp.Value.ToUniversalTime();

            var values = new Dictionary<string, string>();
            var pld = new RestWebhookExecutePayload
            {
                Content = builder.Content,
                Username = builder.Username.HasValue ? builder.Username.Value : null,
                AvatarUrl = builder.AvatarUrl.HasValue ? builder.AvatarUrl.Value : null,
                IsTTS = builder.IsTTS,
                Embeds = builder.Embeds
            };

            if (builder.Mentions != null)
                pld.Mentions = new DiscordMentions(builder.Mentions, builder.Mentions.Any());

            if (!string.IsNullOrEmpty(builder.Content) || builder.Embeds?.Count() > 0 || builder.IsTTS == true || builder.Mentions != null)
                values["payload_json"] = DiscordJson.SerializeObject(pld);

            var route = $"{Endpoints.WEBHOOKS}/:webhook_id/:webhook_token";
            var bucket = this.Rest.GetBucket(RestRequestMethod.POST, route, new { webhook_id, webhook_token }, out var path);

            var url = builder.ThreadId == null
                ? Utilities.GetApiUriBuilderFor(path).AddParameter("wait", "true").Build()
                : Utilities.GetApiUriBuilderFor(path).AddParameter("wait", "true").AddParameter("thread_id", builder.ThreadId.ToString()).Build();

            var res = await this.DoMultipartAsync(this.Discord, bucket, url, RestRequestMethod.POST, route, values: values, files: builder.Files).ConfigureAwait(false);
            var ret = JsonConvert.DeserializeObject<DiscordMessage>(res.Response);

            foreach (var file in builder.Files.Where(x => x.ResetPositionTo.HasValue))
            {
                file.Stream.Position = file.ResetPositionTo.Value;
            }

            ret.Discord = this.Discord;
            return ret;
        }

        internal async Task<DiscordMessage> ExecuteWebhookSlackAsync(ulong webhook_id, string webhook_token, string json_payload)
        {
            var route = $"{Endpoints.WEBHOOKS}/:webhook_id/:webhook_token{Endpoints.SLACK}";
            var bucket = this.Rest.GetBucket(RestRequestMethod.POST, route, new { webhook_id, webhook_token }, out var path);

            var url = Utilities.GetApiUriBuilderFor(path).AddParameter("wait", "true").Build();
            var res = await this.DoRequestAsync(this.Discord, bucket, url, RestRequestMethod.POST, route, payload: json_payload).ConfigureAwait(false);
            var ret = JsonConvert.DeserializeObject<DiscordMessage>(res.Response);
            ret.Discord = this.Discord;
            return ret;
        }

        internal async Task<DiscordMessage> ExecuteWebhookGithubAsync(ulong webhook_id, string webhook_token, string json_payload)
        {
            var route = $"{Endpoints.WEBHOOKS}/:webhook_id/:webhook_token{Endpoints.GITHUB}";
            var bucket = this.Rest.GetBucket(RestRequestMethod.POST, route, new { webhook_id, webhook_token }, out var path);

            var url = Utilities.GetApiUriBuilderFor(path).AddParameter("wait", "true").Build();
            var res = await this.DoRequestAsync(this.Discord, bucket, url, RestRequestMethod.POST, route, payload: json_payload).ConfigureAwait(false);
            var ret = JsonConvert.DeserializeObject<DiscordMessage>(res.Response);
            ret.Discord = this.Discord;
            return ret;
        }

        internal async Task<DiscordMessage> EditWebhookMessageAsync(ulong webhook_id, string webhook_token, string message_id, DiscordWebhookBuilder builder, IEnumerable<DiscordAttachment> attachments)
        {
            builder.Validate(true);

            var pld = new RestWebhookMessageEditPayload
            {
                Content = builder.Content,
                Embeds = builder.Embeds,
                Mentions = builder.Mentions,
                Components = builder.Components,
                Attachments = attachments
            };

            var route = $"{Endpoints.WEBHOOKS}/:webhook_id/:webhook_token{Endpoints.MESSAGES}/:message_id";
            var bucket = this.Rest.GetBucket(RestRequestMethod.PATCH, route, new { webhook_id, webhook_token, message_id }, out var path);

            var values = new Dictionary<string, string>
            {
                ["payload_json"] = DiscordJson.SerializeObject(pld)
            };

            var url = Utilities.GetApiUriFor(path);
            var res = await this.DoMultipartAsync(this.Discord, bucket, url, RestRequestMethod.PATCH, route, values: values, files: builder.Files).ConfigureAwait(false);

            var ret = JsonConvert.DeserializeObject<DiscordMessage>(res.Response);
            ret.Discord = this.Discord;

            foreach (var file in builder.Files.Where(x => x.ResetPositionTo.HasValue))
                file.Stream.Position = file.ResetPositionTo.Value;

            return ret;
        }

        internal Task<DiscordMessage> EditWebhookMessageAsync(ulong webhook_id, string webhook_token, ulong message_id, DiscordWebhookBuilder builder, IEnumerable<DiscordAttachment> attachments) =>
            this.EditWebhookMessageAsync(webhook_id, webhook_token, message_id.ToString(), builder, attachments);

        internal async Task DeleteWebhookMessageAsync(ulong webhook_id, string webhook_token, string message_id)
        {
            var route = $"{Endpoints.WEBHOOKS}/:webhook_id/:webhook_token{Endpoints.MESSAGES}/:message_id";
            var bucket = this.Rest.GetBucket(RestRequestMethod.DELETE, route, new { webhook_id, webhook_token, message_id }, out var path);

            var url = Utilities.GetApiUriFor(path);
            await this.DoRequestAsync(this.Discord, bucket, url, RestRequestMethod.DELETE, route).ConfigureAwait(false);
        }
        internal Task DeleteWebhookMessageAsync(ulong webhook_id, string webhook_token, ulong message_id) =>
            this.DeleteWebhookMessageAsync(webhook_id, webhook_token, message_id.ToString());
        #endregion

        #region Reactions
        internal Task CreateReactionAsync(ulong channel_id, ulong message_id, string emoji)
        {
            var route = $"{Endpoints.CHANNELS}/:channel_id{Endpoints.MESSAGES}/:message_id{Endpoints.REACTIONS}/:emoji{Endpoints.ME}";
            var bucket = this.Rest.GetBucket(RestRequestMethod.PUT, route, new { channel_id, message_id, emoji }, out var path);

            var url = Utilities.GetApiUriFor(path);
            return this.DoRequestAsync(this.Discord, bucket, url, RestRequestMethod.PUT, route, ratelimitWaitOverride: this.Discord.Configuration.UseRelativeRatelimit ? null : (double?)0.26);
        }

        internal Task DeleteOwnReactionAsync(ulong channel_id, ulong message_id, string emoji)
        {
            var route = $"{Endpoints.CHANNELS}/:channel_id{Endpoints.MESSAGES}/:message_id{Endpoints.REACTIONS}/:emoji{Endpoints.ME}";
            var bucket = this.Rest.GetBucket(RestRequestMethod.DELETE, route, new { channel_id, message_id, emoji }, out var path);

            var url = Utilities.GetApiUriFor(path);
            return this.DoRequestAsync(this.Discord, bucket, url, RestRequestMethod.DELETE, route, ratelimitWaitOverride: this.Discord.Configuration.UseRelativeRatelimit ? null : (double?)0.26);
        }

        internal Task DeleteUserReactionAsync(ulong channel_id, ulong message_id, ulong user_id, string emoji, string reason)
        {
            var headers = new Dictionary<string, string>();
            if (!string.IsNullOrWhiteSpace(reason))
                headers[REASON_HEADER_NAME] = reason;

            var route = $"{Endpoints.CHANNELS}/:channel_id{Endpoints.MESSAGES}/:message_id{Endpoints.REACTIONS}/:emoji/:user_id";
            var bucket = this.Rest.GetBucket(RestRequestMethod.DELETE, route, new { channel_id, message_id, emoji, user_id }, out var path);

            var url = Utilities.GetApiUriFor(path);
            return this.DoRequestAsync(this.Discord, bucket, url, RestRequestMethod.DELETE, route, headers, ratelimitWaitOverride: this.Discord.Configuration.UseRelativeRatelimit ? null : (double?)0.26);
        }

        internal async Task<IReadOnlyList<DiscordUser>> GetReactionsAsync(ulong channel_id, ulong message_id, string emoji, ulong? after_id = null, int limit = 25)
        {
            var urlparams = new Dictionary<string, string>();
            if (after_id.HasValue)
                urlparams["after"] = after_id.Value.ToString(CultureInfo.InvariantCulture);

            urlparams["limit"] = limit.ToString(CultureInfo.InvariantCulture);

            var route = $"{Endpoints.CHANNELS}/:channel_id{Endpoints.MESSAGES}/:message_id{Endpoints.REACTIONS}/:emoji";
            var bucket = this.Rest.GetBucket(RestRequestMethod.GET, route, new { channel_id, message_id, emoji }, out var path);

            var url = Utilities.GetApiUriFor(path, BuildQueryString(urlparams));
            var res = await this.DoRequestAsync(this.Discord, bucket, url, RestRequestMethod.GET, route).ConfigureAwait(false);

            var reacters_raw = JsonConvert.DeserializeObject<IEnumerable<TransportUser>>(res.Response);
            var reacters = new List<DiscordUser>();
            foreach (var xr in reacters_raw)
            {
                var usr = new DiscordUser(xr) { Discord = this.Discord };
                usr = this.Discord.UpdateUserCache(usr);

                reacters.Add(usr);
            }

            return new ReadOnlyCollection<DiscordUser>(new List<DiscordUser>(reacters));
        }

        internal Task DeleteAllReactionsAsync(ulong channel_id, ulong message_id, string reason)
        {
            var headers = new Dictionary<string, string>();
            if (!string.IsNullOrWhiteSpace(reason))
                headers[REASON_HEADER_NAME] = reason;

            var route = $"{Endpoints.CHANNELS}/:channel_id{Endpoints.MESSAGES}/:message_id{Endpoints.REACTIONS}";
            var bucket = this.Rest.GetBucket(RestRequestMethod.DELETE, route, new { channel_id, message_id }, out var path);

            var url = Utilities.GetApiUriFor(path);
            return this.DoRequestAsync(this.Discord, bucket, url, RestRequestMethod.DELETE, route, headers, ratelimitWaitOverride: this.Discord.Configuration.UseRelativeRatelimit ? null : (double?)0.26);
        }

        internal Task DeleteReactionsEmojiAsync(ulong channel_id, ulong message_id, string emoji)
        {
            var route = $"{Endpoints.CHANNELS}/:channel_id{Endpoints.MESSAGES}/:message_id{Endpoints.REACTIONS}/:emoji";
            var bucket = this.Rest.GetBucket(RestRequestMethod.DELETE, route, new { channel_id, message_id, emoji }, out var path);

            var url = Utilities.GetApiUriFor(path);
            return this.DoRequestAsync(this.Discord, bucket, url, RestRequestMethod.DELETE, route, ratelimitWaitOverride: this.Discord.Configuration.UseRelativeRatelimit ? null : (double?)0.26);
        }
        #endregion

        #region Emoji
        internal async Task<IReadOnlyList<DiscordGuildEmoji>> GetGuildEmojisAsync(ulong guild_id)
        {
            var route = $"{Endpoints.GUILDS}/:guild_id{Endpoints.EMOJIS}";
            var bucket = this.Rest.GetBucket(RestRequestMethod.GET, route, new { guild_id }, out var path);

            var url = Utilities.GetApiUriFor(path);
            var res = await this.DoRequestAsync(this.Discord, bucket, url, RestRequestMethod.GET, route).ConfigureAwait(false);

            var emojisRaw = JsonConvert.DeserializeObject<IEnumerable<JObject>>(res.Response);

            this.Discord.Guilds.TryGetValue(guild_id, out var gld);
            var users = new Dictionary<ulong, DiscordUser>();
            var emojis = new List<DiscordGuildEmoji>();
            foreach (var rawEmoji in emojisRaw)
            {
                var xge = rawEmoji.ToObject<DiscordGuildEmoji>();
                xge.Guild = gld;

                var xtu = rawEmoji["user"]?.ToObject<TransportUser>();
                if (xtu != null)
                {
                    if (!users.ContainsKey(xtu.Id))
                    {
                        var user = gld != null && gld.Members.TryGetValue(xtu.Id, out var member) ? member : new DiscordUser(xtu);
                        users[user.Id] = user;
                    }

                    xge.User = users[xtu.Id];
                }

                emojis.Add(xge);
            }

            return new ReadOnlyCollection<DiscordGuildEmoji>(emojis);
        }

        internal async Task<DiscordGuildEmoji> GetGuildEmojiAsync(ulong guild_id, ulong emoji_id)
        {
            var route = $"{Endpoints.GUILDS}/:guild_id{Endpoints.EMOJIS}/:emoji_id";
            var bucket = this.Rest.GetBucket(RestRequestMethod.GET, route, new { guild_id, emoji_id }, out var path);

            var url = Utilities.GetApiUriFor(path);
            var res = await this.DoRequestAsync(this.Discord, bucket, url, RestRequestMethod.GET, route).ConfigureAwait(false);

            this.Discord.Guilds.TryGetValue(guild_id, out var gld);

            var emoji_raw = JObject.Parse(res.Response);
            var emoji = emoji_raw.ToObject<DiscordGuildEmoji>();
            emoji.Guild = gld;

            var xtu = emoji_raw["user"]?.ToObject<TransportUser>();
            if (xtu != null)
                emoji.User = gld != null && gld.Members.TryGetValue(xtu.Id, out var member) ? member : new DiscordUser(xtu);

            return emoji;
        }

        internal async Task<DiscordGuildEmoji> CreateGuildEmojiAsync(ulong guild_id, string name, string imageb64, IEnumerable<ulong> roles, string reason)
        {
            var pld = new RestGuildEmojiCreatePayload
            {
                Name = name,
                ImageB64 = imageb64,
                Roles = roles?.ToArray()
            };

            var headers = new Dictionary<string, string>();
            if (!string.IsNullOrWhiteSpace(reason))
                headers[REASON_HEADER_NAME] = reason;

            var route = $"{Endpoints.GUILDS}/:guild_id{Endpoints.EMOJIS}";
            var bucket = this.Rest.GetBucket(RestRequestMethod.POST, route, new { guild_id }, out var path);

            var url = Utilities.GetApiUriFor(path);
            var res = await this.DoRequestAsync(this.Discord, bucket, url, RestRequestMethod.POST, route, headers, DiscordJson.SerializeObject(pld)).ConfigureAwait(false);

            this.Discord.Guilds.TryGetValue(guild_id, out var gld);

            var emoji_raw = JObject.Parse(res.Response);
            var emoji = emoji_raw.ToObject<DiscordGuildEmoji>();
            emoji.Guild = gld;

            var xtu = emoji_raw["user"]?.ToObject<TransportUser>();
            emoji.User = xtu != null
                ? gld != null && gld.Members.TryGetValue(xtu.Id, out var member) ? member : new DiscordUser(xtu)
                : this.Discord.CurrentUser;

            return emoji;
        }

        internal async Task<DiscordGuildEmoji> ModifyGuildEmojiAsync(ulong guild_id, ulong emoji_id, string name, IEnumerable<ulong> roles, string reason)
        {
            var pld = new RestGuildEmojiModifyPayload
            {
                Name = name,
                Roles = roles?.ToArray()
            };

            var headers = new Dictionary<string, string>();
            if (!string.IsNullOrWhiteSpace(reason))
                headers[REASON_HEADER_NAME] = reason;

            var route = $"{Endpoints.GUILDS}/:guild_id{Endpoints.EMOJIS}/:emoji_id";
            var bucket = this.Rest.GetBucket(RestRequestMethod.PATCH, route, new { guild_id, emoji_id }, out var path);

            var url = Utilities.GetApiUriFor(path);
            var res = await this.DoRequestAsync(this.Discord, bucket, url, RestRequestMethod.PATCH, route, headers, DiscordJson.SerializeObject(pld)).ConfigureAwait(false);

            this.Discord.Guilds.TryGetValue(guild_id, out var gld);

            var emoji_raw = JObject.Parse(res.Response);
            var emoji = emoji_raw.ToObject<DiscordGuildEmoji>();
            emoji.Guild = gld;

            var xtu = emoji_raw["user"]?.ToObject<TransportUser>();
            if (xtu != null)
                emoji.User = gld != null && gld.Members.TryGetValue(xtu.Id, out var member) ? member : new DiscordUser(xtu);

            return emoji;
        }

        internal Task DeleteGuildEmojiAsync(ulong guild_id, ulong emoji_id, string reason)
        {
            var headers = new Dictionary<string, string>();
            if (!string.IsNullOrWhiteSpace(reason))
                headers[REASON_HEADER_NAME] = reason;

            var route = $"{Endpoints.GUILDS}/:guild_id{Endpoints.EMOJIS}/:emoji_id";
            var bucket = this.Rest.GetBucket(RestRequestMethod.DELETE, route, new { guild_id, emoji_id }, out var path);

            var url = Utilities.GetApiUriFor(path);
            return this.DoRequestAsync(this.Discord, bucket, url, RestRequestMethod.DELETE, route, headers);
        }
        #endregion

        #region Application Commands
        internal async Task<IReadOnlyList<DiscordApplicationCommand>> GetGlobalApplicationCommandsAsync(ulong application_id)
        {
            var route = $"{Endpoints.APPLICATIONS}/:application_id{Endpoints.COMMANDS}";
            var bucket = this.Rest.GetBucket(RestRequestMethod.GET, route, new { application_id }, out var path);

            var url = Utilities.GetApiUriFor(path);
            var res = await this.DoRequestAsync(this.Discord, bucket, url, RestRequestMethod.GET, route).ConfigureAwait(false);

            var ret = JsonConvert.DeserializeObject<IEnumerable<DiscordApplicationCommand>>(res.Response);
            foreach (var app in ret)
                app.Discord = this.Discord;
            return ret.ToList();
        }

        internal async Task<IReadOnlyList<DiscordApplicationCommand>> BulkOverwriteGlobalApplicationCommandsAsync(ulong application_id, IEnumerable<DiscordApplicationCommand> commands)
        {
            var pld = new List<RestApplicationCommandCreatePayload>();
            foreach (var command in commands)
            {
                pld.Add(new RestApplicationCommandCreatePayload
                {
                    Type = command.Type,
                    Name = command.Name,
                    Description = command.Description,
                    Options = command.Options,
                    DefaultPermission = command.DefaultPermission
                });
            }

            var route = $"{Endpoints.APPLICATIONS}/:application_id{Endpoints.COMMANDS}";
            var bucket = this.Rest.GetBucket(RestRequestMethod.PUT, route, new { application_id }, out var path);

            var url = Utilities.GetApiUriFor(path);
            var res = await this.DoRequestAsync(this.Discord, bucket, url, RestRequestMethod.PUT, route, payload: DiscordJson.SerializeObject(pld)).ConfigureAwait(false);

            var ret = JsonConvert.DeserializeObject<IEnumerable<DiscordApplicationCommand>>(res.Response);
            foreach (var app in ret)
                app.Discord = this.Discord;
            return ret.ToList();
        }

        internal async Task<DiscordApplicationCommand> CreateGlobalApplicationCommandAsync(ulong application_id, DiscordApplicationCommand command)
        {
            var pld = new RestApplicationCommandCreatePayload
            {
                Type = command.Type,
                Name = command.Name,
                Description = command.Description,
                Options = command.Options,
                DefaultPermission = command.DefaultPermission
            };

            var route = $"{Endpoints.APPLICATIONS}/:application_id{Endpoints.COMMANDS}";
            var bucket = this.Rest.GetBucket(RestRequestMethod.POST, route, new { application_id }, out var path);

            var url = Utilities.GetApiUriFor(path);
            var res = await this.DoRequestAsync(this.Discord, bucket, url, RestRequestMethod.POST, route, payload: DiscordJson.SerializeObject(pld)).ConfigureAwait(false);

            var ret = JsonConvert.DeserializeObject<DiscordApplicationCommand>(res.Response);
            ret.Discord = this.Discord;

            return ret;
        }

        internal async Task<DiscordApplicationCommand> GetGlobalApplicationCommandAsync(ulong application_id, ulong command_id)
        {
            var route = $"{Endpoints.APPLICATIONS}/:application_id{Endpoints.COMMANDS}/:command_id";
            var bucket = this.Rest.GetBucket(RestRequestMethod.GET, route, new { application_id, command_id }, out var path);

            var url = Utilities.GetApiUriFor(path);
            var res = await this.DoRequestAsync(this.Discord, bucket, url, RestRequestMethod.GET, route).ConfigureAwait(false);

            var ret = JsonConvert.DeserializeObject<DiscordApplicationCommand>(res.Response);
            ret.Discord = this.Discord;

            return ret;
        }

        internal async Task<DiscordApplicationCommand> EditGlobalApplicationCommandAsync(ulong application_id, ulong command_id, Optional<string> name, Optional<string> description, Optional<IReadOnlyCollection<DiscordApplicationCommandOption>> options, Optional<bool?> defaultPermission)
        {
            var pld = new RestApplicationCommandEditPayload
            {
                Name = name,
                Description = description,
                Options = options,
                DefaultPermission = defaultPermission
            };

            var route = $"{Endpoints.APPLICATIONS}/:application_id{Endpoints.COMMANDS}/:command_id";
            var bucket = this.Rest.GetBucket(RestRequestMethod.PATCH, route, new { application_id, command_id }, out var path);

            var url = Utilities.GetApiUriFor(path);
            var res = await this.DoRequestAsync(this.Discord, bucket, url, RestRequestMethod.PATCH, route, payload: DiscordJson.SerializeObject(pld)).ConfigureAwait(false);

            var ret = JsonConvert.DeserializeObject<DiscordApplicationCommand>(res.Response);
            ret.Discord = this.Discord;

            return ret;
        }

        internal async Task DeleteGlobalApplicationCommandAsync(ulong application_id, ulong command_id)
        {
            var route = $"{Endpoints.APPLICATIONS}/:application_id{Endpoints.COMMANDS}/:command_id";
            var bucket = this.Rest.GetBucket(RestRequestMethod.DELETE, route, new { application_id, command_id }, out var path);

            var url = Utilities.GetApiUriFor(path);
            await this.DoRequestAsync(this.Discord, bucket, url, RestRequestMethod.DELETE, route).ConfigureAwait(false);
        }

        internal async Task<IReadOnlyList<DiscordApplicationCommand>> GetGuildApplicationCommandsAsync(ulong application_id, ulong guild_id)
        {
            var route = $"{Endpoints.APPLICATIONS}/:application_id{Endpoints.GUILDS}/:guild_id{Endpoints.COMMANDS}";
            var bucket = this.Rest.GetBucket(RestRequestMethod.GET, route, new { application_id, guild_id }, out var path);

            var url = Utilities.GetApiUriFor(path);
            var res = await this.DoRequestAsync(this.Discord, bucket, url, RestRequestMethod.GET, route).ConfigureAwait(false);

            var ret = JsonConvert.DeserializeObject<IEnumerable<DiscordApplicationCommand>>(res.Response);
            foreach (var app in ret)
                app.Discord = this.Discord;
            return ret.ToList();
        }

        internal async Task<IReadOnlyList<DiscordApplicationCommand>> BulkOverwriteGuildApplicationCommandsAsync(ulong application_id, ulong guild_id, IEnumerable<DiscordApplicationCommand> commands)
        {
            var pld = new List<RestApplicationCommandCreatePayload>();
            foreach (var command in commands)
            {
                pld.Add(new RestApplicationCommandCreatePayload
                {
                    Type = command.Type,
                    Name = command.Name,
                    Description = command.Description,
                    Options = command.Options,
                    DefaultPermission = command.DefaultPermission
                });
            }

            var route = $"{Endpoints.APPLICATIONS}/:application_id{Endpoints.GUILDS}/:guild_id{Endpoints.COMMANDS}";
            var bucket = this.Rest.GetBucket(RestRequestMethod.PUT, route, new { application_id, guild_id }, out var path);

            var url = Utilities.GetApiUriFor(path);
            var res = await this.DoRequestAsync(this.Discord, bucket, url, RestRequestMethod.PUT, route, payload: DiscordJson.SerializeObject(pld)).ConfigureAwait(false);

            var ret = JsonConvert.DeserializeObject<IEnumerable<DiscordApplicationCommand>>(res.Response);
            foreach (var app in ret)
                app.Discord = this.Discord;
            return ret.ToList();
        }

        internal async Task<DiscordApplicationCommand> CreateGuildApplicationCommandAsync(ulong application_id, ulong guild_id, DiscordApplicationCommand command)
        {
            var pld = new RestApplicationCommandCreatePayload
            {
                Type = command.Type,
                Name = command.Name,
                Description = command.Description,
                Options = command.Options,
                DefaultPermission = command.DefaultPermission
            };

            var route = $"{Endpoints.APPLICATIONS}/:application_id{Endpoints.GUILDS}/:guild_id{Endpoints.COMMANDS}";
            var bucket = this.Rest.GetBucket(RestRequestMethod.POST, route, new { application_id, guild_id }, out var path);

            var url = Utilities.GetApiUriFor(path);
            var res = await this.DoRequestAsync(this.Discord, bucket, url, RestRequestMethod.POST, route, payload: DiscordJson.SerializeObject(pld)).ConfigureAwait(false);

            var ret = JsonConvert.DeserializeObject<DiscordApplicationCommand>(res.Response);
            ret.Discord = this.Discord;

            return ret;
        }

        internal async Task<DiscordApplicationCommand> GetGuildApplicationCommandAsync(ulong application_id, ulong guild_id, ulong command_id)
        {
            var route = $"{Endpoints.APPLICATIONS}/:application_id{Endpoints.GUILDS}/:guild_id{Endpoints.COMMANDS}/:command_id";
            var bucket = this.Rest.GetBucket(RestRequestMethod.GET, route, new { application_id, guild_id, command_id }, out var path);

            var url = Utilities.GetApiUriFor(path);
            var res = await this.DoRequestAsync(this.Discord, bucket, url, RestRequestMethod.GET, route).ConfigureAwait(false);

            var ret = JsonConvert.DeserializeObject<DiscordApplicationCommand>(res.Response);
            ret.Discord = this.Discord;

            return ret;
        }

        internal async Task<DiscordApplicationCommand> EditGuildApplicationCommandAsync(ulong application_id, ulong guild_id, ulong command_id, Optional<string> name, Optional<string> description, Optional<IReadOnlyCollection<DiscordApplicationCommandOption>> options, Optional<bool?> defaultPermission)
        {
            var pld = new RestApplicationCommandEditPayload
            {
                Name = name,
                Description = description,
                Options = options,
                DefaultPermission = defaultPermission
            };

            var route = $"{Endpoints.APPLICATIONS}/:application_id{Endpoints.GUILDS}/:guild_id{Endpoints.COMMANDS}/:command_id";
            var bucket = this.Rest.GetBucket(RestRequestMethod.PATCH, route, new { application_id, guild_id, command_id }, out var path);

            var url = Utilities.GetApiUriFor(path);
            var res = await this.DoRequestAsync(this.Discord, bucket, url, RestRequestMethod.PATCH, route, payload: DiscordJson.SerializeObject(pld)).ConfigureAwait(false);

            var ret = JsonConvert.DeserializeObject<DiscordApplicationCommand>(res.Response);
            ret.Discord = this.Discord;

            return ret;
        }

        internal async Task DeleteGuildApplicationCommandAsync(ulong application_id, ulong guild_id, ulong command_id)
        {
            var route = $"{Endpoints.APPLICATIONS}/:application_id{Endpoints.GUILDS}/:guild_id{Endpoints.COMMANDS}/:command_id";
            var bucket = this.Rest.GetBucket(RestRequestMethod.DELETE, route, new { application_id, guild_id, command_id }, out var path);

            var url = Utilities.GetApiUriFor(path);
            await this.DoRequestAsync(this.Discord, bucket, url, RestRequestMethod.DELETE, route).ConfigureAwait(false);
        }

        internal async Task CreateInteractionResponseAsync(ulong interaction_id, string interaction_token, InteractionResponseType type, DiscordInteractionResponseBuilder builder)
        {
            if (builder?.Embeds != null)
                foreach (var embed in builder.Embeds)
                    if (embed.Timestamp != null)
                        embed.Timestamp = embed.Timestamp.Value.ToUniversalTime();

            var pld = new RestInteractionResponsePayload
            {
                Type = type,
                Data = builder != null ? new DiscordInteractionApplicationCommandCallbackData
                {
                    Content = builder.Content,
                    Embeds = builder.Embeds,
                    IsTTS = builder.IsTTS,
                    Mentions = new DiscordMentions(builder.Mentions ?? Mentions.All, builder.Mentions?.Any() ?? false),
                    Flags = builder.IsEphemeral ? MessageFlags.Ephemeral : 0,
                    Components = builder.Components,
                    Choices = builder.Choices
                } : null
            };

            var values = new Dictionary<string, string>();

            if (builder != null)
                if (!string.IsNullOrEmpty(builder.Content) || builder.Embeds?.Count() > 0 || builder.IsTTS == true || builder.Mentions != null)
                    values["payload_json"] = DiscordJson.SerializeObject(pld);

            var route = $"{Endpoints.INTERACTIONS}/:interaction_id/:interaction_token{Endpoints.CALLBACK}";
            var bucket = this.Rest.GetBucket(RestRequestMethod.POST, route, new { interaction_id, interaction_token }, out var path);

            var url = Utilities.GetApiUriBuilderFor(path).AddParameter("wait", "true").Build();
            if (builder != null)
            {
                await this.DoMultipartAsync(this.Discord, bucket, url, RestRequestMethod.POST, route, values: values, files: builder.Files).ConfigureAwait(false);

                foreach (var file in builder.Files.Where(x => x.ResetPositionTo.HasValue))
                {
                    file.Stream.Position = file.ResetPositionTo.Value;
                }
            }
            else
            {
                await this.DoRequestAsync(this.Discord, bucket, url, RestRequestMethod.POST, route, payload: DiscordJson.SerializeObject(pld)).ConfigureAwait(false);
            }
        }

        internal async Task<DiscordMessage> GetOriginalInteractionResponseAsync(ulong application_id, string interaction_token)
        {
            var route = $"{Endpoints.WEBHOOKS}/:application_id/:interaction_token{Endpoints.MESSAGES}{Endpoints.ORIGINAL}";
            var bucket = this.Rest.GetBucket(RestRequestMethod.GET, route, new { application_id, interaction_token }, out var path);

            var url = Utilities.GetApiUriFor(path);
            var res = await this.DoRequestAsync(this.Discord, bucket, url, RestRequestMethod.GET, route).ConfigureAwait(false);
            var ret = JsonConvert.DeserializeObject<DiscordMessage>(res.Response);

            ret.Discord = this.Discord;
            return ret;
        }

        internal Task<DiscordMessage> EditOriginalInteractionResponseAsync(ulong application_id, string interaction_token, DiscordWebhookBuilder builder, IEnumerable<DiscordAttachment> attachments) =>
            this.EditWebhookMessageAsync(application_id, interaction_token, "@original", builder, attachments);

        internal Task DeleteOriginalInteractionResponseAsync(ulong application_id, string interaction_token) =>
            this.DeleteWebhookMessageAsync(application_id, interaction_token, "@original");

        internal async Task<DiscordMessage> CreateFollowupMessageAsync(ulong application_id, string interaction_token, DiscordFollowupMessageBuilder builder)
        {
            builder.Validate();

            if (builder.Embeds != null)
                foreach (var embed in builder.Embeds)
                    if (embed.Timestamp != null)
                        embed.Timestamp = embed.Timestamp.Value.ToUniversalTime();

            var values = new Dictionary<string, string>();
            var pld = new RestFollowupMessageCreatePayload
            {
                Content = builder.Content,
                IsTTS = builder.IsTTS,
                Embeds = builder.Embeds,
                Flags = builder.Flags,
                Components = builder.Components
            };

            if (builder.Mentions != null)
                pld.Mentions = new DiscordMentions(builder.Mentions, builder.Mentions.Any());

            if (!string.IsNullOrEmpty(builder.Content) || builder.Embeds?.Count() > 0 || builder.IsTTS == true || builder.Mentions != null)
                values["payload_json"] = DiscordJson.SerializeObject(pld);

            var route = $"{Endpoints.WEBHOOKS}/:application_id/:interaction_token";
            var bucket = this.Rest.GetBucket(RestRequestMethod.POST, route, new { application_id, interaction_token }, out var path);

            var url = Utilities.GetApiUriBuilderFor(path).AddParameter("wait", "true").Build();
            var res = await this.DoMultipartAsync(this.Discord, bucket, url, RestRequestMethod.POST, route, values: values, files: builder.Files).ConfigureAwait(false);
            var ret = JsonConvert.DeserializeObject<DiscordMessage>(res.Response);

            foreach (var file in builder.Files.Where(x => x.ResetPositionTo.HasValue))
            {
                file.Stream.Position = file.ResetPositionTo.Value;
            }

            ret.Discord = this.Discord;
            return ret;
        }

        internal Task<DiscordMessage> GetFollowupMessageAsync(ulong application_id, string interaction_token, ulong message_id) =>
            this.GetWebhookMessageAsync(application_id, interaction_token, message_id);

        internal Task<DiscordMessage> EditFollowupMessageAsync(ulong application_id, string interaction_token, ulong message_id, DiscordWebhookBuilder builder, IEnumerable<DiscordAttachment> attachments) =>
            this.EditWebhookMessageAsync(application_id, interaction_token, message_id, builder, attachments);

        internal Task DeleteFollowupMessageAsync(ulong application_id, string interaction_token, ulong message_id) =>
            this.DeleteWebhookMessageAsync(application_id, interaction_token, message_id);

        internal async Task<IReadOnlyList<DiscordGuildApplicationCommandPermissions>> GetGuildApplicationCommandPermissionsAsync(ulong application_id, ulong guild_id)
        {
            var route = $"{Endpoints.APPLICATIONS}/:application_id{Endpoints.GUILDS}/:guild_id{Endpoints.COMMANDS}{Endpoints.PERMISSIONS}";
            var bucket = this.Rest.GetBucket(RestRequestMethod.GET, route, new { application_id, guild_id }, out var path);

            var url = Utilities.GetApiUriFor(path);
            var res = await this.DoRequestAsync(this.Discord, bucket, url, RestRequestMethod.GET, route).ConfigureAwait(false);
            var ret = JsonConvert.DeserializeObject<IEnumerable<DiscordGuildApplicationCommandPermissions>>(res.Response);

            foreach (var perm in ret)
                perm.Discord = this.Discord;
            return ret.ToList();
        }

        internal async Task<DiscordGuildApplicationCommandPermissions> GetApplicationCommandPermissionsAsync(ulong application_id, ulong guild_id, ulong command_id)
        {
            var route = $"{Endpoints.APPLICATIONS}/:application_id{Endpoints.GUILDS}/:guild_id{Endpoints.COMMANDS}/:command_id{Endpoints.PERMISSIONS}";
            var bucket = this.Rest.GetBucket(RestRequestMethod.GET, route, new { application_id, guild_id, command_id }, out var path);

            var url = Utilities.GetApiUriFor(path);
            var res = await this.DoRequestAsync(this.Discord, bucket, url, RestRequestMethod.GET, route).ConfigureAwait(false);
            var ret = JsonConvert.DeserializeObject<DiscordGuildApplicationCommandPermissions>(res.Response);

            ret.Discord = this.Discord;
            return ret;
        }

        internal async Task<DiscordGuildApplicationCommandPermissions> EditApplicationCommandPermissionsAsync(ulong application_id, ulong guild_id, ulong command_id, IEnumerable<DiscordApplicationCommandPermission> permissions)
        {
            var pld = new RestEditApplicationCommmandPermissionsPayload
            {
                Permissions = permissions
            };

            var route = $"{Endpoints.APPLICATIONS}/:application_id{Endpoints.GUILDS}/:guild_id{Endpoints.COMMANDS}/:command_id{Endpoints.PERMISSIONS}";
            var bucket = this.Rest.GetBucket(RestRequestMethod.PUT, route, new { application_id, guild_id, command_id }, out var path);

            var url = Utilities.GetApiUriFor(path);
            var res = await this.DoRequestAsync(this.Discord, bucket, url, RestRequestMethod.PUT, route, payload: DiscordJson.SerializeObject(pld)).ConfigureAwait(false);
            var ret = JsonConvert.DeserializeObject<DiscordGuildApplicationCommandPermissions>(res.Response);

            ret.Discord = this.Discord;
            return ret;
        }

        internal async Task<IReadOnlyList<DiscordGuildApplicationCommandPermissions>> BatchEditApplicationCommandPermissionsAsync(ulong application_id, ulong guild_id, IEnumerable<DiscordGuildApplicationCommandPermissions> permissions)
        {
            var route = $"{Endpoints.APPLICATIONS}/:application_id{Endpoints.GUILDS}/:guild_id{Endpoints.COMMANDS}{Endpoints.PERMISSIONS}";
            var bucket = this.Rest.GetBucket(RestRequestMethod.PUT, route, new { application_id, guild_id }, out var path);

            var url = Utilities.GetApiUriFor(path);
            var res = await this.DoRequestAsync(this.Discord, bucket, url, RestRequestMethod.PUT, route, payload: DiscordJson.SerializeObject(permissions)).ConfigureAwait(false);
            var ret = JsonConvert.DeserializeObject<IEnumerable<DiscordGuildApplicationCommandPermissions>>(res.Response);

            foreach (var perm in ret)
                perm.Discord = this.Discord;
            return ret.ToList();
        }
        #endregion

        #region Misc
        internal Task<TransportApplication> GetCurrentApplicationInfoAsync()
            => this.GetApplicationInfoAsync("@me");

        internal Task<TransportApplication> GetApplicationInfoAsync(ulong application_id)
            => this.GetApplicationInfoAsync(application_id.ToString(CultureInfo.InvariantCulture));

        private async Task<TransportApplication> GetApplicationInfoAsync(string application_id)
        {
            var route = $"{Endpoints.OAUTH2}{Endpoints.APPLICATIONS}/:application_id";
            var bucket = this.Rest.GetBucket(RestRequestMethod.GET, route, new { application_id }, out var path);

            var url = Utilities.GetApiUriFor(path);
            var res = await this.DoRequestAsync(this.Discord, bucket, url, RestRequestMethod.GET, route).ConfigureAwait(false);

            return JsonConvert.DeserializeObject<TransportApplication>(res.Response);
        }

        internal async Task<IReadOnlyList<DiscordApplicationAsset>> GetApplicationAssetsAsync(DiscordApplication application)
        {
            var route = $"{Endpoints.OAUTH2}{Endpoints.APPLICATIONS}/:application_id{Endpoints.ASSETS}";
            var bucket = this.Rest.GetBucket(RestRequestMethod.GET, route, new { application_id = application.Id }, out var path);

            var url = Utilities.GetApiUriFor(path);
            var res = await this.DoRequestAsync(this.Discord, bucket, url, RestRequestMethod.GET, route).ConfigureAwait(false);

            var assets = JsonConvert.DeserializeObject<IEnumerable<DiscordApplicationAsset>>(res.Response);
            foreach (var asset in assets)
            {
                asset.Discord = application.Discord;
                asset.Application = application;
            }

            return new ReadOnlyCollection<DiscordApplicationAsset>(new List<DiscordApplicationAsset>(assets));
        }

        internal async Task<GatewayInfo> GetGatewayInfoAsync()
        {
            var headers = Utilities.GetBaseHeaders();
            var route = Endpoints.GATEWAY;
            if (this.Discord.Configuration.TokenType == TokenType.Bot)
                route += Endpoints.BOT;
            var bucket = this.Rest.GetBucket(RestRequestMethod.GET, route, new { }, out var path);

            var url = Utilities.GetApiUriFor(path);
            var res = await this.DoRequestAsync(this.Discord, bucket, url, RestRequestMethod.GET, route, headers).ConfigureAwait(false);

            var info = JObject.Parse(res.Response).ToObject<GatewayInfo>();
            info.SessionBucket.ResetAfter = DateTimeOffset.UtcNow + TimeSpan.FromMilliseconds(info.SessionBucket.ResetAfterInternal);
            return info;
        }
        #endregion

    }
}<|MERGE_RESOLUTION|>--- conflicted
+++ resolved
@@ -1019,8 +1019,6 @@
             var headers = Utilities.GetBaseHeaders();
             if (!string.IsNullOrWhiteSpace(reason))
                 headers[REASON_HEADER_NAME] = reason;
-<<<<<<< HEAD
-=======
 
             var route = $"{Endpoints.CHANNELS}/:channel_id";
             var bucket = this.Rest.GetBucket(RestRequestMethod.PATCH, route, new { channel_id }, out var path);
@@ -1061,7 +1059,6 @@
             var headers = Utilities.GetBaseHeaders();
             if (!string.IsNullOrWhiteSpace(reason))
                 headers.Add(REASON_HEADER_NAME, reason);
->>>>>>> e78e09e2
 
             var route = $"{Endpoints.CHANNELS}/:channel_id";
             var bucket = this.Rest.GetBucket(RestRequestMethod.PATCH, route, new { channel_id }, out var path);
