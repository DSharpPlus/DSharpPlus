--- conflicted
+++ resolved
@@ -1,1419 +1,1309 @@
-using System;
-using System.Collections.Concurrent;
-using System.Collections.Generic;
-using System.Diagnostics.CodeAnalysis;
-using System.IO;
-using System.Linq;
-using System.Runtime.CompilerServices;
-using System.Text;
-using System.Threading;
-using System.Threading.Channels;
-using System.Threading.Tasks;
-
-using DSharpPlus.Clients;
-using DSharpPlus.Entities;
-using DSharpPlus.Exceptions;
-using DSharpPlus.Net;
-using DSharpPlus.Net.Abstractions;
-using DSharpPlus.Net.Gateway;
-using DSharpPlus.Net.Models;
-using DSharpPlus.Net.Serialization;
-using DSharpPlus.Net.WebSocket;
-
-using Microsoft.Extensions.DependencyInjection;
-using Microsoft.Extensions.Logging;
-using Microsoft.Extensions.Options;
-using Newtonsoft.Json;
-using Newtonsoft.Json.Linq;
-
-namespace DSharpPlus;
-
-/// <summary>
-/// A Discord API wrapper.
-/// </summary>
-public sealed partial class DiscordClient : BaseDiscordClient
-{
-    internal static readonly DateTimeOffset discordEpoch = new(2015, 1, 1, 0, 0, 0, TimeSpan.Zero);
-    private static readonly ConcurrentDictionary<ulong, SocketLock> socketLocks = [];
-
-    internal bool isShard = false;
-    internal IMessageCacheProvider? MessageCache { get; }
-    private readonly IClientErrorHandler errorHandler;
-    private readonly IShardOrchestrator orchestrator;
-    private readonly ChannelReader<GatewayPayload> eventReader;
-    private readonly IEventDispatcher dispatcher;
-
-    private List<BaseExtension> extensions = [];
-    private StatusUpdate? status = null;
-    private readonly string token;
-
-    private readonly ManualResetEventSlim connectionLock = new(true);
-
-    /// <summary>
-    /// Gets the service provider used within this Discord application.
-    /// </summary>
-    public IServiceProvider ServiceProvider { get; internal set; }
-
-    /// <summary>
-    /// Gets whether this client is connected to the gateway.
-    /// </summary>
-    public bool AllShardsConnected
-        => this.orchestrator.AllShardsConnected;
-
-    /// <summary>
-    /// Gets a dictionary of DM channels that have been cached by this client. The dictionary's key is the channel
-    /// ID.
-    /// </summary>
-    public IReadOnlyDictionary<ulong, DiscordDmChannel> PrivateChannels => this.privateChannels;
-    internal ConcurrentDictionary<ulong, DiscordDmChannel> privateChannels = new();
-
-    /// <summary>
-    /// Gets a dictionary of guilds that this client is in. The dictionary's key is the guild ID. Note that the
-    /// guild objects in this dictionary will not be filled in if the specific guilds aren't available (the
-    /// <c>GuildAvailable</c> or <c>GuildDownloadCompleted</c> events haven't been fired yet)
-    /// </summary>
-    public override IReadOnlyDictionary<ulong, DiscordGuild> Guilds => this.guilds;
-    internal ConcurrentDictionary<ulong, DiscordGuild> guilds = new();
-
-    /// <summary>
-    /// Gets the latency in the connection to a specific guild.
-    /// </summary>
-    public TimeSpan GetConnectionLatency(ulong guildId)
-        => this.orchestrator.GetConnectionLatency(guildId);
-
-    /// <summary>
-    /// Gets the collection of presences held by this client.
-    /// </summary>
-    public IReadOnlyDictionary<ulong, DiscordPresence> Presences
-        => this.presences;
-
-    internal Dictionary<ulong, DiscordPresence> presences = [];
-<<<<<<< HEAD
-    private readonly Lazy<IReadOnlyDictionary<ulong, DiscordPresence>> presencesLazy;
-=======
->>>>>>> a89cc990
-
-    [ActivatorUtilitiesConstructor]
-    public DiscordClient
-    (
-        ILogger<DiscordClient> logger,
-        DiscordApiClient apiClient,
-        IMessageCacheProvider messageCacheProvider,
-        IServiceProvider serviceProvider,
-        IEventDispatcher eventDispatcher,
-        IClientErrorHandler errorHandler,
-        IOptions<DiscordConfiguration> configuration,
-        IOptions<TokenContainer> token,
-        IShardOrchestrator shardOrchestrator,
-        IOptions<GatewayClientOptions> gatewayOptions,
-
-        [FromKeyedServices("DSharpPlus.Gateway.EventChannel")]
-        Channel<GatewayPayload> eventChannel
-    )
-        : base()
-    {
-        this.Logger = logger;
-        this.MessageCache = messageCacheProvider;
-        this.ServiceProvider = serviceProvider;
-        this.ApiClient = apiClient;
-        this.errorHandler = errorHandler;
-        this.Configuration = configuration.Value;
-        this.token = token.Value.GetToken();
-        this.orchestrator = shardOrchestrator;
-        this.eventReader = eventChannel.Reader;
-        this.dispatcher = eventDispatcher;
-
-        this.ApiClient.SetClient(this);
-        this.Intents = gatewayOptions.Value.Intents;
-
-<<<<<<< HEAD
-        this.guilds.Clear();
-        this.presencesLazy = new Lazy<IReadOnlyDictionary<ulong, DiscordPresence>>(() => new ReadOnlyDictionary<ulong, DiscordPresence>(this.presences));
-=======
-        InternalSetup(errorHandler);
-
-        foreach (KeyValuePair<Type, ConcurrentBag<Delegate>> kvp in eventHandlers.Value.DelegateHandlers)
-        {
-            Type asyncEventType = typeof(AsyncEvent<,>).MakeGenericType
-            (
-                typeof(DiscordClient),
-                kvp.Key
-            );
-
-            AsyncEvent asyncEvent = this.events.GetOrAdd(kvp.Key, _ => (AsyncEvent)Activator.CreateInstance
-            (
-                type: asyncEventType,
-                args: [errorHandler]
-            )!);
-
-            foreach (Delegate d in kvp.Value)
-            {
-                asyncEvent.Register(d);
-            }
-        }
-    }
-
-    internal void InternalSetup(IClientErrorHandler error)
-    {
-        this.events[typeof(SocketOpenedEventArgs)] = new AsyncEvent<DiscordClient, SocketOpenedEventArgs>(error);
-        this.events[typeof(SocketClosedEventArgs)] = new AsyncEvent<DiscordClient, SocketClosedEventArgs>(error);
-        this.events[typeof(SessionCreatedEventArgs)] = new AsyncEvent<DiscordClient, SessionCreatedEventArgs>(error);
-        this.events[typeof(SessionResumedEventArgs)] = new AsyncEvent<DiscordClient, SessionResumedEventArgs>(error);
-        this.events[typeof(ChannelCreatedEventArgs)] = new AsyncEvent<DiscordClient, ChannelCreatedEventArgs>(error);
-        this.events[typeof(ChannelUpdatedEventArgs)] = new AsyncEvent<DiscordClient, ChannelUpdatedEventArgs>(error);
-        this.events[typeof(ChannelDeletedEventArgs)] = new AsyncEvent<DiscordClient, ChannelDeletedEventArgs>(error);
-        this.events[typeof(DmChannelDeletedEventArgs)] = new AsyncEvent<DiscordClient, DmChannelDeletedEventArgs>(error);
-        this.events[typeof(ChannelPinsUpdatedEventArgs)] = new AsyncEvent<DiscordClient, ChannelPinsUpdatedEventArgs>(error);
-        this.events[typeof(GuildCreatedEventArgs)] = new AsyncEvent<DiscordClient, GuildCreatedEventArgs>(error);
-        this.events[typeof(GuildAvailableEventArgs)] = new AsyncEvent<DiscordClient, GuildAvailableEventArgs>(error);
-        this.events[typeof(GuildUpdatedEventArgs)] = new AsyncEvent<DiscordClient, GuildUpdatedEventArgs>(error);
-        this.events[typeof(GuildDeletedEventArgs)] = new AsyncEvent<DiscordClient, GuildDeletedEventArgs>(error);
-        this.events[typeof(GuildUnavailableEventArgs)] = new AsyncEvent<DiscordClient, GuildUnavailableEventArgs>(error);
-        this.events[typeof(GuildDownloadCompletedEventArgs)] = new AsyncEvent<DiscordClient, GuildDownloadCompletedEventArgs>(error);
-        this.events[typeof(InviteCreatedEventArgs)] = new AsyncEvent<DiscordClient, InviteCreatedEventArgs>(error);
-        this.events[typeof(InviteDeletedEventArgs)] = new AsyncEvent<DiscordClient, InviteDeletedEventArgs>(error);
-        this.events[typeof(MessageCreatedEventArgs)] = new AsyncEvent<DiscordClient, MessageCreatedEventArgs>(error);
-        this.events[typeof(PresenceUpdatedEventArgs)] = new AsyncEvent<DiscordClient, PresenceUpdatedEventArgs>(error);
-        this.events[typeof(ScheduledGuildEventCreatedEventArgs)] = new AsyncEvent<DiscordClient, ScheduledGuildEventCreatedEventArgs>(error);
-        this.events[typeof(ScheduledGuildEventDeletedEventArgs)] = new AsyncEvent<DiscordClient, ScheduledGuildEventDeletedEventArgs>(error);
-        this.events[typeof(ScheduledGuildEventUpdatedEventArgs)] = new AsyncEvent<DiscordClient, ScheduledGuildEventUpdatedEventArgs>(error);
-        this.events[typeof(ScheduledGuildEventCompletedEventArgs)] = new AsyncEvent<DiscordClient, ScheduledGuildEventCompletedEventArgs>(error);
-        this.events[typeof(ScheduledGuildEventUserAddedEventArgs)] = new AsyncEvent<DiscordClient, ScheduledGuildEventUserAddedEventArgs>(error);
-        this.events[typeof(ScheduledGuildEventUserRemovedEventArgs)] = new AsyncEvent<DiscordClient, ScheduledGuildEventUserRemovedEventArgs>(error);
-        this.events[typeof(GuildBanAddedEventArgs)] = new AsyncEvent<DiscordClient, GuildBanAddedEventArgs>(error);
-        this.events[typeof(GuildBanRemovedEventArgs)] = new AsyncEvent<DiscordClient, GuildBanRemovedEventArgs>(error);
-        this.events[typeof(GuildEmojisUpdatedEventArgs)] = new AsyncEvent<DiscordClient, GuildEmojisUpdatedEventArgs>(error);
-        this.events[typeof(GuildStickersUpdatedEventArgs)] = new AsyncEvent<DiscordClient, GuildStickersUpdatedEventArgs>(error);
-        this.events[typeof(GuildIntegrationsUpdatedEventArgs)] = new AsyncEvent<DiscordClient, GuildIntegrationsUpdatedEventArgs>(error);
-        this.events[typeof(GuildMemberAddedEventArgs)] = new AsyncEvent<DiscordClient, GuildMemberAddedEventArgs>(error);
-        this.events[typeof(GuildMemberRemovedEventArgs)] = new AsyncEvent<DiscordClient, GuildMemberRemovedEventArgs>(error);
-        this.events[typeof(GuildMemberUpdatedEventArgs)] = new AsyncEvent<DiscordClient, GuildMemberUpdatedEventArgs>(error);
-        this.events[typeof(GuildRoleCreatedEventArgs)] = new AsyncEvent<DiscordClient, GuildRoleCreatedEventArgs>(error);
-        this.events[typeof(GuildRoleUpdatedEventArgs)] = new AsyncEvent<DiscordClient, GuildRoleUpdatedEventArgs>(error);
-        this.events[typeof(GuildRoleDeletedEventArgs)] = new AsyncEvent<DiscordClient, GuildRoleDeletedEventArgs>(error);
-        this.events[typeof(GuildAuditLogCreatedEventArgs)] = new AsyncEvent<DiscordClient, GuildAuditLogCreatedEventArgs>(error);
-        this.events[typeof(MessageUpdatedEventArgs)] = new AsyncEvent<DiscordClient, MessageUpdatedEventArgs>(error);
-        this.events[typeof(MessageDeletedEventArgs)] = new AsyncEvent<DiscordClient, MessageDeletedEventArgs>(error);
-        this.events[typeof(MessagesBulkDeletedEventArgs)] = new AsyncEvent<DiscordClient, MessagesBulkDeletedEventArgs>(error);
-        this.events[typeof(MessagePollVotedEventArgs)] = new AsyncEvent<DiscordClient, MessagePollVotedEventArgs>(error);
-        this.events[typeof(InteractionCreatedEventArgs)] = new AsyncEvent<DiscordClient, InteractionCreatedEventArgs>(error);
-        this.events[typeof(ComponentInteractionCreatedEventArgs)] = new AsyncEvent<DiscordClient, ComponentInteractionCreatedEventArgs>(error);
-        this.events[typeof(ModalSubmittedEventArgs)] = new AsyncEvent<DiscordClient, ModalSubmittedEventArgs>(error);
-        this.events[typeof(ContextMenuInteractionCreatedEventArgs)] = new AsyncEvent<DiscordClient, ContextMenuInteractionCreatedEventArgs>(error);
-        this.events[typeof(TypingStartedEventArgs)] = new AsyncEvent<DiscordClient, TypingStartedEventArgs>(error);
-        this.events[typeof(UserSettingsUpdatedEventArgs)] = new AsyncEvent<DiscordClient, UserSettingsUpdatedEventArgs>(error);
-        this.events[typeof(UserUpdatedEventArgs)] = new AsyncEvent<DiscordClient, UserUpdatedEventArgs>(error);
-        this.events[typeof(VoiceStateUpdatedEventArgs)] = new AsyncEvent<DiscordClient, VoiceStateUpdatedEventArgs>(error);
-        this.events[typeof(VoiceServerUpdatedEventArgs)] = new AsyncEvent<DiscordClient, VoiceServerUpdatedEventArgs>(error);
-        this.events[typeof(GuildMembersChunkedEventArgs)] = new AsyncEvent<DiscordClient, GuildMembersChunkedEventArgs>(error);
-        this.events[typeof(UnknownEventArgs)] = new AsyncEvent<DiscordClient, UnknownEventArgs>(error);
-        this.events[typeof(MessageReactionAddedEventArgs)] = new AsyncEvent<DiscordClient, MessageReactionAddedEventArgs>(error);
-        this.events[typeof(MessageReactionRemovedEventArgs)] = new AsyncEvent<DiscordClient, MessageReactionRemovedEventArgs>(error);
-        this.events[typeof(MessageReactionsClearedEventArgs)] = new AsyncEvent<DiscordClient, MessageReactionsClearedEventArgs>(error);
-        this.events[typeof(MessageReactionRemovedEmojiEventArgs)] = new AsyncEvent<DiscordClient, MessageReactionRemovedEmojiEventArgs>(error);
-        this.events[typeof(WebhooksUpdatedEventArgs)] = new AsyncEvent<DiscordClient, WebhooksUpdatedEventArgs>(error);
-        this.events[typeof(ZombiedEventArgs)] = new AsyncEvent<DiscordClient, ZombiedEventArgs>(error);
-        this.events[typeof(ApplicationCommandPermissionsUpdatedEventArgs)] = new AsyncEvent<DiscordClient, ApplicationCommandPermissionsUpdatedEventArgs>(error);
-        this.events[typeof(IntegrationCreatedEventArgs)] = new AsyncEvent<DiscordClient, IntegrationCreatedEventArgs>(error);
-        this.events[typeof(IntegrationUpdatedEventArgs)] = new AsyncEvent<DiscordClient, IntegrationUpdatedEventArgs>(error);
-        this.events[typeof(IntegrationDeletedEventArgs)] = new AsyncEvent<DiscordClient, IntegrationDeletedEventArgs>(error);
-        this.events[typeof(StageInstanceCreatedEventArgs)] = new AsyncEvent<DiscordClient, StageInstanceCreatedEventArgs>(error);
-        this.events[typeof(StageInstanceUpdatedEventArgs)] = new AsyncEvent<DiscordClient, StageInstanceUpdatedEventArgs>(error);
-        this.events[typeof(StageInstanceDeletedEventArgs)] = new AsyncEvent<DiscordClient, StageInstanceDeletedEventArgs>(error);
-        this.events[typeof(AutoModerationRuleCreatedEventArgs)] = new AsyncEvent<DiscordClient, AutoModerationRuleCreatedEventArgs>(error);
-        this.events[typeof(AutoModerationRuleUpdatedEventArgs)] = new AsyncEvent<DiscordClient, AutoModerationRuleUpdatedEventArgs>(error);
-        this.events[typeof(AutoModerationRuleDeletedEventArgs)] = new AsyncEvent<DiscordClient, AutoModerationRuleDeletedEventArgs>(error);
-        this.events[typeof(AutoModerationRuleExecutedEventArgs)] = new AsyncEvent<DiscordClient, AutoModerationRuleExecutedEventArgs>(error);
-        this.events[typeof(ThreadCreatedEventArgs)] = new AsyncEvent<DiscordClient, ThreadCreatedEventArgs>(error);
-        this.events[typeof(ThreadUpdatedEventArgs)] = new AsyncEvent<DiscordClient, ThreadUpdatedEventArgs>(error);
-        this.events[typeof(ThreadDeletedEventArgs)] = new AsyncEvent<DiscordClient, ThreadDeletedEventArgs>(error);
-        this.events[typeof(ThreadListSyncedEventArgs)] = new AsyncEvent<DiscordClient, ThreadListSyncedEventArgs>(error);
-        this.events[typeof(ThreadMemberUpdatedEventArgs)] = new AsyncEvent<DiscordClient, ThreadMemberUpdatedEventArgs>(error);
-        this.events[typeof(ThreadMembersUpdatedEventArgs)] = new AsyncEvent<DiscordClient, ThreadMembersUpdatedEventArgs>(error);
-
-        this.guilds.Clear();
->>>>>>> a89cc990
-    }
-
-    #region Client Extension Methods
-
-    /// <summary>
-    /// Registers an extension with this client.
-    /// </summary>
-    /// <param name="ext">Extension to register.</param>
-    /// <returns></returns>
-    public void AddExtension(BaseExtension ext)
-    {
-        ext.Setup(this);
-        this.extensions.Add(ext);
-    }
-
-    /// <summary>
-    /// Retrieves a previously-registered extension from this client.
-    /// </summary>
-    /// <typeparam name="T">Type of extension to retrieve.</typeparam>
-    /// <returns>The requested extension.</returns>
-    public T GetExtension<T>() where T : BaseExtension
-        => this.extensions.FirstOrDefault(x => x.GetType() == typeof(T)) as T;
-
-    #endregion
-
-    #region Public Connection Methods
-
-    /// <summary>
-    /// Connects to the gateway
-    /// </summary>
-    /// <returns></returns>
-    /// <exception cref="Exceptions.UnauthorizedException">Thrown when an invalid token was provided.</exception>
-    /// <exception cref="Exceptions.BadRequestException">Thrown when an invalid parameter was provided.</exception>
-    /// <exception cref="Exceptions.ServerErrorException">Thrown when Discord is unable to process the request.</exception>
-    public async Task ConnectAsync(DiscordActivity activity = null, DiscordUserStatus? status = null, DateTimeOffset? idlesince = null)
-    {
-        // method checks if its already initialized
-        await InitializeAsync();
-
-        // Check if connection lock is already set, and set it if it isn't
-        if (!this.connectionLock.Wait(0))
-        {
-            throw new InvalidOperationException("This client is already connected.");
-        }
-
-        this.connectionLock.Set();
-
-        if (activity == null && status == null && idlesince == null)
-        {
-            this.status = null;
-        }
-        else
-        {
-            long? since_unix = idlesince != null ? Utilities.GetUnixTime(idlesince.Value) : null;
-            this.status = new StatusUpdate()
-            {
-                Activity = new TransportActivity(activity),
-                Status = status ?? DiscordUserStatus.Online,
-                IdleSince = since_unix,
-                IsAFK = idlesince != null,
-                activity = activity
-            };
-        }
-
-        this.Logger.LogInformation(LoggerEvents.Startup, "DSharpPlus; version {Version}", this.VersionString);
-
-        _ = ReceiveGatewayEventsAsync();
-        await this.orchestrator.StartAsync(activity, status, idlesince);
-    }
-
-    /// <summary>
-    /// Sends a raw payload to the gateway. This method is not recommended for use unless you know what you're doing.
-    /// </summary>
-    /// <param name="opCode">The opcode to send to the Discord gateway.</param>
-    /// <param name="data">The data to serialize.</param>
-    /// <param name="guildId">The guild this payload originates from. Pass 0 for shard-independent payloads.</param>
-    /// <remarks>
-    /// This method should not be used unless you know what you're doing. Instead, look towards the other
-    /// explicitly implemented methods which come with client-side validation.
-    /// </remarks>
-    /// <returns>A task representing the payload being sent.</returns>
-    [Experimental("DSP0004")]
-    public async Task SendPayloadAsync(GatewayOpCode opCode, object? data, ulong guildId)
-    {
-        GatewayPayload payload = new()
-        {
-            OpCode = opCode,
-            Data = data
-        };
-
-        string payloadString = DiscordJson.SerializeObject(payload);
-        await this.orchestrator.SendOutboundEventAsync(Encoding.UTF8.GetBytes(payloadString), guildId);
-    }
-
-    /// <summary>
-    /// Reconnects all shards to the gateway.
-    /// </summary>
-    public async Task ReconnectAsync()
-        => await this.orchestrator.ReconnectAsync();
-
-    /// <summary>
-    /// Disconnects from the gateway
-    /// </summary>
-    /// <returns></returns>
-    public async Task DisconnectAsync()
-        => await this.orchestrator.StopAsync();
-
-    #endregion
-
-    #region Public REST Methods
-
-    /// <summary>
-    /// Gets a sticker.
-    /// </summary>
-    /// <param name="stickerId">The ID of the sticker.</param>
-    /// <returns>The specified sticker</returns>
-    public async Task<DiscordMessageSticker> GetStickerAsync(ulong stickerId)
-        => await this.ApiClient.GetStickerAsync(stickerId);
-
-    /// <summary>
-    /// Gets a collection of sticker packs that may be used by nitro users.
-    /// </summary>
-    /// <returns></returns>
-    public async Task<IReadOnlyList<DiscordMessageStickerPack>> GetStickerPacksAsync()
-        => await this.ApiClient.GetStickerPacksAsync();
-
-    /// <summary>
-    /// Gets a user
-    /// </summary>
-    /// <param name="userId">ID of the user</param>
-    /// <param name="updateCache">Whether to always make a REST request and update cache. Passing true will update the user, updating stale properties such as <see cref="DiscordUser.BannerHash"/>.</param>
-    /// <returns></returns>
-    /// <exception cref="Exceptions.BadRequestException">Thrown when an invalid parameter was provided.</exception>
-    /// <exception cref="Exceptions.ServerErrorException">Thrown when Discord is unable to process the request.</exception>
-    public async Task<DiscordUser> GetUserAsync(ulong userId, bool updateCache = false)
-    {
-        if (!updateCache && TryGetCachedUserInternal(userId, out DiscordUser? usr))
-        {
-            return usr;
-        }
-
-        usr = await this.ApiClient.GetUserAsync(userId);
-
-        // See BaseDiscordClient.UpdateUser for why this is done like this.
-        this.UserCache.AddOrUpdate(userId, usr, (_, _) => usr);
-
-        return usr;
-    }
-
-    /// <summary>
-    /// Gets a channel
-    /// </summary>
-    /// <param name="id">The ID of the channel to get.</param>
-    /// <returns></returns>
-    /// <exception cref="Exceptions.NotFoundException">Thrown when the channel does not exist.</exception>
-    /// <exception cref="Exceptions.BadRequestException">Thrown when an invalid parameter was provided.</exception>
-    /// <exception cref="Exceptions.ServerErrorException">Thrown when Discord is unable to process the request.</exception>
-    public async Task<DiscordChannel> GetChannelAsync(ulong id)
-        => InternalGetCachedThread(id) ?? InternalGetCachedChannel(id) ?? await this.ApiClient.GetChannelAsync(id);
-
-    /// <summary>
-    /// Sends a message
-    /// </summary>
-    /// <param name="channel">Channel to send to.</param>
-    /// <param name="content">Message content to send.</param>
-    /// <returns>The Discord Message that was sent.</returns>
-    /// <exception cref="Exceptions.UnauthorizedException">Thrown when the client does not have the <see cref="DiscordPermissions.SendMessages"/> permission.</exception>
-    /// <exception cref="Exceptions.NotFoundException">Thrown when the channel does not exist.</exception>
-    /// <exception cref="Exceptions.BadRequestException">Thrown when an invalid parameter was provided.</exception>
-    /// <exception cref="Exceptions.ServerErrorException">Thrown when Discord is unable to process the request.</exception>
-    public async Task<DiscordMessage> SendMessageAsync(DiscordChannel channel, string content)
-        => await this.ApiClient.CreateMessageAsync(channel.Id, content, embeds: null, replyMessageId: null, mentionReply: false, failOnInvalidReply: false, suppressNotifications: false);
-
-    /// <summary>
-    /// Sends a message
-    /// </summary>
-    /// <param name="channel">Channel to send to.</param>
-    /// <param name="embed">Embed to attach to the message.</param>
-    /// <returns>The Discord Message that was sent.</returns>
-    /// <exception cref="Exceptions.UnauthorizedException">Thrown when the client does not have the <see cref="DiscordPermissions.SendMessages"/> permission.</exception>
-    /// <exception cref="Exceptions.NotFoundException">Thrown when the channel does not exist.</exception>
-    /// <exception cref="Exceptions.BadRequestException">Thrown when an invalid parameter was provided.</exception>
-    /// <exception cref="Exceptions.ServerErrorException">Thrown when Discord is unable to process the request.</exception>
-    public async Task<DiscordMessage> SendMessageAsync(DiscordChannel channel, DiscordEmbed embed)
-        => await this.ApiClient.CreateMessageAsync(channel.Id, null, embed != null ? new[] { embed } : null, replyMessageId: null, mentionReply: false, failOnInvalidReply: false, suppressNotifications: false);
-
-    /// <summary>
-    /// Sends a message
-    /// </summary>
-    /// <param name="channel">Channel to send to.</param>
-    /// <param name="content">Message content to send.</param>
-    /// <param name="embed">Embed to attach to the message.</param>
-    /// <returns>The Discord Message that was sent.</returns>
-    /// <exception cref="Exceptions.UnauthorizedException">Thrown when the client does not have the <see cref="DiscordPermissions.SendMessages"/> permission.</exception>
-    /// <exception cref="Exceptions.NotFoundException">Thrown when the channel does not exist.</exception>
-    /// <exception cref="Exceptions.BadRequestException">Thrown when an invalid parameter was provided.</exception>
-    /// <exception cref="Exceptions.ServerErrorException">Thrown when Discord is unable to process the request.</exception>
-    public async Task<DiscordMessage> SendMessageAsync(DiscordChannel channel, string content, DiscordEmbed embed)
-        => await this.ApiClient.CreateMessageAsync(channel.Id, content, embed != null ? new[] { embed } : null, replyMessageId: null, mentionReply: false, failOnInvalidReply: false, suppressNotifications: false);
-
-    /// <summary>
-    /// Sends a message
-    /// </summary>
-    /// <param name="channel">Channel to send to.</param>
-    /// <param name="builder">The Discord Message builder.</param>
-    /// <returns>The Discord Message that was sent.</returns>
-    /// <exception cref="Exceptions.UnauthorizedException">Thrown when the client does not have the <see cref="DiscordPermissions.SendMessages"/> permission if TTS is false and <see cref="DiscordPermissions.SendTtsMessages"/> if TTS is true.</exception>
-    /// <exception cref="Exceptions.NotFoundException">Thrown when the channel does not exist.</exception>
-    /// <exception cref="Exceptions.BadRequestException">Thrown when an invalid parameter was provided.</exception>
-    /// <exception cref="Exceptions.ServerErrorException">Thrown when Discord is unable to process the request.</exception>
-    public async Task<DiscordMessage> SendMessageAsync(DiscordChannel channel, DiscordMessageBuilder builder)
-        => await this.ApiClient.CreateMessageAsync(channel.Id, builder);
-
-    /// <summary>
-    /// Sends a message
-    /// </summary>
-    /// <param name="channel">Channel to send to.</param>
-    /// <param name="action">The Discord Message builder.</param>
-    /// <returns>The Discord Message that was sent.</returns>
-    /// <exception cref="Exceptions.UnauthorizedException">Thrown when the client does not have the <see cref="DiscordPermissions.SendMessages"/> permission if TTS is false and <see cref="DiscordPermissions.SendTtsMessages"/> if TTS is true.</exception>
-    /// <exception cref="Exceptions.NotFoundException">Thrown when the channel does not exist.</exception>
-    /// <exception cref="Exceptions.BadRequestException">Thrown when an invalid parameter was provided.</exception>
-    /// <exception cref="Exceptions.ServerErrorException">Thrown when Discord is unable to process the request.</exception>
-    public async Task<DiscordMessage> SendMessageAsync(DiscordChannel channel, Action<DiscordMessageBuilder> action)
-    {
-        DiscordMessageBuilder builder = new();
-        action(builder);
-
-        return await this.ApiClient.CreateMessageAsync(channel.Id, builder);
-    }
-
-    /// <summary>
-    /// Creates a guild. This requires the bot to be in less than 10 guilds total.
-    /// </summary>
-    /// <param name="name">Name of the guild.</param>
-    /// <param name="region">Voice region of the guild.</param>
-    /// <param name="icon">Stream containing the icon for the guild.</param>
-    /// <param name="verificationLevel">Verification level for the guild.</param>
-    /// <param name="defaultMessageNotifications">Default message notification settings for the guild.</param>
-    /// <param name="systemChannelFlags">System channel flags fopr the guild.</param>
-    /// <returns>The created guild.</returns>
-    /// <exception cref="Exceptions.NotFoundException">Thrown when the channel does not exist.</exception>
-    /// <exception cref="Exceptions.BadRequestException">Thrown when an invalid parameter was provided.</exception>
-    /// <exception cref="Exceptions.ServerErrorException">Thrown when Discord is unable to process the request.</exception>
-    public async Task<DiscordGuild> CreateGuildAsync
-    (
-        string name,
-        string? region = null,
-        Optional<Stream> icon = default,
-        DiscordVerificationLevel? verificationLevel = null,
-        DiscordDefaultMessageNotifications? defaultMessageNotifications = null,
-        DiscordSystemChannelFlags? systemChannelFlags = null
-    )
-    {
-        Optional<string?> iconb64 = Optional.FromNoValue<string?>();
-
-        if (icon.HasValue && icon.Value != null)
-        {
-            using ImageTool imgtool = new(icon.Value);
-            iconb64 = imgtool.GetBase64();
-        }
-        else if (icon.HasValue)
-        {
-            iconb64 = null;
-        }
-
-        return await this.ApiClient.CreateGuildAsync(name, region, iconb64, verificationLevel, defaultMessageNotifications, systemChannelFlags);
-    }
-
-    /// <summary>
-    /// Creates a guild from a template. This requires the bot to be in less than 10 guilds total.
-    /// </summary>
-    /// <param name="code">The template code.</param>
-    /// <param name="name">Name of the guild.</param>
-    /// <param name="icon">Stream containing the icon for the guild.</param>
-    /// <returns>The created guild.</returns>
-    /// <exception cref="Exceptions.BadRequestException">Thrown when an invalid parameter was provided.</exception>
-    /// <exception cref="Exceptions.ServerErrorException">Thrown when Discord is unable to process the request.</exception>
-    public async Task<DiscordGuild> CreateGuildFromTemplateAsync(string code, string name, Optional<Stream> icon = default)
-    {
-        Optional<string?> iconb64 = Optional.FromNoValue<string?>();
-
-        if (icon.HasValue && icon.Value != null)
-        {
-            using ImageTool imgtool = new(icon.Value);
-            iconb64 = imgtool.GetBase64();
-        }
-        else if (icon.HasValue)
-        {
-            iconb64 = null;
-        }
-
-        return await this.ApiClient.CreateGuildFromTemplateAsync(code, name, iconb64);
-    }
-
-    /// <summary>
-    /// Gets a guild.
-    /// <para>Setting <paramref name="withCounts"/> to true will make a REST request.</para>
-    /// </summary>
-    /// <param name="id">The guild ID to search for.</param>
-    /// <param name="withCounts">Whether to include approximate presence and member counts in the returned guild.</param>
-    /// <returns>The requested Guild.</returns>
-    /// <exception cref="Exceptions.NotFoundException">Thrown when the guild does not exist.</exception>
-    /// <exception cref="Exceptions.BadRequestException">Thrown when an invalid parameter was provided.</exception>
-    /// <exception cref="Exceptions.ServerErrorException">Thrown when Discord is unable to process the request.</exception>
-    public async Task<DiscordGuild> GetGuildAsync(ulong id, bool? withCounts = null)
-    {
-        if (this.guilds.TryGetValue(id, out DiscordGuild? guild) && (!withCounts.HasValue || !withCounts.Value))
-        {
-            return guild;
-        }
-
-        guild = await this.ApiClient.GetGuildAsync(id, withCounts);
-        IReadOnlyList<DiscordChannel> channels = await this.ApiClient.GetGuildChannelsAsync(guild.Id);
-        foreach (DiscordChannel channel in channels)
-        {
-            guild.channels[channel.Id] = channel;
-        }
-
-        return guild;
-    }
-
-    /// <summary>
-    /// Gets a guild preview
-    /// </summary>
-    /// <param name="id">The guild ID.</param>
-    /// <returns></returns>
-    /// <exception cref="Exceptions.NotFoundException">Thrown when the guild does not exist.</exception>
-    /// <exception cref="Exceptions.BadRequestException">Thrown when an invalid parameter was provided.</exception>
-    /// <exception cref="Exceptions.ServerErrorException">Thrown when Discord is unable to process the request.</exception>
-    public async Task<DiscordGuildPreview> GetGuildPreviewAsync(ulong id)
-        => await this.ApiClient.GetGuildPreviewAsync(id);
-
-    /// <summary>
-    /// Gets an invite.
-    /// </summary>
-    /// <param name="code">The invite code.</param>
-    /// <param name="withCounts">Whether to include presence and total member counts in the returned invite.</param>
-    /// <param name="withExpiration">Whether to include the expiration date in the returned invite.</param>
-    /// <returns>The requested Invite.</returns>
-    /// <exception cref="Exceptions.NotFoundException">Thrown when the invite does not exists.</exception>
-    /// <exception cref="Exceptions.BadRequestException">Thrown when an invalid parameter was provided.</exception>
-    /// <exception cref="Exceptions.ServerErrorException">Thrown when Discord is unable to process the request.</exception>
-    public async Task<DiscordInvite> GetInviteByCodeAsync(string code, bool? withCounts = null, bool? withExpiration = null)
-        => await this.ApiClient.GetInviteAsync(code, withCounts, withExpiration);
-
-    /// <summary>
-    /// Gets a list of connections
-    /// </summary>
-    /// <returns></returns>
-    /// <exception cref="Exceptions.BadRequestException">Thrown when an invalid parameter was provided.</exception>
-    /// <exception cref="Exceptions.ServerErrorException">Thrown when Discord is unable to process the request.</exception>
-    public async Task<IReadOnlyList<DiscordConnection>> GetConnectionsAsync()
-        => await this.ApiClient.GetUsersConnectionsAsync();
-
-    /// <summary>
-    /// Gets a webhook
-    /// </summary>
-    /// <param name="id">The ID of webhook to get.</param>
-    /// <returns></returns>
-    /// <exception cref="Exceptions.NotFoundException">Thrown when the webhook does not exist.</exception>
-    /// <exception cref="Exceptions.BadRequestException">Thrown when an invalid parameter was provided.</exception>
-    /// <exception cref="Exceptions.ServerErrorException">Thrown when Discord is unable to process the request.</exception>
-    public async Task<DiscordWebhook> GetWebhookAsync(ulong id)
-        => await this.ApiClient.GetWebhookAsync(id);
-
-    /// <summary>
-    /// Gets a webhook
-    /// </summary>
-    /// <param name="id">The ID of webhook to get.</param>
-    /// <param name="token"></param>
-    /// <returns></returns>
-    /// <exception cref="Exceptions.NotFoundException">Thrown when the webhook does not exist.</exception>
-    /// <exception cref="Exceptions.BadRequestException">Thrown when an invalid parameter was provided.</exception>
-    /// <exception cref="Exceptions.ServerErrorException">Thrown when Discord is unable to process the request.</exception>
-    public async Task<DiscordWebhook> GetWebhookWithTokenAsync(ulong id, string token)
-        => await this.ApiClient.GetWebhookWithTokenAsync(id, token);
-
-    /// <summary>
-    /// Updates current user's activity and status.
-    /// </summary>
-    /// <param name="activity">Activity to set.</param>
-    /// <param name="userStatus">Status of the user.</param>
-    /// <param name="idleSince">Since when is the client performing the specified activity.</param>
-    /// <param name="shardId">
-    /// The ID of the shard whose status should be updated. Defaults to null, which will update all shards controlled by
-    /// this DiscordClient.
-    /// </param>
-    public async Task UpdateStatusAsync(DiscordActivity activity = null, DiscordUserStatus? userStatus = null, DateTimeOffset? idleSince = null, int? shardId = null)
-    {
-        StatusUpdate update = new()
-        {
-            Activity = new(activity),
-            IdleSince = idleSince?.ToUnixTimeMilliseconds()
-        };
-
-        if (userStatus is not null)
-        {
-            update.Status = userStatus.Value;
-        }
-
-        GatewayPayload gatewayPayload = new() {OpCode = GatewayOpCode.StatusUpdate, Data = update};
-
-        string payload = DiscordJson.SerializeObject(gatewayPayload);
-
-        if (shardId is null)
-        {
-            await this.orchestrator.BroadcastOutboundEventAsync(Encoding.UTF8.GetBytes(payload));
-        }
-        else
-        {
-            // this is a bit of a hack. x % n, for any x < n, will always return x, so we can just pass the shard ID
-            // as guild ID. this won't be very graceful if you pass an invalid ID, though.
-            await this.orchestrator.SendOutboundEventAsync(Encoding.UTF8.GetBytes(payload), (ulong)shardId.Value);
-        }
-    }
-
-    /// <summary>
-    /// Edits current user.
-    /// </summary>
-    /// <param name="username">New username.</param>
-    /// <param name="avatar">New avatar.</param>
-    /// <returns></returns>
-    /// <exception cref="Exceptions.NotFoundException">Thrown when the user does not exist.</exception>
-    /// <exception cref="Exceptions.BadRequestException">Thrown when an invalid parameter was provided.</exception>
-    /// <exception cref="Exceptions.ServerErrorException">Thrown when Discord is unable to process the request.</exception>
-    public async Task<DiscordUser> UpdateCurrentUserAsync(string username = null, Optional<Stream> avatar = default)
-    {
-        Optional<string> av64 = Optional.FromNoValue<string>();
-        if (avatar.HasValue && avatar.Value != null)
-        {
-            using ImageTool imgtool = new(avatar.Value);
-            av64 = imgtool.GetBase64();
-        }
-        else if (avatar.HasValue)
-        {
-            av64 = null;
-        }
-
-        TransportUser usr = await this.ApiClient.ModifyCurrentUserAsync(username, av64);
-
-        this.CurrentUser.Username = usr.Username;
-        this.CurrentUser.Discriminator = usr.Discriminator;
-        this.CurrentUser.AvatarHash = usr.AvatarHash;
-        return this.CurrentUser;
-    }
-
-    /// <summary>
-    /// Gets a guild template by the code.
-    /// </summary>
-    /// <param name="code">The code of the template.</param>
-    /// <returns>The guild template for the code.</returns>
-    /// <exception cref="Exceptions.BadRequestException">Thrown when an invalid parameter was provided.</exception>
-    /// <exception cref="Exceptions.ServerErrorException">Thrown when Discord is unable to process the request.</exception>
-    public async Task<DiscordGuildTemplate> GetTemplateAsync(string code)
-        => await this.ApiClient.GetTemplateAsync(code);
-
-    /// <summary>
-    /// Gets all the global application commands for this application.
-    /// </summary>
-    /// <returns>A list of global application commands.</returns>
-    public async Task<IReadOnlyList<DiscordApplicationCommand>> GetGlobalApplicationCommandsAsync() =>
-        await this.ApiClient.GetGlobalApplicationCommandsAsync(this.CurrentApplication.Id);
-
-    /// <summary>
-    /// Overwrites the existing global application commands. New commands are automatically created and missing commands are automatically deleted.
-    /// </summary>
-    /// <param name="commands">The list of commands to overwrite with.</param>
-    /// <returns>The list of global commands.</returns>
-    public async Task<IReadOnlyList<DiscordApplicationCommand>> BulkOverwriteGlobalApplicationCommandsAsync(IEnumerable<DiscordApplicationCommand> commands) =>
-        await this.ApiClient.BulkOverwriteGlobalApplicationCommandsAsync(this.CurrentApplication.Id, commands);
-
-    /// <summary>
-    /// Creates or overwrites a global application command.
-    /// </summary>
-    /// <param name="command">The command to create.</param>
-    /// <returns>The created command.</returns>
-    public async Task<DiscordApplicationCommand> CreateGlobalApplicationCommandAsync(DiscordApplicationCommand command) =>
-        await this.ApiClient.CreateGlobalApplicationCommandAsync(this.CurrentApplication.Id, command);
-
-    /// <summary>
-    /// Gets a global application command by its id.
-    /// </summary>
-    /// <param name="commandId">The ID of the command to get.</param>
-    /// <returns>The command with the ID.</returns>
-    public async Task<DiscordApplicationCommand> GetGlobalApplicationCommandAsync(ulong commandId) =>
-        await this.ApiClient.GetGlobalApplicationCommandAsync(this.CurrentApplication.Id, commandId);
-
-    /// <summary>
-    /// Gets a global application command by its name.
-    /// </summary>
-    /// <param name="commandName">The name of the command to get.</param>
-    /// <returns>The command with the name.</returns>
-    public async Task<DiscordApplicationCommand> GetGlobalApplicationCommandAsync(string commandName)
-    {
-        foreach (DiscordApplicationCommand command in await this.ApiClient.GetGlobalApplicationCommandsAsync(this.CurrentApplication.Id))
-        {
-            if (command.Name == commandName)
-            {
-                return command;
-            }
-        }
-
-        return null;
-    }
-
-    /// <summary>
-    /// Edits a global application command.
-    /// </summary>
-    /// <param name="commandId">The ID of the command to edit.</param>
-    /// <param name="action">Action to perform.</param>
-    /// <returns>The edited command.</returns>
-    public async Task<DiscordApplicationCommand> EditGlobalApplicationCommandAsync(ulong commandId, Action<ApplicationCommandEditModel> action)
-    {
-        ApplicationCommandEditModel mdl = new();
-        action(mdl);
-        ulong applicationId = this.CurrentApplication?.Id ?? (await GetCurrentApplicationAsync()).Id;
-        return await this.ApiClient.EditGlobalApplicationCommandAsync(applicationId, commandId, mdl.Name, mdl.Description, mdl.Options, mdl.DefaultPermission, mdl.NSFW, default, default, mdl.AllowDMUsage, mdl.DefaultMemberPermissions);
-    }
-
-    /// <summary>
-    /// Deletes a global application command.
-    /// </summary>
-    /// <param name="commandId">The ID of the command to delete.</param>
-    public async Task DeleteGlobalApplicationCommandAsync(ulong commandId) =>
-        await this.ApiClient.DeleteGlobalApplicationCommandAsync(this.CurrentApplication.Id, commandId);
-
-    /// <summary>
-    /// Gets all the application commands for a guild.
-    /// </summary>
-    /// <param name="guildId">The ID of the guild to get application commands for.</param>
-    /// <returns>A list of application commands in the guild.</returns>
-    public async Task<IReadOnlyList<DiscordApplicationCommand>> GetGuildApplicationCommandsAsync(ulong guildId) =>
-        await this.ApiClient.GetGuildApplicationCommandsAsync(this.CurrentApplication.Id, guildId);
-
-    /// <summary>
-    /// Overwrites the existing application commands in a guild. New commands are automatically created and missing commands are automatically deleted.
-    /// </summary>
-    /// <param name="guildId">The ID of the guild.</param>
-    /// <param name="commands">The list of commands to overwrite with.</param>
-    /// <returns>The list of guild commands.</returns>
-    public async Task<IReadOnlyList<DiscordApplicationCommand>> BulkOverwriteGuildApplicationCommandsAsync(ulong guildId, IEnumerable<DiscordApplicationCommand> commands) =>
-        await this.ApiClient.BulkOverwriteGuildApplicationCommandsAsync(this.CurrentApplication.Id, guildId, commands);
-
-    /// <summary>
-    /// Creates or overwrites a guild application command.
-    /// </summary>
-    /// <param name="guildId">The ID of the guild to create the application command in.</param>
-    /// <param name="command">The command to create.</param>
-    /// <returns>The created command.</returns>
-    public async Task<DiscordApplicationCommand> CreateGuildApplicationCommandAsync(ulong guildId, DiscordApplicationCommand command) =>
-        await this.ApiClient.CreateGuildApplicationCommandAsync(this.CurrentApplication.Id, guildId, command);
-
-    /// <summary>
-    /// Gets a application command in a guild by its ID.
-    /// </summary>
-    /// <param name="guildId">The ID of the guild the application command is in.</param>
-    /// <param name="commandId">The ID of the command to get.</param>
-    /// <returns>The command with the ID.</returns>
-    public async Task<DiscordApplicationCommand> GetGuildApplicationCommandAsync(ulong guildId, ulong commandId) =>
-         await this.ApiClient.GetGuildApplicationCommandAsync(this.CurrentApplication.Id, guildId, commandId);
-
-    /// <summary>
-    /// Edits a application command in a guild.
-    /// </summary>
-    /// <param name="guildId">The ID of the guild the application command is in.</param>
-    /// <param name="commandId">The ID of the command to edit.</param>
-    /// <param name="action">Action to perform.</param>
-    /// <returns>The edited command.</returns>
-    public async Task<DiscordApplicationCommand> EditGuildApplicationCommandAsync(ulong guildId, ulong commandId, Action<ApplicationCommandEditModel> action)
-    {
-        ApplicationCommandEditModel mdl = new();
-        action(mdl);
-        ulong applicationId = this.CurrentApplication?.Id ?? (await GetCurrentApplicationAsync()).Id;
-        return await this.ApiClient.EditGuildApplicationCommandAsync(applicationId, guildId, commandId, mdl.Name, mdl.Description, mdl.Options, mdl.DefaultPermission, mdl.NSFW, default, default, mdl.AllowDMUsage, mdl.DefaultMemberPermissions);
-    }
-
-    /// <summary>
-    /// Deletes a application command in a guild.
-    /// </summary>
-    /// <param name="guildId">The ID of the guild to delete the application command in.</param>
-    /// <param name="commandId">The ID of the command.</param>
-    public async Task DeleteGuildApplicationCommandAsync(ulong guildId, ulong commandId) =>
-        await this.ApiClient.DeleteGuildApplicationCommandAsync(this.CurrentApplication.Id, guildId, commandId);
-
-    /// <summary>
-    /// Returns a list of guilds before a certain guild. This will execute one API request per 200 guilds.
-    /// <param name="limit">The amount of guilds to fetch.</param>
-    /// <param name="before">The ID of the guild before which we fetch the guilds</param>
-    /// <param name="withCount">Whether to include approximate member and presence counts in the returned guilds.</param>
-    /// <param name="cancellationToken">Cancels the enumeration before doing the next api request</param>
-    /// </summary>
-    /// <exception cref="BadRequestException">Thrown when an invalid parameter was provided.</exception>
-    /// <exception cref="ServerErrorException">Thrown when Discord is unable to process the request.</exception>
-    public IAsyncEnumerable<DiscordGuild> GetGuildsBeforeAsync(ulong before, int limit = 200, bool? withCount = null, CancellationToken cancellationToken = default)
-        => GetGuildsInternalAsync(limit, before, withCount: withCount, cancellationToken: cancellationToken);
-
-    /// <summary>
-    /// Returns a list of guilds after a certain guild. This will execute one API request per 200 guilds.
-    /// <param name="limit">The amount of guilds to fetch.</param>
-    /// <param name="after">The ID of the guild after which we fetch the guilds.</param>
-    /// <param name="withCount">Whether to include approximate member and presence counts in the returned guilds.</param>
-    /// <param name="cancellationToken">Cancels the enumeration before doing the next api request</param>
-    /// </summary>
-    /// <exception cref="BadRequestException">Thrown when an invalid parameter was provided.</exception>
-    /// <exception cref="ServerErrorException">Thrown when Discord is unable to process the request.</exception>
-    public IAsyncEnumerable<DiscordGuild> GetGuildsAfterAsync(ulong after, int limit = 200, bool? withCount = null, CancellationToken cancellationToken = default)
-        => GetGuildsInternalAsync(limit, after: after, withCount: withCount, cancellationToken: cancellationToken);
-
-    /// <summary>
-    /// Returns a list of guilds the bot is in. This will execute one API request per 200 guilds.
-    /// <param name="limit">The amount of guilds to fetch.</param>
-    /// <param name="withCount">Whether to include approximate member and presence counts in the returned guilds.</param>
-    /// <param name="cancellationToken">Cancels the enumeration before doing the next api request</param>
-    /// </summary>
-    /// <exception cref="BadRequestException">Thrown when an invalid parameter was provided.</exception>
-    /// <exception cref="ServerErrorException">Thrown when Discord is unable to process the request.</exception>
-    public IAsyncEnumerable<DiscordGuild> GetGuildsAsync(int limit = 200, bool? withCount = null, CancellationToken cancellationToken = default) =>
-        GetGuildsInternalAsync(limit, withCount: withCount, cancellationToken: cancellationToken);
-
-    /// <summary>
-    /// Creates a new emoji owned by the current application.
-    /// </summary>
-    /// <param name="name">The name of the emoji.</param>
-    /// <param name="image">The image of the emoji.</param>
-    /// <returns>The created emoji.</returns>
-    public async ValueTask<DiscordEmoji> CreateApplicationEmojiAsync(string name, Stream image)
-    {
-        if (string.IsNullOrWhiteSpace(name))
-        {
-            throw new ArgumentNullException(nameof(name));
-        }
-
-        name = name.Trim();
-        if (name.Length is < 2 or > 50)
-        {
-            throw new ArgumentException("Emoji name needs to be between 2 and 50 characters long.");
-        }
-
-        ArgumentNullException.ThrowIfNull(image);
-
-        string? image64 = null;
-
-        using (ImageTool imgtool = new(image))
-        {
-            image64 = imgtool.GetBase64();
-        }
-
-        return await this.ApiClient.CreateApplicationEmojiAsync(this.CurrentApplication.Id, name, image64);
-    }
-
-    /// <summary>
-    /// Gets an emoji owned by the current application.
-    /// </summary>
-    /// <param name="emojiId">The ID of the emoji</param>
-    /// <returns>The emoji.</returns>
-    public async ValueTask<DiscordEmoji> GetApplicationEmojiAsync(ulong emojiId)
-        => await this.ApiClient.GetApplicationEmojiAsync(this.CurrentApplication.Id, emojiId);
-
-    /// <summary>
-    /// Gets all emojis created or owned by the current application.
-    /// </summary>
-    /// <returns>All emojis associated with the current application.
-    /// This includes emojis uploaded by the owner or members of the team the application is on, if applicable.</returns>
-    public async ValueTask<IReadOnlyList<DiscordEmoji>> GetApplicationEmojisAsync()
-        => await this.ApiClient.GetApplicationEmojisAsync(this.CurrentApplication.Id);
-
-    /// <summary>
-    /// Modifies an existing application emoji.
-    /// </summary>
-    /// <param name="emojiId">The ID of the emoji.</param>
-    /// <param name="name">The new name of the emoji.</param>
-    /// <returns>The updated emoji.</returns>
-    public async ValueTask<DiscordEmoji> ModifyApplicationEmojiAsync(ulong emojiId, string name)
-        => await this.ApiClient.ModifyApplicationEmojiAsync(this.CurrentApplication.Id, emojiId, name);
-
-    /// <summary>
-    /// Deletes an emoji.
-    /// </summary>
-    /// <param name="emojiId">The ID of the emoji to delete.</param>
-    public async ValueTask DeleteApplicationEmojiAsync(ulong emojiId)
-        => await this.ApiClient.DeleteApplicationEmojiAsync(this.CurrentApplication.Id, emojiId);
-
-    private async IAsyncEnumerable<DiscordGuild> GetGuildsInternalAsync
-    (
-        int limit = 200,
-        ulong? before = null,
-        ulong? after = null,
-        bool? withCount = null,
-        [EnumeratorCancellation]
-        CancellationToken cancellationToken = default
-    )
-    {
-        if (limit < 0)
-        {
-            throw new ArgumentException("Cannot get a negative number of guilds.");
-        }
-
-        if (limit == 0)
-        {
-            yield break;
-        }
-
-        List<DiscordGuild> guilds = new(limit);
-        int remaining = limit;
-        ulong? last = null;
-        bool isbefore = before != null;
-
-        int lastCount;
-        do
-        {
-            if (cancellationToken.IsCancellationRequested)
-            {
-                yield break;
-            }
-
-            int fetchSize = remaining > 200 ? 200 : remaining;
-            IReadOnlyList<DiscordGuild> fetchedGuilds = await this.ApiClient.GetGuildsAsync(fetchSize, isbefore ? last ?? before : null, !isbefore ? last ?? after : null, withCount);
-
-            lastCount = fetchedGuilds.Count;
-            remaining -= lastCount;
-
-            //We sort the returned guilds by ID so that they are in order in case Discord switches the order AGAIN.
-            DiscordGuild[] sortedGuildsArray = [.. fetchedGuilds];
-            Array.Sort(sortedGuildsArray, (x, y) => x.Id.CompareTo(y.Id));
-
-            if (!isbefore)
-            {
-                foreach (DiscordGuild guild in sortedGuildsArray)
-                {
-                    yield return guild;
-                }
-                last = sortedGuildsArray.LastOrDefault()?.Id;
-            }
-            else
-            {
-                for (int i = sortedGuildsArray.Length - 1; i >= 0; i--)
-                {
-                    yield return sortedGuildsArray[i];
-                }
-                last = sortedGuildsArray.FirstOrDefault()?.Id;
-            }
-        }
-        while (remaining > 0 && lastCount is > 0 and 100);
-    }
-    #endregion
-
-    /// <summary>
-    /// This method is used to inject interactions into the client which are coming from http webhooks.
-    /// </summary>
-    /// <param name="body">Body of the http request. Should be UTF8 encoded</param>
-    /// <param name="cancellationToken">Token to cancel the interaction when the http request was canceled</param>
-    /// <returns>Returns the body which should be returned to the http request</returns>
-    /// <exception cref="TaskCanceledException">Thrown when the passed cancellation token was canceled</exception>
-    public async Task<byte[]> HandleHttpInteractionAsync(ArraySegment<byte> body, CancellationToken cancellationToken = default)
-    {
-        string bodyString = Encoding.UTF8.GetString(body);
-
-        JObject data = JObject.Parse(bodyString);
-        
-        DiscordHttpInteraction? interaction = data.ToDiscordObject<DiscordHttpInteraction>();
-        
-        if (interaction is null)
-        {
-            throw new ArgumentException("Unable to parse provided request body to DiscordHttpInteraction");
-        }
-        
-        if (interaction.Type is DiscordInteractionType.Ping)
-        {
-            DiscordInteractionResponsePayload responsePayload = new() {Type = DiscordInteractionResponseType.Pong};
-            string responseString = DiscordJson.SerializeObject(responsePayload);
-            byte[] responseBytes = Encoding.UTF8.GetBytes(responseString);
-            
-            return responseBytes;
-        }
-
-        cancellationToken.Register(() => interaction.Cancel());
-        
-        ulong? guildId = (ulong?)data["guild_id"];
-        ulong channelId = (ulong)data["channel_id"];
-        
-        JToken rawMember = data["member"];
-        TransportMember? transportMember = null;
-        TransportUser transportUser;
-        if (rawMember != null)
-        {
-            transportMember = data["member"].ToDiscordObject<TransportMember>();
-            transportUser = transportMember.User;
-        }
-        else
-        {
-            transportUser = data["user"].ToDiscordObject<TransportUser>();
-        }
-
-        JToken? rawChannel = data["channel"];
-        DiscordChannel? channel = null;
-        if (rawChannel is not null)
-        {
-            channel = rawChannel.ToDiscordObject<DiscordChannel>();
-            channel.Discord = this;
-        }
-
-        await OnInteractionCreateAsync(guildId, channelId, transportUser, transportMember, channel, interaction);
-
-        return await interaction.GetResponseAsync();
-    }
-
-    #region Internal Caching Methods
-
-    internal DiscordThreadChannel? InternalGetCachedThread(ulong threadId)
-    {
-        foreach (DiscordGuild guild in this.Guilds.Values)
-        {
-            if (guild.Threads.TryGetValue(threadId, out DiscordThreadChannel? foundThread))
-            {
-                return foundThread;
-            }
-        }
-
-        return null;
-    }
-
-    internal DiscordThreadChannel? InternalGetCachedThread(ulong threadId, ulong? guildId)
-    {
-        if (!guildId.HasValue)
-        {
-            return InternalGetCachedThread(threadId);
-        }
-
-        if (this.guilds.TryGetValue(guildId.Value, out DiscordGuild? guild))
-        {
-            return guild.Threads.GetValueOrDefault(threadId);
-        }
-
-        return null;
-    }
-
-    internal DiscordChannel InternalGetCachedChannel(ulong channelId)
-    {
-        if (this.privateChannels?.TryGetValue(channelId, out DiscordDmChannel? foundDmChannel) == true)
-        {
-            return foundDmChannel;
-        }
-
-        foreach (DiscordGuild guild in this.Guilds.Values)
-        {
-            if (guild.Channels.TryGetValue(channelId, out DiscordChannel? foundChannel))
-            {
-                return foundChannel;
-            }
-        }
-
-        return null;
-    }
-
-    internal DiscordChannel? InternalGetCachedChannel(ulong channelId, ulong? guildId)
-    {
-        if (guildId is not { } nonNullGuildID)
-        {
-            return this.privateChannels.GetValueOrDefault(channelId);
-        }
-
-        if (this.guilds.TryGetValue(nonNullGuildID, out DiscordGuild? guild))
-        {
-            return guild.Channels.GetValueOrDefault(channelId);
-        }
-
-        return null;
-    }
-
-    internal DiscordGuild InternalGetCachedGuild(ulong? guildId)
-    {
-        if (this.guilds != null && guildId.HasValue)
-        {
-            if (this.guilds.TryGetValue(guildId.Value, out DiscordGuild? guild))
-            {
-                return guild;
-            }
-        }
-
-        return null;
-    }
-
-    private void UpdateMessage(DiscordMessage message, TransportUser author, DiscordGuild guild, TransportMember member)
-    {
-        if (author != null)
-        {
-            DiscordUser usr = new(author) { Discord = this };
-
-            if (member != null)
-            {
-                member.User = author;
-            }
-
-            message.Author = UpdateUser(usr, guild?.Id, guild, member);
-        }
-
-        DiscordChannel? channel = InternalGetCachedChannel(message.ChannelId, message.guildId) ?? InternalGetCachedThread(message.ChannelId, message.guildId);
-
-        if (channel != null)
-        {
-            return;
-        }
-
-        channel = !message.guildId.HasValue
-            ? new DiscordDmChannel
-            {
-                Id = message.ChannelId,
-                Discord = this,
-                Type = DiscordChannelType.Private,
-                Recipients = [message.Author]
-            }
-            : new DiscordChannel
-            {
-                Id = message.ChannelId,
-                GuildId = guild.Id,
-                Discord = this
-            };
-
-        UpdateChannelCache(channel);
-
-        message.Channel = channel;
-    }
-
-    private DiscordUser UpdateUser(DiscordUser usr, ulong? guildId, DiscordGuild guild, TransportMember mbr)
-    {
-        if (mbr != null)
-        {
-            if (mbr.User != null)
-            {
-                usr = new DiscordUser(mbr.User) { Discord = this };
-
-                UpdateUserCache(usr);
-
-                usr = new DiscordMember(mbr) { Discord = this, guild_id = guildId.Value };
-            }
-
-            DiscordIntents intents = this.Intents;
-
-            DiscordMember member = default;
-
-            if (!intents.HasAllPrivilegedIntents() || guild.IsLarge) // we have the necessary privileged intents, no need to worry about caching here unless guild is large.
-            {
-                if (guild?.members.TryGetValue(usr.Id, out member) == false)
-                {
-                    if (intents.HasIntent(DiscordIntents.GuildMembers) || this.Configuration.AlwaysCacheMembers) // member can be updated by events, so cache it
-                    {
-                        guild.members.TryAdd(usr.Id, (DiscordMember)usr);
-                    }
-                }
-                else if (intents.HasIntent(DiscordIntents.GuildPresences) || this.Configuration.AlwaysCacheMembers) // we can attempt to update it if it's already in cache.
-                {
-                    if (!intents.HasIntent(DiscordIntents.GuildMembers)) // no need to update if we already have the member events
-                    {
-                        _ = guild?.members.TryUpdate(usr.Id, (DiscordMember)usr, member);
-                    }
-                }
-            }
-        }
-        else if (usr.Username != null) // check if not a skeleton user
-        {
-            UpdateUserCache(usr);
-        }
-
-        return usr;
-    }
-
-    private void UpdateCachedGuild(DiscordGuild newGuild, JArray rawMembers)
-    {
-        if (this.disposed)
-        {
-            return;
-        }
-
-        if (!this.guilds.TryGetValue(newGuild.Id, out DiscordGuild guild))
-        {
-            guild = newGuild;
-            this.guilds[newGuild.Id] = guild;
-        }
-
-        if (newGuild.channels != null && !newGuild.channels.IsEmpty)
-        {
-            foreach (DiscordChannel channel in newGuild.channels.Values)
-            {
-                if (guild.channels.TryGetValue(channel.Id, out _))
-                {
-                    continue;
-                }
-
-                foreach (DiscordOverwrite overwrite in channel.permissionOverwrites)
-                {
-                    overwrite.Discord = this;
-                    overwrite.channelId = channel.Id;
-                }
-
-                guild.channels[channel.Id] = channel;
-            }
-        }
-        if (newGuild.threads != null && !newGuild.threads.IsEmpty)
-        {
-            foreach (DiscordThreadChannel thread in newGuild.threads.Values)
-            {
-                if (guild.threads.TryGetValue(thread.Id, out _))
-                {
-                    continue;
-                }
-
-                guild.threads[thread.Id] = thread;
-            }
-        }
-
-        foreach (DiscordEmoji newEmoji in newGuild.emojis.Values)
-        {
-            _ = guild.emojis.GetOrAdd(newEmoji.Id, _ => newEmoji);
-        }
-
-        foreach (DiscordMessageSticker newSticker in newGuild.stickers.Values)
-        {
-            _ = guild.stickers.GetOrAdd(newSticker.Id, _ => newSticker);
-        }
-
-        if (rawMembers != null)
-        {
-            guild.members.Clear();
-
-            foreach (JToken xj in rawMembers)
-            {
-                TransportMember xtm = xj.ToDiscordObject<TransportMember>();
-
-                DiscordUser xu = new(xtm.User) { Discord = this };
-                UpdateUserCache(xu);
-
-                guild.members[xtm.User.Id] = new DiscordMember(xtm) { Discord = this, guild_id = guild.Id };
-            }
-        }
-
-        foreach (DiscordRole role in newGuild.roles.Values)
-        {
-            if (guild.roles.TryGetValue(role.Id, out _))
-            {
-                continue;
-            }
-
-            role.guild_id = guild.Id;
-            guild.roles[role.Id] = role;
-        }
-
-        if (newGuild.stageInstances != null)
-        {
-            foreach (DiscordStageInstance newStageInstance in newGuild.stageInstances.Values)
-            {
-                _ = guild.stageInstances.GetOrAdd(newStageInstance.Id, _ => newStageInstance);
-            }
-        }
-
-        guild.Name = newGuild.Name;
-        guild.AfkChannelId = newGuild.AfkChannelId;
-        guild.AfkTimeout = newGuild.AfkTimeout;
-        guild.DefaultMessageNotifications = newGuild.DefaultMessageNotifications;
-        guild.Features = newGuild.Features;
-        guild.IconHash = newGuild.IconHash;
-        guild.MfaLevel = newGuild.MfaLevel;
-        guild.OwnerId = newGuild.OwnerId;
-        guild.voiceRegionId = newGuild.voiceRegionId;
-        guild.SplashHash = newGuild.SplashHash;
-        guild.VerificationLevel = newGuild.VerificationLevel;
-        guild.WidgetEnabled = newGuild.WidgetEnabled;
-        guild.WidgetChannelId = newGuild.WidgetChannelId;
-        guild.ExplicitContentFilter = newGuild.ExplicitContentFilter;
-        guild.PremiumTier = newGuild.PremiumTier;
-        guild.PremiumSubscriptionCount = newGuild.PremiumSubscriptionCount;
-        guild.Banner = newGuild.Banner;
-        guild.Description = newGuild.Description;
-        guild.VanityUrlCode = newGuild.VanityUrlCode;
-        guild.Banner = newGuild.Banner;
-        guild.SystemChannelId = newGuild.SystemChannelId;
-        guild.SystemChannelFlags = newGuild.SystemChannelFlags;
-        guild.DiscoverySplashHash = newGuild.DiscoverySplashHash;
-        guild.MaxMembers = newGuild.MaxMembers;
-        guild.MaxPresences = newGuild.MaxPresences;
-        guild.ApproximateMemberCount = newGuild.ApproximateMemberCount;
-        guild.ApproximatePresenceCount = newGuild.ApproximatePresenceCount;
-        guild.MaxVideoChannelUsers = newGuild.MaxVideoChannelUsers;
-        guild.PreferredLocale = newGuild.PreferredLocale;
-        guild.RulesChannelId = newGuild.RulesChannelId;
-        guild.PublicUpdatesChannelId = newGuild.PublicUpdatesChannelId;
-        guild.PremiumProgressBarEnabled = newGuild.PremiumProgressBarEnabled;
-
-        // fields not sent for update:
-        // - guild.Channels
-        // - voice states
-        // - guild.JoinedAt = new_guild.JoinedAt;
-        // - guild.Large = new_guild.Large;
-        // - guild.MemberCount = Math.Max(new_guild.MemberCount, guild.members.Count);
-        // - guild.Unavailable = new_guild.Unavailable;
-    }
-
-    private void PopulateMessageReactionsAndCache(DiscordMessage message, TransportUser author, TransportMember member)
-    {
-        DiscordGuild guild = message.Channel?.Guild ?? InternalGetCachedGuild(message.guildId);
-        UpdateMessage(message, author, guild, member);
-        message.reactions ??= [];
-
-        foreach (DiscordReaction xr in message.reactions)
-        {
-            xr.Emoji.Discord = this;
-        }
-
-        if (message.Channel is not null)
-        {
-            this.MessageCache?.Add(message);
-        }
-    }
-
-    // Ensures the channel is cached:
-    // - DM -> _privateChannels dict on DiscordClient
-    // - Thread -> DiscordGuild#_threads
-    // - _ -> DiscordGuild#_channels
-    private void UpdateChannelCache(DiscordChannel? channel)
-    {
-        if (channel is null)
-        {
-            return;
-        }
-
-        switch (channel)
-        {
-            case DiscordDmChannel dmChannel:
-                this.privateChannels.TryAdd(channel.Id, dmChannel);
-                break;
-            case DiscordThreadChannel threadChannel:
-                if (this.guilds.TryGetValue(channel.GuildId!.Value, out DiscordGuild? guild))
-                {
-                    guild.threads.TryAdd(channel.Id, threadChannel);
-                }
-                break;
-            default:
-                if (this.guilds.TryGetValue(channel.GuildId!.Value, out guild))
-                {
-                    guild.channels.TryAdd(channel.Id, channel);
-                }
-                break;
-        }
-    }
-
-    #endregion
-
-    #region Disposal
-
-    private bool disposed;
-
-    /// <summary>
-    /// Disposes your DiscordClient.
-    /// </summary>
-    public override void Dispose()
-    {
-        if (this.disposed)
-        {
-            return;
-        }
-
-        this.disposed = true;
-
-        DisconnectAsync().GetAwaiter().GetResult();
-        this.ApiClient?.rest?.Dispose();
-        this.CurrentUser = null!;
-
-        List<BaseExtension> extensions = this.extensions; // prevent extensions being modified during dispose
-        this.extensions = null!;
-
-        foreach (BaseExtension extension in extensions)
-        {
-            if (extension is IDisposable disposable)
-            {
-                disposable.Dispose();
-            }
-        }
-
-        this.guilds = null!;
-        this.privateChannels = null!;
-    }
-
-    #endregion
-}
+using System;
+using System.Collections.Concurrent;
+using System.Collections.Generic;
+using System.Diagnostics.CodeAnalysis;
+using System.IO;
+using System.Linq;
+using System.Runtime.CompilerServices;
+using System.Text;
+using System.Threading;
+using System.Threading.Channels;
+using System.Threading.Tasks;
+
+using DSharpPlus.Clients;
+using DSharpPlus.Entities;
+using DSharpPlus.Exceptions;
+using DSharpPlus.Net;
+using DSharpPlus.Net.Abstractions;
+using DSharpPlus.Net.Gateway;
+using DSharpPlus.Net.Models;
+using DSharpPlus.Net.Serialization;
+using DSharpPlus.Net.WebSocket;
+
+using Microsoft.Extensions.DependencyInjection;
+using Microsoft.Extensions.Logging;
+using Microsoft.Extensions.Options;
+using Newtonsoft.Json;
+using Newtonsoft.Json.Linq;
+
+namespace DSharpPlus;
+
+/// <summary>
+/// A Discord API wrapper.
+/// </summary>
+public sealed partial class DiscordClient : BaseDiscordClient
+{
+    internal static readonly DateTimeOffset discordEpoch = new(2015, 1, 1, 0, 0, 0, TimeSpan.Zero);
+    private static readonly ConcurrentDictionary<ulong, SocketLock> socketLocks = [];
+
+    internal bool isShard = false;
+    internal IMessageCacheProvider? MessageCache { get; }
+    private readonly IClientErrorHandler errorHandler;
+    private readonly IShardOrchestrator orchestrator;
+    private readonly ChannelReader<GatewayPayload> eventReader;
+    private readonly IEventDispatcher dispatcher;
+
+    private List<BaseExtension> extensions = [];
+    private StatusUpdate? status = null;
+    private readonly string token;
+
+    private readonly ManualResetEventSlim connectionLock = new(true);
+
+    /// <summary>
+    /// Gets the service provider used within this Discord application.
+    /// </summary>
+    public IServiceProvider ServiceProvider { get; internal set; }
+
+    /// <summary>
+    /// Gets whether this client is connected to the gateway.
+    /// </summary>
+    public bool AllShardsConnected
+        => this.orchestrator.AllShardsConnected;
+
+    /// <summary>
+    /// Gets a dictionary of DM channels that have been cached by this client. The dictionary's key is the channel
+    /// ID.
+    /// </summary>
+    public IReadOnlyDictionary<ulong, DiscordDmChannel> PrivateChannels => this.privateChannels;
+    internal ConcurrentDictionary<ulong, DiscordDmChannel> privateChannels = new();
+
+    /// <summary>
+    /// Gets a dictionary of guilds that this client is in. The dictionary's key is the guild ID. Note that the
+    /// guild objects in this dictionary will not be filled in if the specific guilds aren't available (the
+    /// <c>GuildAvailable</c> or <c>GuildDownloadCompleted</c> events haven't been fired yet)
+    /// </summary>
+    public override IReadOnlyDictionary<ulong, DiscordGuild> Guilds => this.guilds;
+    internal ConcurrentDictionary<ulong, DiscordGuild> guilds = new();
+
+    /// <summary>
+    /// Gets the latency in the connection to a specific guild.
+    /// </summary>
+    public TimeSpan GetConnectionLatency(ulong guildId)
+        => this.orchestrator.GetConnectionLatency(guildId);
+
+    /// <summary>
+    /// Gets the collection of presences held by this client.
+    /// </summary>
+    public IReadOnlyDictionary<ulong, DiscordPresence> Presences
+        => this.presences;
+
+    internal Dictionary<ulong, DiscordPresence> presences = [];
+
+    [ActivatorUtilitiesConstructor]
+    public DiscordClient
+    (
+        ILogger<DiscordClient> logger,
+        DiscordApiClient apiClient,
+        IMessageCacheProvider messageCacheProvider,
+        IServiceProvider serviceProvider,
+        IEventDispatcher eventDispatcher,
+        IClientErrorHandler errorHandler,
+        IOptions<DiscordConfiguration> configuration,
+        IOptions<TokenContainer> token,
+        IShardOrchestrator shardOrchestrator,
+        IOptions<GatewayClientOptions> gatewayOptions,
+
+        [FromKeyedServices("DSharpPlus.Gateway.EventChannel")]
+        Channel<GatewayPayload> eventChannel
+    )
+        : base()
+    {
+        this.Logger = logger;
+        this.MessageCache = messageCacheProvider;
+        this.ServiceProvider = serviceProvider;
+        this.ApiClient = apiClient;
+        this.errorHandler = errorHandler;
+        this.Configuration = configuration.Value;
+        this.token = token.Value.GetToken();
+        this.orchestrator = shardOrchestrator;
+        this.eventReader = eventChannel.Reader;
+        this.dispatcher = eventDispatcher;
+
+        this.ApiClient.SetClient(this);
+        this.Intents = gatewayOptions.Value.Intents;
+
+        this.guilds.Clear();
+    }
+
+    #region Client Extension Methods
+
+    /// <summary>
+    /// Registers an extension with this client.
+    /// </summary>
+    /// <param name="ext">Extension to register.</param>
+    /// <returns></returns>
+    public void AddExtension(BaseExtension ext)
+    {
+        ext.Setup(this);
+        this.extensions.Add(ext);
+    }
+
+    /// <summary>
+    /// Retrieves a previously-registered extension from this client.
+    /// </summary>
+    /// <typeparam name="T">Type of extension to retrieve.</typeparam>
+    /// <returns>The requested extension.</returns>
+    public T GetExtension<T>() where T : BaseExtension
+        => this.extensions.FirstOrDefault(x => x.GetType() == typeof(T)) as T;
+
+    #endregion
+
+    #region Public Connection Methods
+
+    /// <summary>
+    /// Connects to the gateway
+    /// </summary>
+    /// <returns></returns>
+    /// <exception cref="Exceptions.UnauthorizedException">Thrown when an invalid token was provided.</exception>
+    /// <exception cref="Exceptions.BadRequestException">Thrown when an invalid parameter was provided.</exception>
+    /// <exception cref="Exceptions.ServerErrorException">Thrown when Discord is unable to process the request.</exception>
+    public async Task ConnectAsync(DiscordActivity activity = null, DiscordUserStatus? status = null, DateTimeOffset? idlesince = null)
+    {
+        // method checks if its already initialized
+        await InitializeAsync();
+
+        // Check if connection lock is already set, and set it if it isn't
+        if (!this.connectionLock.Wait(0))
+        {
+            throw new InvalidOperationException("This client is already connected.");
+        }
+
+        this.connectionLock.Set();
+
+        if (activity == null && status == null && idlesince == null)
+        {
+            this.status = null;
+        }
+        else
+        {
+            long? since_unix = idlesince != null ? Utilities.GetUnixTime(idlesince.Value) : null;
+            this.status = new StatusUpdate()
+            {
+                Activity = new TransportActivity(activity),
+                Status = status ?? DiscordUserStatus.Online,
+                IdleSince = since_unix,
+                IsAFK = idlesince != null,
+                activity = activity
+            };
+        }
+
+        this.Logger.LogInformation(LoggerEvents.Startup, "DSharpPlus; version {Version}", this.VersionString);
+
+        _ = ReceiveGatewayEventsAsync();
+        await this.orchestrator.StartAsync(activity, status, idlesince);
+    }
+
+    /// <summary>
+    /// Sends a raw payload to the gateway. This method is not recommended for use unless you know what you're doing.
+    /// </summary>
+    /// <param name="opCode">The opcode to send to the Discord gateway.</param>
+    /// <param name="data">The data to serialize.</param>
+    /// <param name="guildId">The guild this payload originates from. Pass 0 for shard-independent payloads.</param>
+    /// <remarks>
+    /// This method should not be used unless you know what you're doing. Instead, look towards the other
+    /// explicitly implemented methods which come with client-side validation.
+    /// </remarks>
+    /// <returns>A task representing the payload being sent.</returns>
+    [Experimental("DSP0004")]
+    public async Task SendPayloadAsync(GatewayOpCode opCode, object? data, ulong guildId)
+    {
+        GatewayPayload payload = new()
+        {
+            OpCode = opCode,
+            Data = data
+        };
+
+        string payloadString = DiscordJson.SerializeObject(payload);
+        await this.orchestrator.SendOutboundEventAsync(Encoding.UTF8.GetBytes(payloadString), guildId);
+    }
+
+    /// <summary>
+    /// Reconnects all shards to the gateway.
+    /// </summary>
+    public async Task ReconnectAsync()
+        => await this.orchestrator.ReconnectAsync();
+
+    /// <summary>
+    /// Disconnects from the gateway
+    /// </summary>
+    /// <returns></returns>
+    public async Task DisconnectAsync()
+        => await this.orchestrator.StopAsync();
+
+    #endregion
+
+    #region Public REST Methods
+
+    /// <summary>
+    /// Gets a sticker.
+    /// </summary>
+    /// <param name="stickerId">The ID of the sticker.</param>
+    /// <returns>The specified sticker</returns>
+    public async Task<DiscordMessageSticker> GetStickerAsync(ulong stickerId)
+        => await this.ApiClient.GetStickerAsync(stickerId);
+
+    /// <summary>
+    /// Gets a collection of sticker packs that may be used by nitro users.
+    /// </summary>
+    /// <returns></returns>
+    public async Task<IReadOnlyList<DiscordMessageStickerPack>> GetStickerPacksAsync()
+        => await this.ApiClient.GetStickerPacksAsync();
+
+    /// <summary>
+    /// Gets a user
+    /// </summary>
+    /// <param name="userId">ID of the user</param>
+    /// <param name="updateCache">Whether to always make a REST request and update cache. Passing true will update the user, updating stale properties such as <see cref="DiscordUser.BannerHash"/>.</param>
+    /// <returns></returns>
+    /// <exception cref="Exceptions.BadRequestException">Thrown when an invalid parameter was provided.</exception>
+    /// <exception cref="Exceptions.ServerErrorException">Thrown when Discord is unable to process the request.</exception>
+    public async Task<DiscordUser> GetUserAsync(ulong userId, bool updateCache = false)
+    {
+        if (!updateCache && TryGetCachedUserInternal(userId, out DiscordUser? usr))
+        {
+            return usr;
+        }
+
+        usr = await this.ApiClient.GetUserAsync(userId);
+
+        // See BaseDiscordClient.UpdateUser for why this is done like this.
+        this.UserCache.AddOrUpdate(userId, usr, (_, _) => usr);
+
+        return usr;
+    }
+
+    /// <summary>
+    /// Gets a channel
+    /// </summary>
+    /// <param name="id">The ID of the channel to get.</param>
+    /// <returns></returns>
+    /// <exception cref="Exceptions.NotFoundException">Thrown when the channel does not exist.</exception>
+    /// <exception cref="Exceptions.BadRequestException">Thrown when an invalid parameter was provided.</exception>
+    /// <exception cref="Exceptions.ServerErrorException">Thrown when Discord is unable to process the request.</exception>
+    public async Task<DiscordChannel> GetChannelAsync(ulong id)
+        => InternalGetCachedThread(id) ?? InternalGetCachedChannel(id) ?? await this.ApiClient.GetChannelAsync(id);
+
+    /// <summary>
+    /// Sends a message
+    /// </summary>
+    /// <param name="channel">Channel to send to.</param>
+    /// <param name="content">Message content to send.</param>
+    /// <returns>The Discord Message that was sent.</returns>
+    /// <exception cref="Exceptions.UnauthorizedException">Thrown when the client does not have the <see cref="DiscordPermissions.SendMessages"/> permission.</exception>
+    /// <exception cref="Exceptions.NotFoundException">Thrown when the channel does not exist.</exception>
+    /// <exception cref="Exceptions.BadRequestException">Thrown when an invalid parameter was provided.</exception>
+    /// <exception cref="Exceptions.ServerErrorException">Thrown when Discord is unable to process the request.</exception>
+    public async Task<DiscordMessage> SendMessageAsync(DiscordChannel channel, string content)
+        => await this.ApiClient.CreateMessageAsync(channel.Id, content, embeds: null, replyMessageId: null, mentionReply: false, failOnInvalidReply: false, suppressNotifications: false);
+
+    /// <summary>
+    /// Sends a message
+    /// </summary>
+    /// <param name="channel">Channel to send to.</param>
+    /// <param name="embed">Embed to attach to the message.</param>
+    /// <returns>The Discord Message that was sent.</returns>
+    /// <exception cref="Exceptions.UnauthorizedException">Thrown when the client does not have the <see cref="DiscordPermissions.SendMessages"/> permission.</exception>
+    /// <exception cref="Exceptions.NotFoundException">Thrown when the channel does not exist.</exception>
+    /// <exception cref="Exceptions.BadRequestException">Thrown when an invalid parameter was provided.</exception>
+    /// <exception cref="Exceptions.ServerErrorException">Thrown when Discord is unable to process the request.</exception>
+    public async Task<DiscordMessage> SendMessageAsync(DiscordChannel channel, DiscordEmbed embed)
+        => await this.ApiClient.CreateMessageAsync(channel.Id, null, embed != null ? new[] { embed } : null, replyMessageId: null, mentionReply: false, failOnInvalidReply: false, suppressNotifications: false);
+
+    /// <summary>
+    /// Sends a message
+    /// </summary>
+    /// <param name="channel">Channel to send to.</param>
+    /// <param name="content">Message content to send.</param>
+    /// <param name="embed">Embed to attach to the message.</param>
+    /// <returns>The Discord Message that was sent.</returns>
+    /// <exception cref="Exceptions.UnauthorizedException">Thrown when the client does not have the <see cref="DiscordPermissions.SendMessages"/> permission.</exception>
+    /// <exception cref="Exceptions.NotFoundException">Thrown when the channel does not exist.</exception>
+    /// <exception cref="Exceptions.BadRequestException">Thrown when an invalid parameter was provided.</exception>
+    /// <exception cref="Exceptions.ServerErrorException">Thrown when Discord is unable to process the request.</exception>
+    public async Task<DiscordMessage> SendMessageAsync(DiscordChannel channel, string content, DiscordEmbed embed)
+        => await this.ApiClient.CreateMessageAsync(channel.Id, content, embed != null ? new[] { embed } : null, replyMessageId: null, mentionReply: false, failOnInvalidReply: false, suppressNotifications: false);
+
+    /// <summary>
+    /// Sends a message
+    /// </summary>
+    /// <param name="channel">Channel to send to.</param>
+    /// <param name="builder">The Discord Message builder.</param>
+    /// <returns>The Discord Message that was sent.</returns>
+    /// <exception cref="Exceptions.UnauthorizedException">Thrown when the client does not have the <see cref="DiscordPermissions.SendMessages"/> permission if TTS is false and <see cref="DiscordPermissions.SendTtsMessages"/> if TTS is true.</exception>
+    /// <exception cref="Exceptions.NotFoundException">Thrown when the channel does not exist.</exception>
+    /// <exception cref="Exceptions.BadRequestException">Thrown when an invalid parameter was provided.</exception>
+    /// <exception cref="Exceptions.ServerErrorException">Thrown when Discord is unable to process the request.</exception>
+    public async Task<DiscordMessage> SendMessageAsync(DiscordChannel channel, DiscordMessageBuilder builder)
+        => await this.ApiClient.CreateMessageAsync(channel.Id, builder);
+
+    /// <summary>
+    /// Sends a message
+    /// </summary>
+    /// <param name="channel">Channel to send to.</param>
+    /// <param name="action">The Discord Message builder.</param>
+    /// <returns>The Discord Message that was sent.</returns>
+    /// <exception cref="Exceptions.UnauthorizedException">Thrown when the client does not have the <see cref="DiscordPermissions.SendMessages"/> permission if TTS is false and <see cref="DiscordPermissions.SendTtsMessages"/> if TTS is true.</exception>
+    /// <exception cref="Exceptions.NotFoundException">Thrown when the channel does not exist.</exception>
+    /// <exception cref="Exceptions.BadRequestException">Thrown when an invalid parameter was provided.</exception>
+    /// <exception cref="Exceptions.ServerErrorException">Thrown when Discord is unable to process the request.</exception>
+    public async Task<DiscordMessage> SendMessageAsync(DiscordChannel channel, Action<DiscordMessageBuilder> action)
+    {
+        DiscordMessageBuilder builder = new();
+        action(builder);
+
+        return await this.ApiClient.CreateMessageAsync(channel.Id, builder);
+    }
+
+    /// <summary>
+    /// Creates a guild. This requires the bot to be in less than 10 guilds total.
+    /// </summary>
+    /// <param name="name">Name of the guild.</param>
+    /// <param name="region">Voice region of the guild.</param>
+    /// <param name="icon">Stream containing the icon for the guild.</param>
+    /// <param name="verificationLevel">Verification level for the guild.</param>
+    /// <param name="defaultMessageNotifications">Default message notification settings for the guild.</param>
+    /// <param name="systemChannelFlags">System channel flags fopr the guild.</param>
+    /// <returns>The created guild.</returns>
+    /// <exception cref="Exceptions.NotFoundException">Thrown when the channel does not exist.</exception>
+    /// <exception cref="Exceptions.BadRequestException">Thrown when an invalid parameter was provided.</exception>
+    /// <exception cref="Exceptions.ServerErrorException">Thrown when Discord is unable to process the request.</exception>
+    public async Task<DiscordGuild> CreateGuildAsync
+    (
+        string name,
+        string? region = null,
+        Optional<Stream> icon = default,
+        DiscordVerificationLevel? verificationLevel = null,
+        DiscordDefaultMessageNotifications? defaultMessageNotifications = null,
+        DiscordSystemChannelFlags? systemChannelFlags = null
+    )
+    {
+        Optional<string?> iconb64 = Optional.FromNoValue<string?>();
+
+        if (icon.HasValue && icon.Value != null)
+        {
+            using ImageTool imgtool = new(icon.Value);
+            iconb64 = imgtool.GetBase64();
+        }
+        else if (icon.HasValue)
+        {
+            iconb64 = null;
+        }
+
+        return await this.ApiClient.CreateGuildAsync(name, region, iconb64, verificationLevel, defaultMessageNotifications, systemChannelFlags);
+    }
+
+    /// <summary>
+    /// Creates a guild from a template. This requires the bot to be in less than 10 guilds total.
+    /// </summary>
+    /// <param name="code">The template code.</param>
+    /// <param name="name">Name of the guild.</param>
+    /// <param name="icon">Stream containing the icon for the guild.</param>
+    /// <returns>The created guild.</returns>
+    /// <exception cref="Exceptions.BadRequestException">Thrown when an invalid parameter was provided.</exception>
+    /// <exception cref="Exceptions.ServerErrorException">Thrown when Discord is unable to process the request.</exception>
+    public async Task<DiscordGuild> CreateGuildFromTemplateAsync(string code, string name, Optional<Stream> icon = default)
+    {
+        Optional<string?> iconb64 = Optional.FromNoValue<string?>();
+
+        if (icon.HasValue && icon.Value != null)
+        {
+            using ImageTool imgtool = new(icon.Value);
+            iconb64 = imgtool.GetBase64();
+        }
+        else if (icon.HasValue)
+        {
+            iconb64 = null;
+        }
+
+        return await this.ApiClient.CreateGuildFromTemplateAsync(code, name, iconb64);
+    }
+
+    /// <summary>
+    /// Gets a guild.
+    /// <para>Setting <paramref name="withCounts"/> to true will make a REST request.</para>
+    /// </summary>
+    /// <param name="id">The guild ID to search for.</param>
+    /// <param name="withCounts">Whether to include approximate presence and member counts in the returned guild.</param>
+    /// <returns>The requested Guild.</returns>
+    /// <exception cref="Exceptions.NotFoundException">Thrown when the guild does not exist.</exception>
+    /// <exception cref="Exceptions.BadRequestException">Thrown when an invalid parameter was provided.</exception>
+    /// <exception cref="Exceptions.ServerErrorException">Thrown when Discord is unable to process the request.</exception>
+    public async Task<DiscordGuild> GetGuildAsync(ulong id, bool? withCounts = null)
+    {
+        if (this.guilds.TryGetValue(id, out DiscordGuild? guild) && (!withCounts.HasValue || !withCounts.Value))
+        {
+            return guild;
+        }
+
+        guild = await this.ApiClient.GetGuildAsync(id, withCounts);
+        IReadOnlyList<DiscordChannel> channels = await this.ApiClient.GetGuildChannelsAsync(guild.Id);
+        foreach (DiscordChannel channel in channels)
+        {
+            guild.channels[channel.Id] = channel;
+        }
+
+        return guild;
+    }
+
+    /// <summary>
+    /// Gets a guild preview
+    /// </summary>
+    /// <param name="id">The guild ID.</param>
+    /// <returns></returns>
+    /// <exception cref="Exceptions.NotFoundException">Thrown when the guild does not exist.</exception>
+    /// <exception cref="Exceptions.BadRequestException">Thrown when an invalid parameter was provided.</exception>
+    /// <exception cref="Exceptions.ServerErrorException">Thrown when Discord is unable to process the request.</exception>
+    public async Task<DiscordGuildPreview> GetGuildPreviewAsync(ulong id)
+        => await this.ApiClient.GetGuildPreviewAsync(id);
+
+    /// <summary>
+    /// Gets an invite.
+    /// </summary>
+    /// <param name="code">The invite code.</param>
+    /// <param name="withCounts">Whether to include presence and total member counts in the returned invite.</param>
+    /// <param name="withExpiration">Whether to include the expiration date in the returned invite.</param>
+    /// <returns>The requested Invite.</returns>
+    /// <exception cref="Exceptions.NotFoundException">Thrown when the invite does not exists.</exception>
+    /// <exception cref="Exceptions.BadRequestException">Thrown when an invalid parameter was provided.</exception>
+    /// <exception cref="Exceptions.ServerErrorException">Thrown when Discord is unable to process the request.</exception>
+    public async Task<DiscordInvite> GetInviteByCodeAsync(string code, bool? withCounts = null, bool? withExpiration = null)
+        => await this.ApiClient.GetInviteAsync(code, withCounts, withExpiration);
+
+    /// <summary>
+    /// Gets a list of connections
+    /// </summary>
+    /// <returns></returns>
+    /// <exception cref="Exceptions.BadRequestException">Thrown when an invalid parameter was provided.</exception>
+    /// <exception cref="Exceptions.ServerErrorException">Thrown when Discord is unable to process the request.</exception>
+    public async Task<IReadOnlyList<DiscordConnection>> GetConnectionsAsync()
+        => await this.ApiClient.GetUsersConnectionsAsync();
+
+    /// <summary>
+    /// Gets a webhook
+    /// </summary>
+    /// <param name="id">The ID of webhook to get.</param>
+    /// <returns></returns>
+    /// <exception cref="Exceptions.NotFoundException">Thrown when the webhook does not exist.</exception>
+    /// <exception cref="Exceptions.BadRequestException">Thrown when an invalid parameter was provided.</exception>
+    /// <exception cref="Exceptions.ServerErrorException">Thrown when Discord is unable to process the request.</exception>
+    public async Task<DiscordWebhook> GetWebhookAsync(ulong id)
+        => await this.ApiClient.GetWebhookAsync(id);
+
+    /// <summary>
+    /// Gets a webhook
+    /// </summary>
+    /// <param name="id">The ID of webhook to get.</param>
+    /// <param name="token"></param>
+    /// <returns></returns>
+    /// <exception cref="Exceptions.NotFoundException">Thrown when the webhook does not exist.</exception>
+    /// <exception cref="Exceptions.BadRequestException">Thrown when an invalid parameter was provided.</exception>
+    /// <exception cref="Exceptions.ServerErrorException">Thrown when Discord is unable to process the request.</exception>
+    public async Task<DiscordWebhook> GetWebhookWithTokenAsync(ulong id, string token)
+        => await this.ApiClient.GetWebhookWithTokenAsync(id, token);
+
+    /// <summary>
+    /// Updates current user's activity and status.
+    /// </summary>
+    /// <param name="activity">Activity to set.</param>
+    /// <param name="userStatus">Status of the user.</param>
+    /// <param name="idleSince">Since when is the client performing the specified activity.</param>
+    /// <param name="shardId">
+    /// The ID of the shard whose status should be updated. Defaults to null, which will update all shards controlled by
+    /// this DiscordClient.
+    /// </param>
+    public async Task UpdateStatusAsync(DiscordActivity activity = null, DiscordUserStatus? userStatus = null, DateTimeOffset? idleSince = null, int? shardId = null)
+    {
+        StatusUpdate update = new()
+        {
+            Activity = new(activity),
+            IdleSince = idleSince?.ToUnixTimeMilliseconds()
+        };
+
+        if (userStatus is not null)
+        {
+            update.Status = userStatus.Value;
+        }
+
+        GatewayPayload gatewayPayload = new() {OpCode = GatewayOpCode.StatusUpdate, Data = update};
+
+        string payload = DiscordJson.SerializeObject(gatewayPayload);
+
+        if (shardId is null)
+        {
+            await this.orchestrator.BroadcastOutboundEventAsync(Encoding.UTF8.GetBytes(payload));
+        }
+        else
+        {
+            // this is a bit of a hack. x % n, for any x < n, will always return x, so we can just pass the shard ID
+            // as guild ID. this won't be very graceful if you pass an invalid ID, though.
+            await this.orchestrator.SendOutboundEventAsync(Encoding.UTF8.GetBytes(payload), (ulong)shardId.Value);
+        }
+    }
+
+    /// <summary>
+    /// Edits current user.
+    /// </summary>
+    /// <param name="username">New username.</param>
+    /// <param name="avatar">New avatar.</param>
+    /// <returns></returns>
+    /// <exception cref="Exceptions.NotFoundException">Thrown when the user does not exist.</exception>
+    /// <exception cref="Exceptions.BadRequestException">Thrown when an invalid parameter was provided.</exception>
+    /// <exception cref="Exceptions.ServerErrorException">Thrown when Discord is unable to process the request.</exception>
+    public async Task<DiscordUser> UpdateCurrentUserAsync(string username = null, Optional<Stream> avatar = default)
+    {
+        Optional<string> av64 = Optional.FromNoValue<string>();
+        if (avatar.HasValue && avatar.Value != null)
+        {
+            using ImageTool imgtool = new(avatar.Value);
+            av64 = imgtool.GetBase64();
+        }
+        else if (avatar.HasValue)
+        {
+            av64 = null;
+        }
+
+        TransportUser usr = await this.ApiClient.ModifyCurrentUserAsync(username, av64);
+
+        this.CurrentUser.Username = usr.Username;
+        this.CurrentUser.Discriminator = usr.Discriminator;
+        this.CurrentUser.AvatarHash = usr.AvatarHash;
+        return this.CurrentUser;
+    }
+
+    /// <summary>
+    /// Gets a guild template by the code.
+    /// </summary>
+    /// <param name="code">The code of the template.</param>
+    /// <returns>The guild template for the code.</returns>
+    /// <exception cref="Exceptions.BadRequestException">Thrown when an invalid parameter was provided.</exception>
+    /// <exception cref="Exceptions.ServerErrorException">Thrown when Discord is unable to process the request.</exception>
+    public async Task<DiscordGuildTemplate> GetTemplateAsync(string code)
+        => await this.ApiClient.GetTemplateAsync(code);
+
+    /// <summary>
+    /// Gets all the global application commands for this application.
+    /// </summary>
+    /// <returns>A list of global application commands.</returns>
+    public async Task<IReadOnlyList<DiscordApplicationCommand>> GetGlobalApplicationCommandsAsync() =>
+        await this.ApiClient.GetGlobalApplicationCommandsAsync(this.CurrentApplication.Id);
+
+    /// <summary>
+    /// Overwrites the existing global application commands. New commands are automatically created and missing commands are automatically deleted.
+    /// </summary>
+    /// <param name="commands">The list of commands to overwrite with.</param>
+    /// <returns>The list of global commands.</returns>
+    public async Task<IReadOnlyList<DiscordApplicationCommand>> BulkOverwriteGlobalApplicationCommandsAsync(IEnumerable<DiscordApplicationCommand> commands) =>
+        await this.ApiClient.BulkOverwriteGlobalApplicationCommandsAsync(this.CurrentApplication.Id, commands);
+
+    /// <summary>
+    /// Creates or overwrites a global application command.
+    /// </summary>
+    /// <param name="command">The command to create.</param>
+    /// <returns>The created command.</returns>
+    public async Task<DiscordApplicationCommand> CreateGlobalApplicationCommandAsync(DiscordApplicationCommand command) =>
+        await this.ApiClient.CreateGlobalApplicationCommandAsync(this.CurrentApplication.Id, command);
+
+    /// <summary>
+    /// Gets a global application command by its id.
+    /// </summary>
+    /// <param name="commandId">The ID of the command to get.</param>
+    /// <returns>The command with the ID.</returns>
+    public async Task<DiscordApplicationCommand> GetGlobalApplicationCommandAsync(ulong commandId) =>
+        await this.ApiClient.GetGlobalApplicationCommandAsync(this.CurrentApplication.Id, commandId);
+
+    /// <summary>
+    /// Gets a global application command by its name.
+    /// </summary>
+    /// <param name="commandName">The name of the command to get.</param>
+    /// <returns>The command with the name.</returns>
+    public async Task<DiscordApplicationCommand> GetGlobalApplicationCommandAsync(string commandName)
+    {
+        foreach (DiscordApplicationCommand command in await this.ApiClient.GetGlobalApplicationCommandsAsync(this.CurrentApplication.Id))
+        {
+            if (command.Name == commandName)
+            {
+                return command;
+            }
+        }
+
+        return null;
+    }
+
+    /// <summary>
+    /// Edits a global application command.
+    /// </summary>
+    /// <param name="commandId">The ID of the command to edit.</param>
+    /// <param name="action">Action to perform.</param>
+    /// <returns>The edited command.</returns>
+    public async Task<DiscordApplicationCommand> EditGlobalApplicationCommandAsync(ulong commandId, Action<ApplicationCommandEditModel> action)
+    {
+        ApplicationCommandEditModel mdl = new();
+        action(mdl);
+        ulong applicationId = this.CurrentApplication?.Id ?? (await GetCurrentApplicationAsync()).Id;
+        return await this.ApiClient.EditGlobalApplicationCommandAsync(applicationId, commandId, mdl.Name, mdl.Description, mdl.Options, mdl.DefaultPermission, mdl.NSFW, default, default, mdl.AllowDMUsage, mdl.DefaultMemberPermissions);
+    }
+
+    /// <summary>
+    /// Deletes a global application command.
+    /// </summary>
+    /// <param name="commandId">The ID of the command to delete.</param>
+    public async Task DeleteGlobalApplicationCommandAsync(ulong commandId) =>
+        await this.ApiClient.DeleteGlobalApplicationCommandAsync(this.CurrentApplication.Id, commandId);
+
+    /// <summary>
+    /// Gets all the application commands for a guild.
+    /// </summary>
+    /// <param name="guildId">The ID of the guild to get application commands for.</param>
+    /// <returns>A list of application commands in the guild.</returns>
+    public async Task<IReadOnlyList<DiscordApplicationCommand>> GetGuildApplicationCommandsAsync(ulong guildId) =>
+        await this.ApiClient.GetGuildApplicationCommandsAsync(this.CurrentApplication.Id, guildId);
+
+    /// <summary>
+    /// Overwrites the existing application commands in a guild. New commands are automatically created and missing commands are automatically deleted.
+    /// </summary>
+    /// <param name="guildId">The ID of the guild.</param>
+    /// <param name="commands">The list of commands to overwrite with.</param>
+    /// <returns>The list of guild commands.</returns>
+    public async Task<IReadOnlyList<DiscordApplicationCommand>> BulkOverwriteGuildApplicationCommandsAsync(ulong guildId, IEnumerable<DiscordApplicationCommand> commands) =>
+        await this.ApiClient.BulkOverwriteGuildApplicationCommandsAsync(this.CurrentApplication.Id, guildId, commands);
+
+    /// <summary>
+    /// Creates or overwrites a guild application command.
+    /// </summary>
+    /// <param name="guildId">The ID of the guild to create the application command in.</param>
+    /// <param name="command">The command to create.</param>
+    /// <returns>The created command.</returns>
+    public async Task<DiscordApplicationCommand> CreateGuildApplicationCommandAsync(ulong guildId, DiscordApplicationCommand command) =>
+        await this.ApiClient.CreateGuildApplicationCommandAsync(this.CurrentApplication.Id, guildId, command);
+
+    /// <summary>
+    /// Gets a application command in a guild by its ID.
+    /// </summary>
+    /// <param name="guildId">The ID of the guild the application command is in.</param>
+    /// <param name="commandId">The ID of the command to get.</param>
+    /// <returns>The command with the ID.</returns>
+    public async Task<DiscordApplicationCommand> GetGuildApplicationCommandAsync(ulong guildId, ulong commandId) =>
+         await this.ApiClient.GetGuildApplicationCommandAsync(this.CurrentApplication.Id, guildId, commandId);
+
+    /// <summary>
+    /// Edits a application command in a guild.
+    /// </summary>
+    /// <param name="guildId">The ID of the guild the application command is in.</param>
+    /// <param name="commandId">The ID of the command to edit.</param>
+    /// <param name="action">Action to perform.</param>
+    /// <returns>The edited command.</returns>
+    public async Task<DiscordApplicationCommand> EditGuildApplicationCommandAsync(ulong guildId, ulong commandId, Action<ApplicationCommandEditModel> action)
+    {
+        ApplicationCommandEditModel mdl = new();
+        action(mdl);
+        ulong applicationId = this.CurrentApplication?.Id ?? (await GetCurrentApplicationAsync()).Id;
+        return await this.ApiClient.EditGuildApplicationCommandAsync(applicationId, guildId, commandId, mdl.Name, mdl.Description, mdl.Options, mdl.DefaultPermission, mdl.NSFW, default, default, mdl.AllowDMUsage, mdl.DefaultMemberPermissions);
+    }
+
+    /// <summary>
+    /// Deletes a application command in a guild.
+    /// </summary>
+    /// <param name="guildId">The ID of the guild to delete the application command in.</param>
+    /// <param name="commandId">The ID of the command.</param>
+    public async Task DeleteGuildApplicationCommandAsync(ulong guildId, ulong commandId) =>
+        await this.ApiClient.DeleteGuildApplicationCommandAsync(this.CurrentApplication.Id, guildId, commandId);
+
+    /// <summary>
+    /// Returns a list of guilds before a certain guild. This will execute one API request per 200 guilds.
+    /// <param name="limit">The amount of guilds to fetch.</param>
+    /// <param name="before">The ID of the guild before which we fetch the guilds</param>
+    /// <param name="withCount">Whether to include approximate member and presence counts in the returned guilds.</param>
+    /// <param name="cancellationToken">Cancels the enumeration before doing the next api request</param>
+    /// </summary>
+    /// <exception cref="BadRequestException">Thrown when an invalid parameter was provided.</exception>
+    /// <exception cref="ServerErrorException">Thrown when Discord is unable to process the request.</exception>
+    public IAsyncEnumerable<DiscordGuild> GetGuildsBeforeAsync(ulong before, int limit = 200, bool? withCount = null, CancellationToken cancellationToken = default)
+        => GetGuildsInternalAsync(limit, before, withCount: withCount, cancellationToken: cancellationToken);
+
+    /// <summary>
+    /// Returns a list of guilds after a certain guild. This will execute one API request per 200 guilds.
+    /// <param name="limit">The amount of guilds to fetch.</param>
+    /// <param name="after">The ID of the guild after which we fetch the guilds.</param>
+    /// <param name="withCount">Whether to include approximate member and presence counts in the returned guilds.</param>
+    /// <param name="cancellationToken">Cancels the enumeration before doing the next api request</param>
+    /// </summary>
+    /// <exception cref="BadRequestException">Thrown when an invalid parameter was provided.</exception>
+    /// <exception cref="ServerErrorException">Thrown when Discord is unable to process the request.</exception>
+    public IAsyncEnumerable<DiscordGuild> GetGuildsAfterAsync(ulong after, int limit = 200, bool? withCount = null, CancellationToken cancellationToken = default)
+        => GetGuildsInternalAsync(limit, after: after, withCount: withCount, cancellationToken: cancellationToken);
+
+    /// <summary>
+    /// Returns a list of guilds the bot is in. This will execute one API request per 200 guilds.
+    /// <param name="limit">The amount of guilds to fetch.</param>
+    /// <param name="withCount">Whether to include approximate member and presence counts in the returned guilds.</param>
+    /// <param name="cancellationToken">Cancels the enumeration before doing the next api request</param>
+    /// </summary>
+    /// <exception cref="BadRequestException">Thrown when an invalid parameter was provided.</exception>
+    /// <exception cref="ServerErrorException">Thrown when Discord is unable to process the request.</exception>
+    public IAsyncEnumerable<DiscordGuild> GetGuildsAsync(int limit = 200, bool? withCount = null, CancellationToken cancellationToken = default) =>
+        GetGuildsInternalAsync(limit, withCount: withCount, cancellationToken: cancellationToken);
+
+    /// <summary>
+    /// Creates a new emoji owned by the current application.
+    /// </summary>
+    /// <param name="name">The name of the emoji.</param>
+    /// <param name="image">The image of the emoji.</param>
+    /// <returns>The created emoji.</returns>
+    public async ValueTask<DiscordEmoji> CreateApplicationEmojiAsync(string name, Stream image)
+    {
+        if (string.IsNullOrWhiteSpace(name))
+        {
+            throw new ArgumentNullException(nameof(name));
+        }
+
+        name = name.Trim();
+        if (name.Length is < 2 or > 50)
+        {
+            throw new ArgumentException("Emoji name needs to be between 2 and 50 characters long.");
+        }
+
+        ArgumentNullException.ThrowIfNull(image);
+
+        string? image64 = null;
+
+        using (ImageTool imgtool = new(image))
+        {
+            image64 = imgtool.GetBase64();
+        }
+
+        return await this.ApiClient.CreateApplicationEmojiAsync(this.CurrentApplication.Id, name, image64);
+    }
+
+    /// <summary>
+    /// Gets an emoji owned by the current application.
+    /// </summary>
+    /// <param name="emojiId">The ID of the emoji</param>
+    /// <returns>The emoji.</returns>
+    public async ValueTask<DiscordEmoji> GetApplicationEmojiAsync(ulong emojiId)
+        => await this.ApiClient.GetApplicationEmojiAsync(this.CurrentApplication.Id, emojiId);
+
+    /// <summary>
+    /// Gets all emojis created or owned by the current application.
+    /// </summary>
+    /// <returns>All emojis associated with the current application.
+    /// This includes emojis uploaded by the owner or members of the team the application is on, if applicable.</returns>
+    public async ValueTask<IReadOnlyList<DiscordEmoji>> GetApplicationEmojisAsync()
+        => await this.ApiClient.GetApplicationEmojisAsync(this.CurrentApplication.Id);
+
+    /// <summary>
+    /// Modifies an existing application emoji.
+    /// </summary>
+    /// <param name="emojiId">The ID of the emoji.</param>
+    /// <param name="name">The new name of the emoji.</param>
+    /// <returns>The updated emoji.</returns>
+    public async ValueTask<DiscordEmoji> ModifyApplicationEmojiAsync(ulong emojiId, string name)
+        => await this.ApiClient.ModifyApplicationEmojiAsync(this.CurrentApplication.Id, emojiId, name);
+
+    /// <summary>
+    /// Deletes an emoji.
+    /// </summary>
+    /// <param name="emojiId">The ID of the emoji to delete.</param>
+    public async ValueTask DeleteApplicationEmojiAsync(ulong emojiId)
+        => await this.ApiClient.DeleteApplicationEmojiAsync(this.CurrentApplication.Id, emojiId);
+
+    private async IAsyncEnumerable<DiscordGuild> GetGuildsInternalAsync
+    (
+        int limit = 200,
+        ulong? before = null,
+        ulong? after = null,
+        bool? withCount = null,
+        [EnumeratorCancellation]
+        CancellationToken cancellationToken = default
+    )
+    {
+        if (limit < 0)
+        {
+            throw new ArgumentException("Cannot get a negative number of guilds.");
+        }
+
+        if (limit == 0)
+        {
+            yield break;
+        }
+
+        List<DiscordGuild> guilds = new(limit);
+        int remaining = limit;
+        ulong? last = null;
+        bool isbefore = before != null;
+
+        int lastCount;
+        do
+        {
+            if (cancellationToken.IsCancellationRequested)
+            {
+                yield break;
+            }
+
+            int fetchSize = remaining > 200 ? 200 : remaining;
+            IReadOnlyList<DiscordGuild> fetchedGuilds = await this.ApiClient.GetGuildsAsync(fetchSize, isbefore ? last ?? before : null, !isbefore ? last ?? after : null, withCount);
+
+            lastCount = fetchedGuilds.Count;
+            remaining -= lastCount;
+
+            //We sort the returned guilds by ID so that they are in order in case Discord switches the order AGAIN.
+            DiscordGuild[] sortedGuildsArray = [.. fetchedGuilds];
+            Array.Sort(sortedGuildsArray, (x, y) => x.Id.CompareTo(y.Id));
+
+            if (!isbefore)
+            {
+                foreach (DiscordGuild guild in sortedGuildsArray)
+                {
+                    yield return guild;
+                }
+                last = sortedGuildsArray.LastOrDefault()?.Id;
+            }
+            else
+            {
+                for (int i = sortedGuildsArray.Length - 1; i >= 0; i--)
+                {
+                    yield return sortedGuildsArray[i];
+                }
+                last = sortedGuildsArray.FirstOrDefault()?.Id;
+            }
+        }
+        while (remaining > 0 && lastCount is > 0 and 100);
+    }
+    #endregion
+
+    /// <summary>
+    /// This method is used to inject interactions into the client which are coming from http webhooks.
+    /// </summary>
+    /// <param name="body">Body of the http request. Should be UTF8 encoded</param>
+    /// <param name="cancellationToken">Token to cancel the interaction when the http request was canceled</param>
+    /// <returns>Returns the body which should be returned to the http request</returns>
+    /// <exception cref="TaskCanceledException">Thrown when the passed cancellation token was canceled</exception>
+    public async Task<byte[]> HandleHttpInteractionAsync(ArraySegment<byte> body, CancellationToken cancellationToken = default)
+    {
+        string bodyString = Encoding.UTF8.GetString(body);
+
+        JObject data = JObject.Parse(bodyString);
+        
+        DiscordHttpInteraction? interaction = data.ToDiscordObject<DiscordHttpInteraction>();
+        
+        if (interaction is null)
+        {
+            throw new ArgumentException("Unable to parse provided request body to DiscordHttpInteraction");
+        }
+        
+        if (interaction.Type is DiscordInteractionType.Ping)
+        {
+            DiscordInteractionResponsePayload responsePayload = new() {Type = DiscordInteractionResponseType.Pong};
+            string responseString = DiscordJson.SerializeObject(responsePayload);
+            byte[] responseBytes = Encoding.UTF8.GetBytes(responseString);
+            
+            return responseBytes;
+        }
+
+        cancellationToken.Register(() => interaction.Cancel());
+        
+        ulong? guildId = (ulong?)data["guild_id"];
+        ulong channelId = (ulong)data["channel_id"];
+        
+        JToken rawMember = data["member"];
+        TransportMember? transportMember = null;
+        TransportUser transportUser;
+        if (rawMember != null)
+        {
+            transportMember = data["member"].ToDiscordObject<TransportMember>();
+            transportUser = transportMember.User;
+        }
+        else
+        {
+            transportUser = data["user"].ToDiscordObject<TransportUser>();
+        }
+
+        JToken? rawChannel = data["channel"];
+        DiscordChannel? channel = null;
+        if (rawChannel is not null)
+        {
+            channel = rawChannel.ToDiscordObject<DiscordChannel>();
+            channel.Discord = this;
+        }
+
+        await OnInteractionCreateAsync(guildId, channelId, transportUser, transportMember, channel, interaction);
+
+        return await interaction.GetResponseAsync();
+    }
+
+    #region Internal Caching Methods
+
+    internal DiscordThreadChannel? InternalGetCachedThread(ulong threadId)
+    {
+        foreach (DiscordGuild guild in this.Guilds.Values)
+        {
+            if (guild.Threads.TryGetValue(threadId, out DiscordThreadChannel? foundThread))
+            {
+                return foundThread;
+            }
+        }
+
+        return null;
+    }
+
+    internal DiscordThreadChannel? InternalGetCachedThread(ulong threadId, ulong? guildId)
+    {
+        if (!guildId.HasValue)
+        {
+            return InternalGetCachedThread(threadId);
+        }
+
+        if (this.guilds.TryGetValue(guildId.Value, out DiscordGuild? guild))
+        {
+            return guild.Threads.GetValueOrDefault(threadId);
+        }
+
+        return null;
+    }
+
+    internal DiscordChannel InternalGetCachedChannel(ulong channelId)
+    {
+        if (this.privateChannels?.TryGetValue(channelId, out DiscordDmChannel? foundDmChannel) == true)
+        {
+            return foundDmChannel;
+        }
+
+        foreach (DiscordGuild guild in this.Guilds.Values)
+        {
+            if (guild.Channels.TryGetValue(channelId, out DiscordChannel? foundChannel))
+            {
+                return foundChannel;
+            }
+        }
+
+        return null;
+    }
+
+    internal DiscordChannel? InternalGetCachedChannel(ulong channelId, ulong? guildId)
+    {
+        if (guildId is not { } nonNullGuildID)
+        {
+            return this.privateChannels.GetValueOrDefault(channelId);
+        }
+
+        if (this.guilds.TryGetValue(nonNullGuildID, out DiscordGuild? guild))
+        {
+            return guild.Channels.GetValueOrDefault(channelId);
+        }
+
+        return null;
+    }
+
+    internal DiscordGuild InternalGetCachedGuild(ulong? guildId)
+    {
+        if (this.guilds != null && guildId.HasValue)
+        {
+            if (this.guilds.TryGetValue(guildId.Value, out DiscordGuild? guild))
+            {
+                return guild;
+            }
+        }
+
+        return null;
+    }
+
+    private void UpdateMessage(DiscordMessage message, TransportUser author, DiscordGuild guild, TransportMember member)
+    {
+        if (author != null)
+        {
+            DiscordUser usr = new(author) { Discord = this };
+
+            if (member != null)
+            {
+                member.User = author;
+            }
+
+            message.Author = UpdateUser(usr, guild?.Id, guild, member);
+        }
+
+        DiscordChannel? channel = InternalGetCachedChannel(message.ChannelId, message.guildId) ?? InternalGetCachedThread(message.ChannelId, message.guildId);
+
+        if (channel != null)
+        {
+            return;
+        }
+
+        channel = !message.guildId.HasValue
+            ? new DiscordDmChannel
+            {
+                Id = message.ChannelId,
+                Discord = this,
+                Type = DiscordChannelType.Private,
+                Recipients = [message.Author]
+            }
+            : new DiscordChannel
+            {
+                Id = message.ChannelId,
+                GuildId = guild.Id,
+                Discord = this
+            };
+
+        UpdateChannelCache(channel);
+
+        message.Channel = channel;
+    }
+
+    private DiscordUser UpdateUser(DiscordUser usr, ulong? guildId, DiscordGuild guild, TransportMember mbr)
+    {
+        if (mbr != null)
+        {
+            if (mbr.User != null)
+            {
+                usr = new DiscordUser(mbr.User) { Discord = this };
+
+                UpdateUserCache(usr);
+
+                usr = new DiscordMember(mbr) { Discord = this, guild_id = guildId.Value };
+            }
+
+            DiscordIntents intents = this.Intents;
+
+            DiscordMember member = default;
+
+            if (!intents.HasAllPrivilegedIntents() || guild.IsLarge) // we have the necessary privileged intents, no need to worry about caching here unless guild is large.
+            {
+                if (guild?.members.TryGetValue(usr.Id, out member) == false)
+                {
+                    if (intents.HasIntent(DiscordIntents.GuildMembers) || this.Configuration.AlwaysCacheMembers) // member can be updated by events, so cache it
+                    {
+                        guild.members.TryAdd(usr.Id, (DiscordMember)usr);
+                    }
+                }
+                else if (intents.HasIntent(DiscordIntents.GuildPresences) || this.Configuration.AlwaysCacheMembers) // we can attempt to update it if it's already in cache.
+                {
+                    if (!intents.HasIntent(DiscordIntents.GuildMembers)) // no need to update if we already have the member events
+                    {
+                        _ = guild?.members.TryUpdate(usr.Id, (DiscordMember)usr, member);
+                    }
+                }
+            }
+        }
+        else if (usr.Username != null) // check if not a skeleton user
+        {
+            UpdateUserCache(usr);
+        }
+
+        return usr;
+    }
+
+    private void UpdateCachedGuild(DiscordGuild newGuild, JArray rawMembers)
+    {
+        if (this.disposed)
+        {
+            return;
+        }
+
+        if (!this.guilds.TryGetValue(newGuild.Id, out DiscordGuild guild))
+        {
+            guild = newGuild;
+            this.guilds[newGuild.Id] = guild;
+        }
+
+        if (newGuild.channels != null && !newGuild.channels.IsEmpty)
+        {
+            foreach (DiscordChannel channel in newGuild.channels.Values)
+            {
+                if (guild.channels.TryGetValue(channel.Id, out _))
+                {
+                    continue;
+                }
+
+                foreach (DiscordOverwrite overwrite in channel.permissionOverwrites)
+                {
+                    overwrite.Discord = this;
+                    overwrite.channelId = channel.Id;
+                }
+
+                guild.channels[channel.Id] = channel;
+            }
+        }
+        if (newGuild.threads != null && !newGuild.threads.IsEmpty)
+        {
+            foreach (DiscordThreadChannel thread in newGuild.threads.Values)
+            {
+                if (guild.threads.TryGetValue(thread.Id, out _))
+                {
+                    continue;
+                }
+
+                guild.threads[thread.Id] = thread;
+            }
+        }
+
+        foreach (DiscordEmoji newEmoji in newGuild.emojis.Values)
+        {
+            _ = guild.emojis.GetOrAdd(newEmoji.Id, _ => newEmoji);
+        }
+
+        foreach (DiscordMessageSticker newSticker in newGuild.stickers.Values)
+        {
+            _ = guild.stickers.GetOrAdd(newSticker.Id, _ => newSticker);
+        }
+
+        if (rawMembers != null)
+        {
+            guild.members.Clear();
+
+            foreach (JToken xj in rawMembers)
+            {
+                TransportMember xtm = xj.ToDiscordObject<TransportMember>();
+
+                DiscordUser xu = new(xtm.User) { Discord = this };
+                UpdateUserCache(xu);
+
+                guild.members[xtm.User.Id] = new DiscordMember(xtm) { Discord = this, guild_id = guild.Id };
+            }
+        }
+
+        foreach (DiscordRole role in newGuild.roles.Values)
+        {
+            if (guild.roles.TryGetValue(role.Id, out _))
+            {
+                continue;
+            }
+
+            role.guild_id = guild.Id;
+            guild.roles[role.Id] = role;
+        }
+
+        if (newGuild.stageInstances != null)
+        {
+            foreach (DiscordStageInstance newStageInstance in newGuild.stageInstances.Values)
+            {
+                _ = guild.stageInstances.GetOrAdd(newStageInstance.Id, _ => newStageInstance);
+            }
+        }
+
+        guild.Name = newGuild.Name;
+        guild.AfkChannelId = newGuild.AfkChannelId;
+        guild.AfkTimeout = newGuild.AfkTimeout;
+        guild.DefaultMessageNotifications = newGuild.DefaultMessageNotifications;
+        guild.Features = newGuild.Features;
+        guild.IconHash = newGuild.IconHash;
+        guild.MfaLevel = newGuild.MfaLevel;
+        guild.OwnerId = newGuild.OwnerId;
+        guild.voiceRegionId = newGuild.voiceRegionId;
+        guild.SplashHash = newGuild.SplashHash;
+        guild.VerificationLevel = newGuild.VerificationLevel;
+        guild.WidgetEnabled = newGuild.WidgetEnabled;
+        guild.WidgetChannelId = newGuild.WidgetChannelId;
+        guild.ExplicitContentFilter = newGuild.ExplicitContentFilter;
+        guild.PremiumTier = newGuild.PremiumTier;
+        guild.PremiumSubscriptionCount = newGuild.PremiumSubscriptionCount;
+        guild.Banner = newGuild.Banner;
+        guild.Description = newGuild.Description;
+        guild.VanityUrlCode = newGuild.VanityUrlCode;
+        guild.Banner = newGuild.Banner;
+        guild.SystemChannelId = newGuild.SystemChannelId;
+        guild.SystemChannelFlags = newGuild.SystemChannelFlags;
+        guild.DiscoverySplashHash = newGuild.DiscoverySplashHash;
+        guild.MaxMembers = newGuild.MaxMembers;
+        guild.MaxPresences = newGuild.MaxPresences;
+        guild.ApproximateMemberCount = newGuild.ApproximateMemberCount;
+        guild.ApproximatePresenceCount = newGuild.ApproximatePresenceCount;
+        guild.MaxVideoChannelUsers = newGuild.MaxVideoChannelUsers;
+        guild.PreferredLocale = newGuild.PreferredLocale;
+        guild.RulesChannelId = newGuild.RulesChannelId;
+        guild.PublicUpdatesChannelId = newGuild.PublicUpdatesChannelId;
+        guild.PremiumProgressBarEnabled = newGuild.PremiumProgressBarEnabled;
+
+        // fields not sent for update:
+        // - guild.Channels
+        // - voice states
+        // - guild.JoinedAt = new_guild.JoinedAt;
+        // - guild.Large = new_guild.Large;
+        // - guild.MemberCount = Math.Max(new_guild.MemberCount, guild.members.Count);
+        // - guild.Unavailable = new_guild.Unavailable;
+    }
+
+    private void PopulateMessageReactionsAndCache(DiscordMessage message, TransportUser author, TransportMember member)
+    {
+        DiscordGuild guild = message.Channel?.Guild ?? InternalGetCachedGuild(message.guildId);
+        UpdateMessage(message, author, guild, member);
+        message.reactions ??= [];
+
+        foreach (DiscordReaction xr in message.reactions)
+        {
+            xr.Emoji.Discord = this;
+        }
+
+        if (message.Channel is not null)
+        {
+            this.MessageCache?.Add(message);
+        }
+    }
+
+    // Ensures the channel is cached:
+    // - DM -> _privateChannels dict on DiscordClient
+    // - Thread -> DiscordGuild#_threads
+    // - _ -> DiscordGuild#_channels
+    private void UpdateChannelCache(DiscordChannel? channel)
+    {
+        if (channel is null)
+        {
+            return;
+        }
+
+        switch (channel)
+        {
+            case DiscordDmChannel dmChannel:
+                this.privateChannels.TryAdd(channel.Id, dmChannel);
+                break;
+            case DiscordThreadChannel threadChannel:
+                if (this.guilds.TryGetValue(channel.GuildId!.Value, out DiscordGuild? guild))
+                {
+                    guild.threads.TryAdd(channel.Id, threadChannel);
+                }
+                break;
+            default:
+                if (this.guilds.TryGetValue(channel.GuildId!.Value, out guild))
+                {
+                    guild.channels.TryAdd(channel.Id, channel);
+                }
+                break;
+        }
+    }
+
+    #endregion
+
+    #region Disposal
+
+    private bool disposed;
+
+    /// <summary>
+    /// Disposes your DiscordClient.
+    /// </summary>
+    public override void Dispose()
+    {
+        if (this.disposed)
+        {
+            return;
+        }
+
+        this.disposed = true;
+
+        DisconnectAsync().GetAwaiter().GetResult();
+        this.ApiClient?.rest?.Dispose();
+        this.CurrentUser = null!;
+
+        List<BaseExtension> extensions = this.extensions; // prevent extensions being modified during dispose
+        this.extensions = null!;
+
+        foreach (BaseExtension extension in extensions)
+        {
+            if (extension is IDisposable disposable)
+            {
+                disposable.Dispose();
+            }
+        }
+
+        this.guilds = null!;
+        this.privateChannels = null!;
+    }
+
+    #endregion
+}