using System;
using System.Collections.Generic;
using System.Collections.ObjectModel;
using System.Globalization;
using System.IO;
using System.Linq;
using System.Net;
using System.Net.Http;
using System.Text;
using System.Threading.Tasks;

using DSharpPlus.Entities;
using DSharpPlus.Entities.AuditLogs;
using DSharpPlus.Enums;
using DSharpPlus.Net.Abstractions;
using DSharpPlus.Net.Serialization;

using Microsoft.Extensions.Logging;

using Newtonsoft.Json;
using Newtonsoft.Json.Linq;

namespace DSharpPlus.Net;

// huge credits to dvoraks 8th symphony for being a source of sanity in the trying times of 
// fixing this absolute catastrophy up at least somewhat

public sealed class DiscordApiClient
{
    private const string REASON_HEADER_NAME = "X-Audit-Log-Reason";

    internal BaseDiscordClient? _discord { get; }
    internal RestClient _rest { get; }

    internal DiscordApiClient(BaseDiscordClient client)
    {
        this._discord = client;
        this._rest = new RestClient(client);
    }

    internal DiscordApiClient
    (
        IWebProxy proxy,
        TimeSpan timeout,
        ILogger logger
    ) // This is for meta-clients, such as the webhook client
        => this._rest = new(proxy, timeout, logger);

    private DiscordMessage PrepareMessage(JToken msgRaw)
    {
        TransportUser author = msgRaw["author"]!.ToDiscordObject<TransportUser>();
        DiscordMessage message = msgRaw.ToDiscordObject<DiscordMessage>();

        message.Discord = this._discord!;

        this.PopulateMessage(author, message);

        JToken? referencedMsg = msgRaw["referenced_message"];

        if (message.MessageType == MessageType.Reply && !string.IsNullOrWhiteSpace(referencedMsg?.ToString()))
        {
            TransportUser referencedAuthor = referencedMsg["author"]!.ToDiscordObject<TransportUser>();
            message.ReferencedMessage.Discord = this._discord!;
            this.PopulateMessage(referencedAuthor, message.ReferencedMessage);
        }

        if (message.Channel is not null)
        {
            return message;
        }

        message.Channel = !message._guildId.HasValue
            ? new DiscordDmChannel
            {
                Id = message.ChannelId,
                Discord = this._discord!,
                Type = ChannelType.Private
            }
            : new DiscordChannel
            {
                Id = message.ChannelId,
                GuildId = message._guildId,
                Discord = this._discord!
            };

        return message;
    }

    private void PopulateMessage(TransportUser author, DiscordMessage ret)
    {
        DiscordGuild? guild = ret.Channel?.Guild;

        //If this is a webhook, it shouldn't be in the user cache.
        if (author.IsBot && int.Parse(author.Discriminator) == 0)
        {
            ret.Author = new(author)
            {
                Discord = this._discord!
            };
        }
        else
        {
            // get and cache the user
            if (!this._discord!.UserCache.TryGetValue(author.Id, out DiscordUser? user))
            {
                user = new DiscordUser(author)
                {
                    Discord = this._discord
                };
            }

            this._discord.UserCache[author.Id] = user;

            // get the member object if applicable, if not set the message author to an user
            if (guild is not null)
            {
                if (!guild.Members.TryGetValue(author.Id, out DiscordMember? member))
                {
                    member = new(user)
                    {
                        Discord = this._discord,
                        _guild_id = guild.Id
                    };
                }

                ret.Author = member;
            }
            else
            {
                ret.Author = user!;
            }
        }

        ret.PopulateMentions();

        ret._reactions ??= new List<DiscordReaction>();
        foreach (DiscordReaction reaction in ret._reactions)
        {
            reaction.Emoji.Discord = this._discord!;
        }
    }

    #region Guild

    internal async ValueTask<IReadOnlyList<DiscordMember>> SearchMembersAsync
    (
        ulong guildId,
        string name,
        int? limit = null
    )
    {
        QueryUriBuilder builder = new($"{Endpoints.GUILDS}/{guildId}/{Endpoints.MEMBERS}/{Endpoints.SEARCH}");
        builder.AddParameter("query", name);

        if (limit is not null) 
        { 
            builder.AddParameter("limit", limit.Value.ToString(CultureInfo.InvariantCulture));
        }

        RestRequest request = new()
        {
            Route = $"{Endpoints.GUILDS}/{guildId}/{Endpoints.MEMBERS}/{Endpoints.SEARCH}",
            Url = builder.Build(),
            Method = HttpMethod.Get
        };

        RestResponse response = await this._rest.ExecuteRequestAsync(request);

        JArray array = JArray.Parse(response.Response!);
        IReadOnlyList<TransportMember> transportMembers = array.ToDiscordObject<IReadOnlyList<TransportMember>>();

        List<DiscordMember> members = new();

        foreach (TransportMember transport in transportMembers)
        {
            DiscordUser usr = new(transport.User) { Discord = this._discord! };

            this._discord!.UpdateUserCache(usr);

            members.Add(new DiscordMember(transport) { Discord = this._discord, _guild_id = guildId });
        }

        return members;
    }

    internal async ValueTask<DiscordBan> GetGuildBanAsync
    (
        ulong guildId, 
        ulong userId
    )
    {
        RestRequest request = new()
        {
            Route = $"{Endpoints.GUILDS}/{guildId}/{Endpoints.BANS}/:user_id",
            Url = $"{Endpoints.GUILDS}/{guildId}/{Endpoints.BANS}/{userId}",
            Method = HttpMethod.Get
        };

        RestResponse response = await this._rest.ExecuteRequestAsync(request);

        JObject json = JObject.Parse(response.Response!);

        DiscordBan ban = json.ToDiscordObject<DiscordBan>();

        if (!this._discord!.TryGetCachedUserInternal(ban.RawUser.Id, out DiscordUser? user))
        {
            user = new DiscordUser(ban.RawUser) { Discord = this._discord };
            user = this._discord.UpdateUserCache(user);
        }

        ban.User = user;

        return ban;
    }

    internal async ValueTask<DiscordGuild> CreateGuildAsync
    (
        string name, 
        string regionId, 
        Optional<string> iconb64 = default, 
        VerificationLevel? verificationLevel = null,
        DefaultMessageNotifications? defaultMessageNotifications = null,
        SystemChannelFlags? systemChannelFlags = null
    )
    {
        RestGuildCreatePayload payload = new()
        {
            Name = name,
            RegionId = regionId,
            DefaultMessageNotifications = defaultMessageNotifications,
            VerificationLevel = verificationLevel,
            IconBase64 = iconb64,
            SystemChannelFlags = systemChannelFlags
        };

        RestRequest request = new()
        {
            Route = $"{Endpoints.GUILDS}",
            Url = $"{Endpoints.GUILDS}",
            Payload = DiscordJson.SerializeObject(payload),
            Method = HttpMethod.Post
        };

        RestResponse response = await this._rest.ExecuteRequestAsync(request);

        JObject json = JObject.Parse(response.Response!);
        JArray rawMembers = (JArray)json["members"]!;
        DiscordGuild guild = json.ToDiscordObject<DiscordGuild>();

        if (this._discord is DiscordClient dc)
        {
            // this looks wrong. TODO: investigate double-fired event?
            await dc.OnGuildCreateEventAsync(guild, rawMembers, null!);
        }

        return guild;
    }

    internal async ValueTask<DiscordGuild> CreateGuildFromTemplateAsync
    (
        string templateCode, 
        string name, 
        Optional<string> iconb64 = default
    )
    {
        RestGuildCreateFromTemplatePayload payload = new()
        {
            Name = name,
            IconBase64 = iconb64
        };

        RestRequest request = new()
        {
            Route = $"{Endpoints.GUILDS}/{Endpoints.TEMPLATES}/:template_code",
            Url = $"{Endpoints.GUILDS}/{Endpoints.TEMPLATES}/{templateCode}",
            Payload = DiscordJson.SerializeObject(payload),
            Method = HttpMethod.Post
        };

        RestResponse res = await this._rest.ExecuteRequestAsync(request);

        JObject json = JObject.Parse(res.Response!);
        JArray rawMembers = (JArray)json["members"]!;
        DiscordGuild guild = json.ToDiscordObject<DiscordGuild>();

        if (this._discord is DiscordClient dc)
        {
            await dc.OnGuildCreateEventAsync(guild, rawMembers, null!);
        }

        return guild;
    }

    internal async ValueTask DeleteGuildAsync
    (
        ulong guildId
    )
    {
        RestRequest request = new()
        {
            Route = $"{Endpoints.GUILDS}/{guildId}",
            Url = $"{Endpoints.GUILDS}/{guildId}",
            Method = HttpMethod.Delete
        };

        _ = await this._rest.ExecuteRequestAsync(request);
    }

    internal async ValueTask<DiscordGuild> ModifyGuildAsync
    (
        ulong guildId, 
        Optional<string> name = default,
        Optional<string> region = default, 
        Optional<VerificationLevel> verificationLevel = default,
        Optional<DefaultMessageNotifications> defaultMessageNotifications = default, 
        Optional<MfaLevel> mfaLevel = default,
        Optional<ExplicitContentFilter> explicitContentFilter = default, 
        Optional<ulong?> afkChannelId = default,
        Optional<int> afkTimeout = default, 
        Optional<string> iconb64 = default, 
        Optional<ulong> ownerId = default, 
        Optional<string> splashb64 = default,
        Optional<ulong?> systemChannelId = default, 
        Optional<string> banner = default, 
        Optional<string> description = default,
        Optional<string> discoverySplash = default, 
        Optional<IEnumerable<string>> features = default, 
        Optional<string> preferredLocale = default,
        Optional<ulong?> publicUpdatesChannelId = default, 
        Optional<ulong?> rulesChannelId = default, 
        Optional<SystemChannelFlags> systemChannelFlags = default,
        string? reason = null
    )
    {
        RestGuildModifyPayload payload = new()
        {
            Name = name,
            RegionId = region,
            VerificationLevel = verificationLevel,
            DefaultMessageNotifications = defaultMessageNotifications,
            MfaLevel = mfaLevel,
            ExplicitContentFilter = explicitContentFilter,
            AfkChannelId = afkChannelId,
            AfkTimeout = afkTimeout,
            IconBase64 = iconb64,
            SplashBase64 = splashb64,
            OwnerId = ownerId,
            SystemChannelId = systemChannelId,
            Banner = banner,
            Description = description,
            DiscoverySplash = discoverySplash,
            Features = features,
            PreferredLocale = preferredLocale,
            PublicUpdatesChannelId = publicUpdatesChannelId,
            RulesChannelId = rulesChannelId,
            SystemChannelFlags = systemChannelFlags
        };

        RestRequest request = new()
        {
            Route = $"{Endpoints.GUILDS}/{guildId}",
            Url = $"{Endpoints.GUILDS}/{guildId}",
            Method = HttpMethod.Patch,
            Payload = DiscordJson.SerializeObject(payload),
            Headers = string.IsNullOrWhiteSpace(reason)
                ? null
                : new Dictionary<string, string>
                {
                    [REASON_HEADER_NAME] = reason
                }
        };

        RestResponse res = await this._rest.ExecuteRequestAsync(request);

        JObject json = JObject.Parse(res.Response!);
        JArray rawMembers = (JArray)json["members"]!;
        DiscordGuild guild = json.ToDiscordObject<DiscordGuild>();
        foreach (DiscordRole r in guild._roles.Values)
        {
            r._guild_id = guild.Id;
        }

        if (this._discord is DiscordClient dc)
        {
            await dc.OnGuildUpdateEventAsync(guild, rawMembers!);
        }

        return guild;
    }

    internal async ValueTask<IReadOnlyList<DiscordBan>> GetGuildBansAsync
    (
        ulong guildId, 
        int? limit = null, 
        ulong? before = null, 
        ulong? after = null
    )
    {
        QueryUriBuilder builder = new($"{Endpoints.GUILDS}/{guildId}/{Endpoints.BANS}");

        if(limit is not null)
        {
            builder.AddParameter("limit", limit.Value.ToString(CultureInfo.InvariantCulture));
        }

        if(before is not null)
        {
            builder.AddParameter("before", before.Value.ToString(CultureInfo.InvariantCulture));
        }

        if(after is not null)
        {
            builder.AddParameter("after", after.Value.ToString(CultureInfo.InvariantCulture));
        }

        RestRequest request = new()
        {
            Route = $"{Endpoints.GUILDS}/{guildId}/{Endpoints.BANS}",
            Url = builder.Build(),
            Method = HttpMethod.Get
        };

        RestResponse res = await this._rest.ExecuteRequestAsync(request);

        IEnumerable<DiscordBan> bansRaw = JsonConvert.DeserializeObject<IEnumerable<DiscordBan>>(res.Response!)!
        .Select(xb =>
        {
            if (!this._discord!.TryGetCachedUserInternal(xb.RawUser.Id, out DiscordUser? user))
            {
                user = new DiscordUser(xb.RawUser) { Discord = this._discord };
                user = this._discord.UpdateUserCache(user);
            }

            xb.User = user;
            return xb;
        });

        ReadOnlyCollection<DiscordBan> bans = new(new List<DiscordBan>(bansRaw));

        return bans;
    }

    internal async ValueTask CreateGuildBanAsync
    (
        ulong guildId, 
        ulong userId, 
        int deleteMessageDays, 
        string? reason = null
    )
    {
        if (deleteMessageDays < 0 || deleteMessageDays > 7)
        {
            throw new ArgumentException("Delete message days must be a number between 0 and 7.", nameof(deleteMessageDays));
        }

        QueryUriBuilder builder = new($"{Endpoints.GUILDS}/{guildId}/{Endpoints.BANS}/{userId}");

        builder.AddParameter("delete_message_days", deleteMessageDays.ToString(CultureInfo.InvariantCulture));

        RestRequest request = new()
        {
            Route = $"{Endpoints.GUILDS}/{guildId}/{Endpoints.BANS}/:user_id",
            Url = builder.Build(),
            Method = HttpMethod.Put,
            Headers = string.IsNullOrWhiteSpace(reason)
                ? null
                : new Dictionary<string, string>
                {
                    [REASON_HEADER_NAME] = reason
                }
        };

        _ = await this._rest.ExecuteRequestAsync(request);
    }

    internal async ValueTask RemoveGuildBanAsync
    (
        ulong guildId, 
        ulong userId, 
        string? reason = null
    )
    {
        RestRequest request = new()
        {
            Route = $"{Endpoints.GUILDS}/{guildId}/{Endpoints.BANS}/:user_id",
            Url = $"{Endpoints.GUILDS}/{guildId}/{Endpoints.BANS}/{userId}",
            Method = HttpMethod.Delete,
            Headers = string.IsNullOrWhiteSpace(reason)
                ? null
                : new Dictionary<string, string>
                {
                    [REASON_HEADER_NAME] = reason
                }
        };

        _ = await this._rest.ExecuteRequestAsync(request);
    }

    internal async ValueTask LeaveGuildAsync
    (
        ulong guildId
    )
    {
        RestRequest request = new()
        {
            Route = $"{Endpoints.USERS}/{Endpoints.ME}/{Endpoints.GUILDS}/{guildId}",
            Url = $"{Endpoints.USERS}/{Endpoints.ME}/{Endpoints.GUILDS}/{guildId}",
            Method = HttpMethod.Delete
        };

        _ = await this._rest.ExecuteRequestAsync(request);
    }

    internal async ValueTask<DiscordMember> AddGuildMemberAsync
    (
        ulong guildId, 
        ulong userId, 
        string accessToken, 
        bool? muted = null, 
        bool? deafened = null,
        string? nick = null,
        IEnumerable<DiscordRole>? roles = null
    )
    {
        RestGuildMemberAddPayload payload = new()
        {
            AccessToken = accessToken,
            Nickname = nick ?? "",
            Roles = roles ?? new List<DiscordRole>(),
            Deaf = deafened ?? false,
            Mute = muted ?? false
        };

        RestRequest request = new()
        {
            Route = $"{Endpoints.GUILDS}/{guildId}/{Endpoints.MEMBERS}/:user_id",
            Url = $"{Endpoints.GUILDS}/{guildId}/{Endpoints.MEMBERS}/:{userId}",
            Method = HttpMethod.Put,
            Payload = DiscordJson.SerializeObject(payload)
        };

        RestResponse res = await this._rest.ExecuteRequestAsync(request);

        TransportMember transport = JsonConvert.DeserializeObject<TransportMember>(res.Response!)!;

        return new DiscordMember(transport) { Discord = this._discord!, _guild_id = guildId };
    }

    internal async ValueTask<IReadOnlyList<TransportMember>> ListGuildMembersAsync
    (
        ulong guildId, 
        int? limit = null, 
        ulong? after = null
    )
    {
        QueryUriBuilder builder = new($"{Endpoints.GUILDS}/{guildId}/{Endpoints.MEMBERS}");

        if (limit is not null && limit > 0)
        {
            builder.AddParameter("limit", limit.Value.ToString(CultureInfo.InvariantCulture));
        }

        if (after is not null)
        {
            builder.AddParameter("after", after.Value.ToString(CultureInfo.InvariantCulture));
        }

        RestRequest request = new()
        {
            Route = $"{Endpoints.GUILDS}/{guildId}/{Endpoints.MEMBERS}",
            Url = builder.Build(),
            Method = HttpMethod.Get
        };

        RestResponse res = await this._rest.ExecuteRequestAsync(request);

        List<TransportMember> rawMembers = JsonConvert.DeserializeObject<List<TransportMember>>(res.Response!)!;
        return new ReadOnlyCollection<TransportMember>(rawMembers);
    }

    internal async ValueTask AddGuildMemberRoleAsync
    (
        ulong guildId, 
        ulong userId, 
        ulong roleId, 
        string? reason = null
    )
    {
        RestRequest request = new()
        {
            Route = $"{Endpoints.GUILDS}/{guildId}/{Endpoints.MEMBERS}/:user_id/{Endpoints.ROLES}/:role_id",
            Url = $"{Endpoints.GUILDS}/{guildId}/{Endpoints.MEMBERS}/{userId}/{Endpoints.ROLES}/{roleId}",
            Method = HttpMethod.Put,
            Headers = string.IsNullOrWhiteSpace(reason)
                ? null
                : new Dictionary<string, string>
                {
                    [REASON_HEADER_NAME] = reason
                }
        };

        _ = await this._rest.ExecuteRequestAsync(request);
    }

    internal async ValueTask RemoveGuildMemberRoleAsync
    (
        ulong guildId, 
        ulong userId, 
        ulong roleId, 
        string reason
    )
    {
        RestRequest request = new()
        {
            Route = $"{Endpoints.GUILDS}/{guildId}/{Endpoints.MEMBERS}/:user_id/{Endpoints.ROLES}/:role_id",
            Url = $"{Endpoints.GUILDS}/{guildId}/{Endpoints.MEMBERS}/{userId}/{Endpoints.ROLES}/{roleId}",
            Method = HttpMethod.Delete,
            Headers = string.IsNullOrWhiteSpace(reason)
                ? null
                : new Dictionary<string, string>
                {
                    [REASON_HEADER_NAME] = reason
                }
        };

        _ = await this._rest.ExecuteRequestAsync(request);
    }

    internal async ValueTask ModifyGuildChannelPositionAsync
    (
        ulong guildId, 
        IEnumerable<RestGuildChannelReorderPayload> payload, 
        string? reason = null
    )
    {
        RestRequest request = new()
        {
            Route = $"{Endpoints.GUILDS}/{guildId}/{Endpoints.CHANNELS}",
            Url = $"{Endpoints.GUILDS}/{guildId}/{Endpoints.CHANNELS}",
            Method = HttpMethod.Patch,
            Payload = DiscordJson.SerializeObject(payload),
            Headers = string.IsNullOrWhiteSpace(reason)
                ? null
                : new Dictionary<string, string>
                {
                    [REASON_HEADER_NAME] = reason
                }
        };

        await this._rest.ExecuteRequestAsync(request);
    }

    // TODO: should probably return an IReadOnlyList here, unsure as to the extent of the breaking change
    internal async ValueTask<DiscordRole[]> ModifyGuildRolePositionsAsync
    (
        ulong guildId, 
        IEnumerable<RestGuildRoleReorderPayload> newRolePositions, 
        string? reason = null
    )
    {
        RestRequest request = new()
        {
            Route = $"{Endpoints.GUILDS}/{guildId}/{Endpoints.ROLES}",
            Url = $"{Endpoints.GUILDS}/{guildId}/{Endpoints.ROLES}",
            Method = HttpMethod.Patch,
            Payload = DiscordJson.SerializeObject(newRolePositions),
            Headers = string.IsNullOrWhiteSpace(reason)
                ? null
                : new Dictionary<string, string>
                {
                    [REASON_HEADER_NAME] = reason
                }
        };

        RestResponse res = await this._rest.ExecuteRequestAsync(request);

        DiscordRole[] ret = JsonConvert.DeserializeObject<DiscordRole[]>(res.Response!)!;
        foreach (DiscordRole role in ret)
        {
            role.Discord = this._discord!;
            role._guild_id = guildId;
        }

        return ret;
    }

    internal async ValueTask<AuditLog> GetAuditLogsAsync
    (
        ulong guildId, 
        int limit, 
        ulong? after = null, 
        ulong? before = null, 
        ulong? userId = null, 
        AuditLogActionType? actionType = null
    )
    {
        QueryUriBuilder builder = new($"{Endpoints.GUILDS}/{guildId}/{Endpoints.AUDIT_LOGS}");

        builder.AddParameter("limit", limit.ToString(CultureInfo.InvariantCulture));

        if(after is not null)
        {
            builder.AddParameter("after", after.Value.ToString(CultureInfo.InvariantCulture));
        }

        if(before is not null)
        {
            builder.AddParameter("before", before.Value.ToString(CultureInfo.InvariantCulture));
        }

        if(userId is not null)
        {
            builder.AddParameter("user_id", userId.Value.ToString(CultureInfo.InvariantCulture));
        }

        if(actionType is not null)
        {
            builder.AddParameter("action_type", ((int)actionType.Value).ToString(CultureInfo.InvariantCulture));
        }

        RestRequest request = new()
        {
            Route = $"{Endpoints.GUILDS}/{guildId}/{Endpoints.AUDIT_LOGS}",
            Url = builder.Build(),
            Method = HttpMethod.Get
        };

        RestResponse res = await this._rest.ExecuteRequestAsync(request);

        return JsonConvert.DeserializeObject<AuditLog>(res.Response!)!;
    }

    internal async ValueTask<DiscordInvite> GetGuildVanityUrlAsync
    (
        ulong guildId
    )
    {
        RestRequest request = new()
        {
            Route = $"{Endpoints.GUILDS}/{guildId}/{Endpoints.VANITY_URL}",
            Url = $"{Endpoints.GUILDS}/{guildId}/{Endpoints.VANITY_URL}",
            Method = HttpMethod.Get
        };

        RestResponse res = await this._rest.ExecuteRequestAsync(request);

        return JsonConvert.DeserializeObject<DiscordInvite>(res.Response!)!;
    }

    internal async ValueTask<DiscordWidget> GetGuildWidgetAsync
    (
        ulong guildId
    )
    {
        RestRequest request = new()
        {
            Route = $"{Endpoints.GUILDS}/{guildId}/{Endpoints.WIDGET_JSON}",
            Url = $"{Endpoints.GUILDS}/{guildId}/{Endpoints.WIDGET_JSON}",
            Method = HttpMethod.Get
        };

        RestResponse res = await this._rest.ExecuteRequestAsync(request);

        // TODO: this should really be cleaned up
        JObject json = JObject.Parse(res.Response!);
        JArray rawChannels = (JArray)json["channels"]!;

        DiscordWidget ret = json.ToDiscordObject<DiscordWidget>();
        ret.Discord = this._discord!;
        ret.Guild = this._discord!.Guilds[guildId];

        ret.Channels = ret.Guild is null
            ? rawChannels.Select(r => new DiscordChannel
            {
                Id = (ulong)r["id"]!,
                Name = r["name"]!.ToString(),
                Position = (int)r["position"]!
            }).ToList()
            : rawChannels.Select(r =>
            {
                DiscordChannel c = ret.Guild.GetChannel((ulong)r["id"]!);
                c.Position = (int)r["position"]!;
                return c;
            }).ToList();

        return ret;
    }

    internal async ValueTask<DiscordWidgetSettings> GetGuildWidgetSettingsAsync
    (
        ulong guildId
    )
    {
        RestRequest request = new()
        {
            Route = $"{Endpoints.GUILDS}/{guildId}/{Endpoints.WIDGET}",
            Url = $"{Endpoints.GUILDS}/{guildId}/{Endpoints.WIDGET}",
            Method = HttpMethod.Get
        };

        RestResponse res = await this._rest.ExecuteRequestAsync(request);

        DiscordWidgetSettings ret = JsonConvert.DeserializeObject<DiscordWidgetSettings>(res.Response!)!;
        ret.Guild = this._discord!.Guilds[guildId];

        return ret;
    }

    internal async ValueTask<DiscordWidgetSettings> ModifyGuildWidgetSettingsAsync
    (
        ulong guildId, 
        bool? isEnabled = null, 
        ulong? channelId = null, 
        string? reason = null
    )
    {
        RestGuildWidgetSettingsPayload payload = new()
        {
            Enabled = isEnabled,
            ChannelId = channelId
        };

        RestRequest request = new()
        {
            Route = $"{Endpoints.GUILDS}/{guildId}/{Endpoints.WIDGET}",
            Url = $"{Endpoints.GUILDS}/{guildId}/{Endpoints.WIDGET}",
            Method = HttpMethod.Patch,
            Payload = DiscordJson.SerializeObject(payload),
            Headers = reason is null
                ? null
                : new Dictionary<string, string>
                {
                    [REASON_HEADER_NAME] = reason
                }
        };

        RestResponse res = await this._rest.ExecuteRequestAsync(request);

        DiscordWidgetSettings ret = JsonConvert.DeserializeObject<DiscordWidgetSettings>(res.Response!)!;
        ret.Guild = this._discord!.Guilds[guildId];

        return ret;
    }

    internal async ValueTask<IReadOnlyList<DiscordGuildTemplate>> GetGuildTemplatesAsync
    (
        ulong guildId
    )
    {
        RestRequest request = new()
        {
            Route = $"{Endpoints.GUILDS}/{guildId}/{Endpoints.TEMPLATES}",
            Url = $"{Endpoints.GUILDS}/{guildId}/{Endpoints.TEMPLATES}",
            Method = HttpMethod.Get
        };

        RestResponse res = await this._rest.ExecuteRequestAsync(request);

        IEnumerable<DiscordGuildTemplate> templates = 
            JsonConvert.DeserializeObject<IEnumerable<DiscordGuildTemplate>>(res.Response!)!;

        return new ReadOnlyCollection<DiscordGuildTemplate>(new List<DiscordGuildTemplate>(templates));
    }

    internal async ValueTask<DiscordGuildTemplate> CreateGuildTemplateAsync
    (
        ulong guildId, 
        string name, 
        string description
    )
    {
        RestGuildTemplateCreateOrModifyPayload payload = new()
        {
            Name = name,
            Description = description
        };

        RestRequest request = new()
        {
            Route = $"{Endpoints.GUILDS}/{guildId}/{Endpoints.TEMPLATES}",
            Url = $"{Endpoints.GUILDS}/{guildId}/{Endpoints.TEMPLATES}",
            Method = HttpMethod.Post,
            Payload = DiscordJson.SerializeObject(payload)
        };

        RestResponse res = await this._rest.ExecuteRequestAsync(request);

        return JsonConvert.DeserializeObject<DiscordGuildTemplate>(res.Response!)!;
    }

    internal async ValueTask<DiscordGuildTemplate> SyncGuildTemplateAsync
    (
        ulong guildId, 
        string templateCode
    )
    {
        RestRequest request = new()
        {
            Route = $"{Endpoints.GUILDS}/{guildId}/{Endpoints.TEMPLATES}/:template_code",
            Url = $"{Endpoints.GUILDS}/{guildId}/{Endpoints.TEMPLATES}/{templateCode}",
            Method = HttpMethod.Put
        };

        RestResponse res = await this._rest.ExecuteRequestAsync(request);

        return JsonConvert.DeserializeObject<DiscordGuildTemplate>(res.Response!)!;
    }

    internal async ValueTask<DiscordGuildTemplate> ModifyGuildTemplateAsync
    (
        ulong guildId, 
        string templateCode, 
        string? name = null, 
        string? description = null
    )
    {
        RestGuildTemplateCreateOrModifyPayload payload = new()
        {
            Name = name,
            Description = description
        };

        RestRequest request = new()
        {
            Route = $"{Endpoints.GUILDS}/{guildId}/{Endpoints.TEMPLATES}/:template_code",
            Url = $"{Endpoints.GUILDS}/{guildId}/{Endpoints.TEMPLATES}/{templateCode}",
            Method = HttpMethod.Patch,
            Payload = DiscordJson.SerializeObject(payload)
        };

        RestResponse res = await this._rest.ExecuteRequestAsync(request);

        return JsonConvert.DeserializeObject<DiscordGuildTemplate>(res.Response!)!;
    }

    internal async ValueTask<DiscordGuildTemplate> DeleteGuildTemplateAsync
    (
        ulong guildId, 
        string templateCode
    )
    {
        RestRequest request = new()
        {
            Route = $"{Endpoints.GUILDS}/{guildId}/{Endpoints.TEMPLATES}/:template_code",
            Url = $"{Endpoints.GUILDS}/{guildId}/{Endpoints.TEMPLATES}/{templateCode}",
            Method = HttpMethod.Delete
        };

        RestResponse res = await this._rest.ExecuteRequestAsync(request);

        return JsonConvert.DeserializeObject<DiscordGuildTemplate>(res.Response!)!;
    }

    internal async ValueTask<DiscordGuildMembershipScreening> GetGuildMembershipScreeningFormAsync
    (
        ulong guildId
    )
    {
        RestRequest request = new()
        {
            Route = $"{Endpoints.GUILDS}/{guildId}/{Endpoints.MEMBER_VERIFICATION}",
            Url = $"{Endpoints.GUILDS}/{guildId}/{Endpoints.MEMBER_VERIFICATION}",
            Method = HttpMethod.Get
        };

        RestResponse res = await this._rest.ExecuteRequestAsync(request);

        return JsonConvert.DeserializeObject<DiscordGuildMembershipScreening>(res.Response!)!;
    }

    internal async ValueTask<DiscordGuildMembershipScreening> ModifyGuildMembershipScreeningFormAsync
    (
        ulong guildId, 
        Optional<bool> enabled = default, 
        Optional<DiscordGuildMembershipScreeningField[]> fields = default, 
        Optional<string> description = default
    )
    {
        RestGuildMembershipScreeningFormModifyPayload payload = new()
        {
            Enabled = enabled,
            Description = description,
            Fields = fields
        };

        RestRequest request = new()
        {
            Route = $"{Endpoints.GUILDS}/{guildId}/{Endpoints.MEMBER_VERIFICATION}",
            Url = $"{Endpoints.GUILDS}/{guildId}/{Endpoints.MEMBER_VERIFICATION}",
            Method = HttpMethod.Patch,
            Payload = DiscordJson.SerializeObject(payload)
        };

        RestResponse res = await this._rest.ExecuteRequestAsync(request);

        return JsonConvert.DeserializeObject<DiscordGuildMembershipScreening>(res.Response!)!;
    }

    internal async ValueTask<DiscordGuildWelcomeScreen> GetGuildWelcomeScreenAsync
    (
        ulong guildId
    )
    {
        RestRequest request = new()
        {
            Route = $"{Endpoints.GUILDS}/{guildId}/{Endpoints.WELCOME_SCREEN}",
            Url = $"{Endpoints.GUILDS}/{guildId}/{Endpoints.WELCOME_SCREEN}",
            Method = HttpMethod.Get
        };

        RestResponse res = await this._rest.ExecuteRequestAsync(request);

        return JsonConvert.DeserializeObject<DiscordGuildWelcomeScreen>(res.Response!)!;
    }

    internal async ValueTask<DiscordGuildWelcomeScreen> ModifyGuildWelcomeScreenAsync
    (
        ulong guildId, 
        Optional<bool> enabled = default, 
        Optional<IEnumerable<DiscordGuildWelcomeScreenChannel>> welcomeChannels = default, 
        Optional<string> description = default, 
        string? reason = null
    )
    {
        RestGuildWelcomeScreenModifyPayload payload = new()
        {
            Enabled = enabled,
            WelcomeChannels = welcomeChannels,
            Description = description
        };

        RestRequest request = new()
        {
            Route = $"{Endpoints.GUILDS}/{guildId}/{Endpoints.WELCOME_SCREEN}",
            Url = $"{Endpoints.GUILDS}/{guildId}/{Endpoints.WELCOME_SCREEN}",
            Method = HttpMethod.Patch,
            Payload = DiscordJson.SerializeObject(payload),
            Headers = reason is null 
                ? null
                : new Dictionary<string, string>
                {
                    [REASON_HEADER_NAME] = reason
                }
        };

        RestResponse res = await this._rest.ExecuteRequestAsync(request);

        return JsonConvert.DeserializeObject<DiscordGuildWelcomeScreen>(res.Response!)!;
    }

    internal async ValueTask UpdateCurrentUserVoiceStateAsync
    (
        ulong guildId, 
        ulong channelId, 
        bool? suppress = null, 
        DateTimeOffset? requestToSpeakTimestamp = null
    )
    {
        RestGuildUpdateCurrentUserVoiceStatePayload payload = new()
        {
            ChannelId = channelId,
            Suppress = suppress,
            RequestToSpeakTimestamp = requestToSpeakTimestamp
        };

        RestRequest request = new()
        {
            Route = $"{Endpoints.GUILDS}/{guildId}/{Endpoints.VOICE_STATES}/@me",
            Url = $"{Endpoints.GUILDS}/{guildId}/{Endpoints.VOICE_STATES}/@me",
            Method = HttpMethod.Patch,
            Payload = DiscordJson.SerializeObject(payload)
        };

        _ = await this._rest.ExecuteRequestAsync(request);
    }

    internal async ValueTask UpdateUserVoiceStateAsync
    (
        ulong guildId, 
        ulong userId, 
        ulong channelId, 
        bool? suppress = null
    )
    {
        RestGuildUpdateUserVoiceStatePayload payload = new()
        {
            ChannelId = channelId,
            Suppress = suppress
        };

        RestRequest request = new()
        {
            Route = $"{Endpoints.GUILDS}/{guildId}/{Endpoints.VOICE_STATES}/:user_id",
            Url = $"{Endpoints.GUILDS}/{guildId}/{Endpoints.VOICE_STATES}/{userId}",
            Method = HttpMethod.Patch,
            Payload = DiscordJson.SerializeObject(payload)
        };

        _ = await this._rest.ExecuteRequestAsync(request);
    }
    #endregion

    #region Stickers

    internal async ValueTask<DiscordMessageSticker> GetGuildStickerAsync
    (
        ulong guildId, 
        ulong stickerId
    )
    {
        RestRequest request = new()
        {
            Route = $"{Endpoints.GUILDS}/{guildId}/{Endpoints.STICKERS}/:sticker_id",
            Url = $"{Endpoints.GUILDS}/{guildId}/{Endpoints.STICKERS}/{stickerId}",
            Method = HttpMethod.Get
        };

        RestResponse res = await this._rest.ExecuteRequestAsync(request);
        JObject json = JObject.Parse(res.Response!);

        DiscordMessageSticker ret = json.ToDiscordObject<DiscordMessageSticker>();

        if (json["user"] is JObject jusr) // Null = Missing stickers perm //
        {
            TransportUser tsr = jusr.ToDiscordObject<TransportUser>();
            DiscordUser usr = new(tsr) { Discord = this._discord! };
            ret.User = usr;
        }

        ret.Discord = this._discord!;
        return ret;
    }

    internal async ValueTask<DiscordMessageSticker> GetStickerAsync
    (
        ulong stickerId
    )
    {
        RestRequest request = new()
        {
            Route = $"{Endpoints.STICKERS}/:sticker_id",
            Url = $"{Endpoints.STICKERS}/{stickerId}",
            Method = HttpMethod.Get
        };

        RestResponse res = await this._rest.ExecuteRequestAsync(request);
        JObject json = JObject.Parse(res.Response!);

        DiscordMessageSticker ret = json.ToDiscordObject<DiscordMessageSticker>();

        if (json["user"] is JObject jusr) // Null = Missing stickers perm //
        {
            TransportUser tsr = jusr.ToDiscordObject<TransportUser>();
            DiscordUser usr = new(tsr) { Discord = this._discord! };
            ret.User = usr;
        }

        ret.Discord = this._discord!;
        return ret;
    }

    internal async ValueTask<IReadOnlyList<DiscordMessageStickerPack>> GetStickerPacksAsync()
    {
        RestRequest request = new()
        {
            Route = $"{Endpoints.STICKERPACKS}",
            Url = $"{Endpoints.STICKERPACKS}",
            Method = HttpMethod.Get
        };

        RestResponse res = await this._rest.ExecuteRequestAsync(request);

        JArray json = (JArray)JObject.Parse(res.Response!)["sticker_packs"]!;
        DiscordMessageStickerPack[] ret = json.ToDiscordObject<DiscordMessageStickerPack[]>();

        return ret;
    }

    internal async ValueTask<IReadOnlyList<DiscordMessageSticker>> GetGuildStickersAsync
    (
        ulong guildId
    )
    {
        RestRequest request = new()
        {
            Route = $"{Endpoints.GUILDS}/{guildId}/{Endpoints.STICKERS}",
            Url = $"{Endpoints.GUILDS}/{guildId}/{Endpoints.STICKERS}",
            Method = HttpMethod.Get
        };

        RestResponse res = await this._rest.ExecuteRequestAsync(request);
        JArray json = JArray.Parse(res.Response!);

        DiscordMessageSticker[] ret = json.ToDiscordObject<DiscordMessageSticker[]>();

        for (int i = 0; i < ret.Length; i++)
        {
            DiscordMessageSticker sticker = ret[i];
            sticker.Discord = this._discord!;

            if (json[i]["user"] is JObject jusr) // Null = Missing stickers perm //
            {
                TransportUser transportUser = jusr.ToDiscordObject<TransportUser>();
                DiscordUser user = new(transportUser) 
                { 
                    Discord = this._discord! 
                };

                // The sticker would've already populated, but this is just to ensure everything is up to date
                sticker.User = user;
            }
        }

        return ret;
    }

    internal async ValueTask<DiscordMessageSticker> CreateGuildStickerAsync
    (
        ulong guildId, 
        string name, 
        string description, 
        string tags, 
        DiscordMessageFile file, 
        string? reason = null
    )
    {
        MultipartRestRequest request = new()
        {
            Route = $"{Endpoints.GUILDS}/{guildId}/{Endpoints.STICKERS}",
            Url = $"{Endpoints.GUILDS}/{guildId}/{Endpoints.STICKERS}",
            Method = HttpMethod.Post,
            Headers = reason is null
                ? null
                : new Dictionary<string, string>()
                {
                    [REASON_HEADER_NAME] = reason
                },
            Files = new DiscordMessageFile[]
            {
                file
            },
            Values = new Dictionary<string, string>()
            {
                ["name"] = name,
                ["description"] = description,
                ["tags"] = tags,
            }
        };

        RestResponse res = await this._rest.ExecuteRequestAsync(request);
        JObject json = JObject.Parse(res.Response!);

        DiscordMessageSticker ret = json.ToDiscordObject<DiscordMessageSticker>();

        if (json["user"] is JObject rawUser) // Null = Missing stickers perm //
        {
            TransportUser transportUser = rawUser.ToDiscordObject<TransportUser>();

            DiscordUser user = new(transportUser) 
            { 
                Discord = this._discord! 
            };

            ret.User = user;
        }

        ret.Discord = this._discord!;

        return ret;
    }

    internal async ValueTask<DiscordMessageSticker> ModifyStickerAsync
    (
        ulong guildId, 
        ulong stickerId, 
        Optional<string> name = default, 
        Optional<string> description = default, 
        Optional<string> tags = default, 
        string? reason = null
    )
    {
        RestStickerModifyPayload payload = new()
        {
            Name = name,
            Description = description,
            Tags = tags
        };

        RestRequest request = new()
        {
            Route = $"{Endpoints.GUILDS}/{guildId}/{Endpoints.STICKERS}/:sticker_id",
            Url = $"{Endpoints.GUILDS}/{guildId}/{Endpoints.STICKERS}/{stickerId}",
            Method = HttpMethod.Patch,
            Payload = DiscordJson.SerializeObject(payload),
            Headers = reason is null
                ? null
                : new Dictionary<string, string>
                {
                    [REASON_HEADER_NAME] = reason
                }
        };

        RestResponse res = await this._rest.ExecuteRequestAsync(request);
        DiscordMessageSticker ret = JObject.Parse(res.Response!).ToDiscordObject<DiscordMessageSticker>();
        ret.Discord = this._discord!;

        return ret;
    }

    internal async ValueTask DeleteStickerAsync
    (
        ulong guildId, 
        ulong stickerId, 
        string? reason = null
    )
    {
        RestRequest request = new()
        {
            Route = $"{Endpoints.GUILDS}/{guildId}/{Endpoints.STICKERS}/:sticker_id",
            Url = $"{Endpoints.GUILDS}/{guildId}/{Endpoints.STICKERS}/{stickerId}",
            Method = HttpMethod.Delete,
            Headers = reason is null
                ? null
                : new Dictionary<string, string>()
                {
                    [REASON_HEADER_NAME] = reason
                }
        };

        await this._rest.ExecuteRequestAsync(request);
    }

    #endregion

    #region Channel
    internal async ValueTask<DiscordChannel> CreateGuildChannelAsync
    (
        ulong guildId,
        string name,
        ChannelType type,
        ulong? parent,
        Optional<string> topic,
        int? bitrate,
        int? userLimit,
        IEnumerable<DiscordOverwriteBuilder> overwrites,
        bool? nsfw,
        Optional<int?> perUserRateLimit,
        VideoQualityMode? qualityMode,
        int? position,
        string reason,
        AutoArchiveDuration? defaultAutoArchiveDuration,
        DefaultReaction? defaultReactionEmoji,
        IEnumerable<DiscordForumTagBuilder> forumTags,
        DefaultSortOrder? defaultSortOrder

    )
    {
        List<DiscordRestOverwrite> restOverwrites = new();
        if (overwrites != null)
        {
            foreach (DiscordOverwriteBuilder ow in overwrites)
            {
                restOverwrites.Add(ow.Build());
            }
        }

        RestChannelCreatePayload pld = new()
        {
            Name = name,
            Type = type,
            Parent = parent,
            Topic = topic,
            Bitrate = bitrate,
            UserLimit = userLimit,
            PermissionOverwrites = restOverwrites,
            Nsfw = nsfw,
            PerUserRateLimit = perUserRateLimit,
            QualityMode = qualityMode,
            Position = position,
            DefaultAutoArchiveDuration = defaultAutoArchiveDuration,
            DefaultReaction = defaultReactionEmoji,
            AvailableTags = forumTags,
            DefaultSortOrder = defaultSortOrder
        };

        Dictionary<string, string> headers = new();
        if (!string.IsNullOrWhiteSpace(reason))
        {
            headers[REASON_HEADER_NAME] = reason;
        }

        RestRequest request = new()
        {
            Route = $"{Endpoints.GUILDS}/{guildId}/{Endpoints.CHANNELS}",
            Url = $"${Endpoints.GUILDS}/{guildId}/{Endpoints.CHANNELS}",
            Method = HttpMethod.Post,
            Payload = DiscordJson.SerializeObject(pld),
            Headers = headers
        };
        
        
        
        RestResponse res = await this._rest.ExecuteRequestAsync(request);

        DiscordChannel ret = JsonConvert.DeserializeObject<DiscordChannel>(res.Response!)!;
        ret.Discord = this._discord!;

        foreach (DiscordOverwrite xo in ret._permissionOverwrites)
        {
            xo.Discord = this._discord!;
            xo._channel_id = ret.Id;
        }

        return ret;
    }

    internal async ValueTask ModifyChannelAsync
    (
        ulong channelId,
        string name,
        int? position = null,
        Optional<string> topic = default,
        bool? nsfw = null,
        Optional<ulong?> parent = default,
        int? bitrate = null,
        int? userLimit = null,
        Optional<int?> perUserRateLimit = default,
        Optional<string> rtcRegion = default,
        VideoQualityMode? qualityMode = null,
        Optional<ChannelType> type = default,
        IEnumerable<DiscordOverwriteBuilder>? permissionOverwrites = null,
        Optional<ChannelFlags> flags = default,
        IEnumerable<DiscordForumTagBuilder>? availableTags = null,
        Optional<AutoArchiveDuration?> defaultAutoArchiveDuration = default,
        Optional<DefaultReaction?> defaultReactionEmoji = default,
        Optional<int> defaultPerUserRatelimit = default,
        Optional<DefaultSortOrder?> defaultSortOrder = default,
        Optional<DefaultForumLayout> defaultForumLayout = default,
        string? reason = null
    )
    {
        List<DiscordRestOverwrite>? restOverwrites = null;
        if (permissionOverwrites is not null)
        {
            restOverwrites = new();
            foreach (DiscordOverwriteBuilder ow in permissionOverwrites)
            {
                restOverwrites.Add(ow.Build());
            }
        }

        RestChannelModifyPayload pld = new()
        {
            Name = name,
            Position = position,
            Topic = topic,
            Nsfw = nsfw,
            Parent = parent,
            Bitrate = bitrate,
            UserLimit = userLimit,
            PerUserRateLimit = perUserRateLimit,
            RtcRegion = rtcRegion,
            QualityMode = qualityMode,
            Type = type,
            PermissionOverwrites = restOverwrites,
            Flags = flags,
            AvailableTags = availableTags,
            DefaultAutoArchiveDuration = defaultAutoArchiveDuration,
            DefaultReaction = defaultReactionEmoji,
            DefaultPerUserRateLimit = defaultPerUserRatelimit,
            DefaultForumLayout = defaultForumLayout,
            DefaultSortOrder = defaultSortOrder
        };

        Dictionary<string, string> headers = new();
        if (!string.IsNullOrWhiteSpace(reason))
        {
            headers[REASON_HEADER_NAME] = reason;
        }
        
        RestRequest request = new()
        {
            Route = $"{Endpoints.CHANNELS}/{channelId}",
            Url = $"{Endpoints.CHANNELS}/{channelId}",
            Method = HttpMethod.Patch,
            Payload = DiscordJson.SerializeObject(pld),
            Headers = headers
        };

        await this._rest.ExecuteRequestAsync(request);
    }

    internal async ValueTask ModifyThreadChannelAsync
    (
        ulong channelId,
        string name,
        int? position = null,
        Optional<string> topic = default,
        bool? nsfw = null,
        Optional<ulong?> parent = default,
        int? bitrate = null,
        int? userLimit = null,
        Optional<int?> perUserRateLimit = default,
        Optional<string> rtcRegion = default,
        VideoQualityMode? qualityMode = null,
        Optional<ChannelType> type = default,
        IEnumerable<DiscordOverwriteBuilder>? permissionOverwrites = null,
        bool? isArchived = null,
        AutoArchiveDuration? autoArchiveDuration = null,
        bool? locked = null,
        IEnumerable<ulong>? appliedTags = null,
        string? reason = null
    )
    {
        List<DiscordRestOverwrite>? restOverwrites = null;
        if (permissionOverwrites is not null)
        {
            restOverwrites = new List<DiscordRestOverwrite>();
            foreach (DiscordOverwriteBuilder ow in permissionOverwrites)
            {
                restOverwrites.Add(ow.Build());
            }
        }

        RestThreadChannelModifyPayload pld = new()
        {
            Name = name,
            Position = position,
            Topic = topic,
            Nsfw = nsfw,
            Parent = parent,
            Bitrate = bitrate,
            UserLimit = userLimit,
            PerUserRateLimit = perUserRateLimit,
            RtcRegion = rtcRegion,
            QualityMode = qualityMode,
            Type = type,
            PermissionOverwrites = restOverwrites,
            IsArchived = isArchived,
            ArchiveDuration = autoArchiveDuration,
            Locked = locked,
            AppliedTags = appliedTags
        };

        Dictionary<string, string> headers = new();
        if (!string.IsNullOrWhiteSpace(reason))
        {
            headers.Add(REASON_HEADER_NAME, reason);
        }
        
        RestRequest request = new()
        {
            Route = $"{Endpoints.CHANNELS}/{channelId}",
            Url = $"{Endpoints.CHANNELS}/{channelId}",
            Method = HttpMethod.Patch,
            Payload = DiscordJson.SerializeObject(pld),
            Headers = headers
        };
      
        await this._rest.ExecuteRequestAsync(request);
    }

    internal async ValueTask<IReadOnlyList<DiscordScheduledGuildEvent>> GetScheduledGuildEventsAsync
    (
        ulong guildId, 
        bool withUserCounts = false
    )
    {
        QueryUriBuilder url = new($"{Endpoints.GUILDS}/{guildId}/{Endpoints.EVENTS}");
        url.AddParameter("with_user_count", withUserCounts.ToString());
        
        RestRequest request = new()
        {
            Route = $"{Endpoints.GUILDS}/{guildId}/{Endpoints.EVENTS}",
            Url = url.Build(),
            Method = HttpMethod.Get
        };
        
        RestResponse res = await this._rest.ExecuteRequestAsync(request);

        DiscordScheduledGuildEvent[] ret = JsonConvert.DeserializeObject<DiscordScheduledGuildEvent[]>(res.Response!)!;
        
        foreach (DiscordScheduledGuildEvent? scheduledGuildEvent in ret)
        {
            scheduledGuildEvent.Discord = this._discord!;

            if (scheduledGuildEvent.Creator is not null)
            {
                scheduledGuildEvent.Creator.Discord = this._discord!;
            }
        }

        return ret.AsReadOnly();
    }

    internal async ValueTask<DiscordScheduledGuildEvent> CreateScheduledGuildEventAsync
    (
        ulong guildId, 
        string name, 
        string description, 
        DateTimeOffset startTime, 
        ScheduledGuildEventType type, 
        ScheduledGuildEventPrivacyLevel privacyLevel, 
        DiscordScheduledGuildEventMetadata? metadata = null,
        DateTimeOffset? endTime = null,
        ulong? channelId = null,
        string? reason = null
    )
    {
        Dictionary<string, string> headers = new();

        if (!string.IsNullOrWhiteSpace(reason))
        {
            headers[REASON_HEADER_NAME] = reason;
        }

        RestScheduledGuildEventCreatePayload pld = new()
        {
            Name = name,
            Description = description,
            ChannelId = channelId,
            StartTime = startTime,
            EndTime = endTime,
            Type = type,
            PrivacyLevel = privacyLevel,
            Metadata = metadata
        };

        RestRequest request = new()
        {
            Route = $"{Endpoints.GUILDS}/{guildId}/{Endpoints.EVENTS}",
            Url = $"{Endpoints.GUILDS}/{guildId}/{Endpoints.EVENTS}",
            Method = HttpMethod.Post,
            Payload = DiscordJson.SerializeObject(pld),
            Headers = headers
        };

        RestResponse res = await this._rest.ExecuteRequestAsync(request);

        DiscordScheduledGuildEvent ret = JsonConvert.DeserializeObject<DiscordScheduledGuildEvent>(res.Response!)!;

        ret.Discord = this._discord!;

        if (ret.Creator is not null)
        {
            ret.Creator.Discord = this._discord!;
        }

        return ret;
    }

    internal async ValueTask DeleteScheduledGuildEventAsync
    (
        ulong guildId, 
        ulong guildScheduledEventId
    )
    {
        RestRequest request = new()
        {
            Route = $"{Endpoints.GUILDS}/{guildId}/{Endpoints.EVENTS}/:guild_scheduled_event_id",
            Url = $"{Endpoints.GUILDS}/{guildId}/{Endpoints.EVENTS}/{guildScheduledEventId}",
            Method = HttpMethod.Delete
        };

        await this._rest.ExecuteRequestAsync(request);
    }

    internal async ValueTask<IReadOnlyList<DiscordUser>> GetScheduledGuildEventUsersAsync
    (
        ulong guildId, 
        ulong guildScheduledEventId,
        bool withMembers = false,
        int limit = 1,
        ulong? before = null,
        ulong? after = null
    )
    {
        string route = $"{Endpoints.GUILDS}/{guildId}/{Endpoints.EVENTS}/:guild_scheduled_event_id/{Endpoints.USERS}";

<<<<<<< HEAD
        QueryUriBuilder url = new($"{Endpoints.GUILDS}/{guildId}/{Endpoints.EVENTS}/{guildScheduledEventId}/{Endpoints.USERS}");
        
        url.AddParameter("with_members", withMembers.ToString());
=======
                builder.ResetFileStreamPositions();
>>>>>>> 6052b172

        if (limit > 0)
        {
            url.AddParameter("limit", limit.ToString(CultureInfo.InvariantCulture));
        }

        if (before != null)
        {
            url.AddParameter("before", before.Value.ToString(CultureInfo.InvariantCulture));
        }

        if (after != null)
        {
            url.AddParameter("after", after.Value.ToString(CultureInfo.InvariantCulture));
        }
        
        RestRequest request = new()
        {
            Route = route,
            Url = url.Build(),
            Method = HttpMethod.Get
        };

        RestResponse res = await this._rest.ExecuteRequestAsync(request);

        JToken jto = JToken.Parse(res.Response!);

        return (jto as JArray ?? jto["users"] as JArray)!
            .Select
            (
                j => (DiscordUser)j.SelectToken("member")?.ToDiscordObject<DiscordMember>()! 
                    ?? j.SelectToken("user")!.ToDiscordObject<DiscordUser>()
            )
            .ToArray();
    }

    internal async ValueTask<DiscordScheduledGuildEvent> GetScheduledGuildEventAsync
    (
        ulong guildId, 
        ulong guildScheduledEventId
    )
    {
        string route = $"{Endpoints.GUILDS}/{guildId}/{Endpoints.EVENTS}/:guild_scheduled_event_id";
        string url = $"{Endpoints.GUILDS}/{guildId}/{Endpoints.EVENTS}/{guildScheduledEventId}";
            
        RestRequest request = new()
        {
            Route = route,
            Url = url,
            Method = HttpMethod.Get
        };
        
        RestResponse res = await this._rest.ExecuteRequestAsync(request);

        DiscordScheduledGuildEvent ret = JsonConvert.DeserializeObject<DiscordScheduledGuildEvent>(res.Response!)!;

        ret.Discord = this._discord!;

        if (ret.Creator is not null)
        {
            ret.Creator.Discord = this._discord!;
        }

        return ret;
    }

    internal async ValueTask<DiscordScheduledGuildEvent> ModifyScheduledGuildEventAsync
    (
        ulong guildId,
        ulong guildScheduledEventId,
        Optional<string> name = default,
        Optional<string> description = default,
        Optional<ulong?> channelId = default,
        Optional<DateTimeOffset> startTime = default,
        Optional<DateTimeOffset> endTime = default,
        Optional<ScheduledGuildEventType> type = default,
        Optional<ScheduledGuildEventPrivacyLevel> privacyLevel = default,
        Optional<DiscordScheduledGuildEventMetadata> metadata = default,
        Optional<ScheduledGuildEventStatus> status = default,
        string? reason = null
    )
    {
        string route = $"{Endpoints.GUILDS}/{guildId}/{Endpoints.EVENTS}/:guild_scheduled_event_id";
        string url = $"{Endpoints.GUILDS}/{guildId}/{Endpoints.EVENTS}/{guildScheduledEventId}";

        Dictionary<string, string> headers = new();
        if (!string.IsNullOrWhiteSpace(reason))
        {
            headers[REASON_HEADER_NAME] = reason;
        }
        
        RestScheduledGuildEventModifyPayload pld = new()
        {
            Name = name,
            Description = description,
            ChannelId = channelId,
            StartTime = startTime,
            EndTime = endTime,
            Type = type,
            PrivacyLevel = privacyLevel,
            Metadata = metadata,
            Status = status
        };
        
        RestRequest request = new()
        {
            Route = route,
            Url = url,
            Method = HttpMethod.Patch,
            Payload = DiscordJson.SerializeObject(pld),
            Headers = headers
        };

        RestResponse res = await this._rest.ExecuteRequestAsync(request);

        DiscordScheduledGuildEvent ret = JsonConvert.DeserializeObject<DiscordScheduledGuildEvent>(res.Response!)!;

        ret.Discord = this._discord!;

        if (ret.Creator is not null)
        {
            ret.Creator.Discord = this._discord!;
        }

        return ret;
    }

    internal async ValueTask<DiscordChannel> GetChannelAsync
    (
        ulong channelId
    )
    {
        string route = $"{Endpoints.CHANNELS}/{channelId}";
        string url = $"{Endpoints.CHANNELS}/{channelId}";
        
        RestRequest request = new()
        {
            Route = route,
            Url = url,
            Method = HttpMethod.Get
        };

        RestResponse res = await this._rest.ExecuteRequestAsync(request);

        DiscordChannel ret = JsonConvert.DeserializeObject<DiscordChannel>(res.Response!)!;

        // this is really weird, we should consider doing this better
        if (ret.IsThread)
        {
            ret = JsonConvert.DeserializeObject<DiscordThreadChannel>(res.Response!)!;
        }

        ret.Discord = this._discord!;
        foreach (DiscordOverwrite xo in ret._permissionOverwrites)
        {
            xo.Discord = this._discord!;
            xo._channel_id = ret.Id;
        }

        return ret;
    }

    internal async ValueTask DeleteChannelAsync
    (
        ulong channelId, 
        string reason
    )
    {
        Dictionary<string, string> headers = new();
        if (!string.IsNullOrWhiteSpace(reason))
        {
            headers[REASON_HEADER_NAME] = reason;
        }

        RestRequest request = new()
        {
            Route = $"{Endpoints.CHANNELS}/{channelId}",
            Url = new($"{Endpoints.CHANNELS}/{channelId}"),
            Method = HttpMethod.Delete,
            Headers = headers
        };
        
        await this._rest.ExecuteRequestAsync(request);
    }

    internal async ValueTask<DiscordMessage> GetMessageAsync
    (
        ulong channelId, 
        ulong messageId
    )
    {
        string route = $"{Endpoints.CHANNELS}/{channelId}/{Endpoints.MESSAGES}/:message_id";
        string url = $"{Endpoints.CHANNELS}/{channelId}/{Endpoints.MESSAGES}/{messageId}";

        RestRequest request = new()
        {
            Route = route,
            Url = url,
            Method = HttpMethod.Get
        };
        
        RestResponse res = await this._rest.ExecuteRequestAsync(request);
        
        DiscordMessage ret = this.PrepareMessage(JObject.Parse(res.Response!));

        return ret;
    }

    internal async ValueTask<DiscordMessage> CreateMessageAsync
    (
        ulong channelId, 
        string? content, 
        IEnumerable<DiscordEmbed>? embeds, 
        ulong? replyMessageId, 
        bool mentionReply, 
        bool failOnInvalidReply, 
        bool suppressNotifications
    )
    {
        if (content != null && content.Length > 2000)
        {
            throw new ArgumentException("Message content length cannot exceed 2000 characters.");
        }

        if (!embeds?.Any() ?? true)
        {
            if (content == null)
            {
                throw new ArgumentException("You must specify message content or an embed.");
            }

            if (content.Length == 0)
            {
                throw new ArgumentException("Message content must not be empty.");
            }
        }

        if (embeds is not null)
        {
            foreach (DiscordEmbed embed in embeds)
            {
                if (embed.Title.Length > 256)
                {
                    throw new ArgumentException("Embed title length must not exceed 256 characters.");
                }

                if (embed.Description?.Length > 4096)
                {
                    throw new ArgumentException("Embed description length must not exceed 4096 characters.");
                }

                if (embed.Fields?.Count > 25)
                {
                    throw new ArgumentException("Embed field count must not exceed 25.");
                }

                if (embed.Fields is not null)
                {
                    foreach (DiscordEmbedField field in embed.Fields)
                    {
                        if (field.Name.Length > 256)
                        {
                            throw new ArgumentException("Embed field name length must not exceed 256 characters.");
                        }

                        if (field.Value.Length > 1024)
                        {
                            throw new ArgumentException("Embed field value length must not exceed 1024 characters.");
                        }
                    }
                }
                
                if (embed.Footer?.Text.Length > 2048)
                {
                    throw new ArgumentException("Embed footer text length must not exceed 2048 characters.");
                }
                
                if (embed.Author?.Name.Length > 256)
                {
                    throw new ArgumentException("Embed author name length must not exceed 256 characters.");
                }
                
                int totalCharacter = 0;
                totalCharacter += embed.Title.Length;
                totalCharacter += embed.Description?.Length ?? 0;
                totalCharacter += embed.Fields?.Sum(xf => xf.Name.Length + xf.Value.Length) ?? 0;
                totalCharacter += embed.Footer?.Text.Length ?? 0;
                totalCharacter += embed.Author?.Name.Length ?? 0;
                if (totalCharacter > 6000)
                {
                    throw new ArgumentException("Embed total length must not exceed 6000 characters.");
                }
                
                if (embed.Timestamp != null)
                {
                    embed.Timestamp = embed.Timestamp.Value.ToUniversalTime();
                }
            }
        }

        RestChannelMessageCreatePayload pld = new()
        {
            HasContent = content != null,
            Content = content,
            IsTTS = false,
            HasEmbed = embeds?.Any() ?? false,
            Embeds = embeds,
            Flags = suppressNotifications ? MessageFlags.SupressNotifications : 0,
        };

        if (replyMessageId != null)
        {
            pld.MessageReference = new InternalDiscordMessageReference 
            { 
                MessageId = replyMessageId, 
                FailIfNotExists = failOnInvalidReply 
            };
        }

        if (replyMessageId != null)
        {
            pld.Mentions = new DiscordMentions(Mentions.All, true, mentionReply);
        }

        string route = $"{Endpoints.CHANNELS}/{channelId}/{Endpoints.MESSAGES}";
        string url = $"{Endpoints.CHANNELS}/{channelId}/{Endpoints.MESSAGES}";
        
        RestRequest request = new()
        {
            Route = route,
            Url = url,
            Method = HttpMethod.Post,
            Payload = DiscordJson.SerializeObject(pld)
        };
        
        RestResponse res = await this._rest.ExecuteRequestAsync(request);

        DiscordMessage ret = this.PrepareMessage(JObject.Parse(res.Response!));

        return ret;
    }

    internal async ValueTask<DiscordMessage> CreateMessageAsync
    (
        ulong channelId, 
        DiscordMessageBuilder builder
    )
    {
        builder.Validate();

        if (builder.Embeds != null)
        {
            foreach (DiscordEmbed embed in builder.Embeds)
            {
                if (embed?.Timestamp != null)
                {
                    embed.Timestamp = embed.Timestamp.Value.ToUniversalTime();
                }
            }
        }

        RestChannelMessageCreatePayload pld = new()
        {
            HasContent = builder.Content != null,
            Content = builder.Content,
            StickersIds = builder._stickers?.Where(s => s != null).Select(s => s.Id).ToArray(),
            IsTTS = builder.IsTTS,
            HasEmbed = builder.Embeds != null,
            Embeds = builder.Embeds,
            Components = builder.Components
        };

        if (builder.ReplyId != null)
        {
            pld.MessageReference = new InternalDiscordMessageReference { MessageId = builder.ReplyId, FailIfNotExists = builder.FailOnInvalidReply };
        }

        pld.Mentions = new DiscordMentions(builder.Mentions ?? Mentions.None, builder.Mentions?.Any() ?? false, builder.MentionOnReply);

        if (builder.Files.Count == 0)
        {
            string route = $"{Endpoints.CHANNELS}/{channelId}/{Endpoints.MESSAGES}";
            string url = $"{Endpoints.CHANNELS}/{channelId}/{Endpoints.MESSAGES}";
            
            RestRequest request = new()
            {
                Route = route,
                Url = url,
                Method = HttpMethod.Post,
                Payload = DiscordJson.SerializeObject(pld)
            };
            
            RestResponse res = await this._rest.ExecuteRequestAsync(request);

            DiscordMessage ret = this.PrepareMessage(JObject.Parse(res.Response!));
          
            return ret;
        }
        else
        {
            Dictionary<string, string> values = new()
            {
                ["payload_json"] = DiscordJson.SerializeObject(pld)
            };
            
            string route = $"{Endpoints.CHANNELS}/{channelId}/{Endpoints.MESSAGES}";
            string url = $"{Endpoints.CHANNELS}/{channelId}/{Endpoints.MESSAGES}";

            MultipartRestRequest request = new()
            {
                Route = route,
                Url = url,
                Method = HttpMethod.Post,
                Values = values
            };
            
            RestResponse res = await this._rest.ExecuteRequestAsync(request);

            DiscordMessage ret = this.PrepareMessage(JObject.Parse(res.Response!));

            foreach (DiscordMessageFile? file in builder._files.Where(x => x.ResetPositionTo.HasValue))
            {
                file.Stream.Position = file.ResetPositionTo!.Value;
            }

            return ret;
        }
    }

    internal async ValueTask<IReadOnlyList<DiscordChannel>> GetGuildChannelsAsync(ulong guildId)
    {
        string route = $"{Endpoints.GUILDS}/{guildId}/{Endpoints.CHANNELS}";
        string url = $"{Endpoints.GUILDS}/{guildId}/{Endpoints.CHANNELS}";
        
        RestRequest request = new()
        {
            Route = route,
            Url = url,
            Method = HttpMethod.Get
        };
        
        RestResponse res = await this._rest.ExecuteRequestAsync(request);
        
        IEnumerable<DiscordChannel> channelsRaw = JsonConvert.DeserializeObject<IEnumerable<DiscordChannel>>(res.Response!)!
            .Select
            (
                xc => 
                { 
                    xc.Discord = this._discord!; 
                    return xc; 
                }
            );

        foreach (DiscordChannel? ret in channelsRaw)
        {
            foreach (DiscordOverwrite xo in ret._permissionOverwrites)
            {
                xo.Discord = this._discord!;
                xo._channel_id = ret.Id;
            }
        }

        return new ReadOnlyCollection<DiscordChannel>(new List<DiscordChannel>(channelsRaw));
    }

    internal async ValueTask<IReadOnlyList<DiscordMessage>> GetChannelMessagesAsync
    (
        ulong channelId, 
        int limit, 
        ulong? before = null, 
        ulong? after = null, 
        ulong? around = null
    )
    {
        QueryUriBuilder url = new($"{Endpoints.CHANNELS}/{channelId}/{Endpoints.MESSAGES}");
        if (around is not null)
        {
            url.AddParameter("around", around?.ToString(CultureInfo.InvariantCulture));
        }

        if (before is not null)
        {
            url.AddParameter("before", before?.ToString(CultureInfo.InvariantCulture));
        }

        if (after is not null)
        {
            url.AddParameter("after", after?.ToString(CultureInfo.InvariantCulture));
        }

        if (limit > 0)
        {
            url.AddParameter("limit", limit.ToString(CultureInfo.InvariantCulture));
        }

        string route = $"{Endpoints.CHANNELS}/{channelId}/{Endpoints.MESSAGES}";
        
        RestRequest request = new()
        {
            Route = route,
            Url = url.Build(),
            Method = HttpMethod.Get
        };
        
        RestResponse res = await this._rest.ExecuteRequestAsync(request);

        JArray msgsRaw = JArray.Parse(res.Response!);
        List<DiscordMessage> msgs = new();
        foreach (JToken xj in msgsRaw)
        {
            msgs.Add(this.PrepareMessage(xj));
        }

        return new ReadOnlyCollection<DiscordMessage>(new List<DiscordMessage>(msgs));
    }

    internal async ValueTask<DiscordMessage> GetChannelMessageAsync
    (
        ulong channelId, 
        ulong messageId
    )
    {
        string route = $"{Endpoints.CHANNELS}/{channelId}/{Endpoints.MESSAGES}/:message_id";
        string url = $"{Endpoints.CHANNELS}/{channelId}/{Endpoints.MESSAGES}/{messageId}";

        RestRequest request = new()
        {
            Route = route,
            Url = url,
            Method = HttpMethod.Get
        };
        
        RestResponse res = await this._rest.ExecuteRequestAsync(request);

        DiscordMessage ret = this.PrepareMessage(JObject.Parse(res.Response!));

        return ret;
    }

    internal async ValueTask<DiscordMessage> EditMessageAsync
    (
        ulong channelId,
        ulong messageId,
        Optional<string> content = default,
        Optional<IEnumerable<DiscordEmbed>> embeds = default,
        Optional<IEnumerable<IMention>> mentions = default,
        IReadOnlyList<DiscordActionRowComponent>? components = null,
        IReadOnlyCollection<DiscordMessageFile>? files = null,
        MessageFlags? flags = null,
        IEnumerable<DiscordAttachment>? attachments = null
    )
    {
        if (embeds.HasValue && embeds.Value != null)
        {
            foreach (DiscordEmbed embed in embeds.Value)
            {
                if (embed.Timestamp != null)
                {
                    embed.Timestamp = embed.Timestamp.Value.ToUniversalTime();
                }
            }
        }

        RestChannelMessageEditPayload pld = new()
        {
            HasContent = content.HasValue,
            Content = content.HasValue ? (string)content : null,
            HasEmbed = embeds.HasValue && (embeds.Value?.Any() ?? false),
            Embeds = embeds.HasValue && (embeds.Value?.Any() ?? false) ? embeds.Value : null,
            Components = components,
            Flags = flags,
            Attachments = attachments,
            Mentions = mentions.HasValue 
                ? new DiscordMentions
                (
                    mentions.Value ?? Mentions.None, 
                    false, 
                    mentions.Value?.OfType<RepliedUserMention>().Any() ?? false
                ) 
                : null
        };

        Dictionary<string, string> values = new()
        {
            ["payload_json"] = DiscordJson.SerializeObject(pld)
        };

        string route = $"{Endpoints.CHANNELS}/{channelId}/{Endpoints.MESSAGES}/:message_id";
        string url = $"{Endpoints.CHANNELS}/{channelId}/{Endpoints.MESSAGES}/{messageId}";
        
        MultipartRestRequest request = new()
        {
            Route = route,
            Url = url,
            Method = HttpMethod.Patch,
            Values = values
        };
        
        RestResponse res = await this._rest.ExecuteRequestAsync(request);

        DiscordMessage ret = this.PrepareMessage(JObject.Parse(res.Response!));

        if (files is not null)
        {
            foreach (DiscordMessageFile? file in files.Where(x => x.ResetPositionTo.HasValue))
            {
                file.Stream.Position = file.ResetPositionTo!.Value;
            }
        }

        return ret;
    }

    internal async ValueTask DeleteMessageAsync
    (
        ulong channelId, 
        ulong messageId, 
        string reason
    )
    {
        Dictionary<string, string> headers = new();
        if (!string.IsNullOrWhiteSpace(reason))
        {
            headers[REASON_HEADER_NAME] = reason;
        }

        string route = $"{Endpoints.CHANNELS}/{channelId}/{Endpoints.MESSAGES}/:message_id";
        string url = $"{Endpoints.CHANNELS}/{channelId}/{Endpoints.MESSAGES}/{messageId}";

        RestRequest request = new()
        {
            Route = route,
            Url = url,
            Method = HttpMethod.Delete,
            Headers = headers
        };
        
        await this._rest.ExecuteRequestAsync(request);
    }

    internal async ValueTask DeleteMessagesAsync
    (
        ulong channelId, 
        IEnumerable<ulong> messageIds, 
        string reason
    )
    {
        RestChannelMessageBulkDeletePayload pld = new()
        {
            Messages = messageIds
        };

        Dictionary<string, string> headers = new();
        if (!string.IsNullOrWhiteSpace(reason))
        {
            headers[REASON_HEADER_NAME] = reason;
        }

        string route = $"{Endpoints.CHANNELS}/{channelId}/{Endpoints.MESSAGES}/{Endpoints.BULK_DELETE}";
        string url = $"{Endpoints.CHANNELS}/{channelId}/{Endpoints.MESSAGES}/{Endpoints.BULK_DELETE}";

        RestRequest request = new()
        {
            Route = route,
            Url = url,
            Method = HttpMethod.Post,
            Payload = DiscordJson.SerializeObject(pld),
            Headers = headers
        };
        
        await this._rest.ExecuteRequestAsync(request);
    }

    internal async ValueTask<IReadOnlyList<DiscordInvite>> GetChannelInvitesAsync
    (
        ulong channelId
    )
    {
        string route = $"{Endpoints.CHANNELS}/{channelId}/{Endpoints.INVITES}";
        string url = $"{Endpoints.CHANNELS}/{channelId}/{Endpoints.INVITES}";

        RestRequest request = new()
        {
            Route = route,
            Url = url,
            Method = HttpMethod.Get
        };
        
        RestResponse res = await this._rest.ExecuteRequestAsync(request);

        IEnumerable<DiscordInvite> invitesRaw = JsonConvert.DeserializeObject<IEnumerable<DiscordInvite>>(res.Response!)!
            .Select
            (
                xi => 
                { 
                    xi.Discord = this._discord!; 
                    return xi; 
                }
            );

        return new ReadOnlyCollection<DiscordInvite>(new List<DiscordInvite>(invitesRaw));
    }

    internal async ValueTask<DiscordInvite> CreateChannelInviteAsync
    (
        ulong channelId,
        int maxAge,
        int maxUses,
        bool temporary,
        bool unique,
        string reason,
        InviteTargetType? targetType = null,
        ulong? targetUserId = null,
        ulong? targetApplicationId = null
    )
    {
        RestChannelInviteCreatePayload pld = new()
        {
            MaxAge = maxAge,
            MaxUses = maxUses,
            Temporary = temporary,
            Unique = unique,
            TargetType = targetType,
            TargetUserId = targetUserId,
            TargetApplicationId = targetApplicationId
        };

        Dictionary<string, string> headers = new();
        if (!string.IsNullOrWhiteSpace(reason))
        {
            headers[REASON_HEADER_NAME] = reason;
        }

        string route = $"{Endpoints.CHANNELS}/{channelId}/{Endpoints.INVITES}";
        string url = $"{Endpoints.CHANNELS}/{channelId}/{Endpoints.INVITES}";

        RestRequest request = new()
        {
            Route = route,
            Url = url,
            Method = HttpMethod.Post,
            Payload = DiscordJson.SerializeObject(pld),
            Headers = headers
        };
        
        RestResponse res = await this._rest.ExecuteRequestAsync(request);
        
        DiscordInvite ret = JsonConvert.DeserializeObject<DiscordInvite>(res.Response!)!;
        ret.Discord = this._discord!;

        return ret;
    }

    internal async ValueTask DeleteChannelPermissionAsync
    (
        ulong channelId, 
        ulong overwriteId, 
        string reason
    )
    {
        Dictionary<string, string> headers = new();
        if (!string.IsNullOrWhiteSpace(reason))
        {
            headers[REASON_HEADER_NAME] = reason;
        }

        string route = $"{Endpoints.CHANNELS}/{channelId}/{Endpoints.PERMISSIONS}/:overwrite_id";
        string url = $"{Endpoints.CHANNELS}/{channelId}/{Endpoints.PERMISSIONS}/{overwriteId}";

        RestRequest request = new()
        {
            Route = route,
            Url = url,
            Method = HttpMethod.Delete,
            Headers = headers
        };
        
        await this._rest.ExecuteRequestAsync(request);
    }

    internal async ValueTask EditChannelPermissionsAsync
    (
        ulong channelId,
        ulong overwriteId,
        Permissions allow,
        Permissions deny,
        string type,
        string? reason = null
    )
    {
        RestChannelPermissionEditPayload pld = new()
        {
            Type = type,
            Allow = allow & PermissionMethods.FULL_PERMS,
            Deny = deny & PermissionMethods.FULL_PERMS
        };

        Dictionary<string, string> headers = new();
        if (!string.IsNullOrWhiteSpace(reason))
        {
            headers[REASON_HEADER_NAME] = reason;
        }

        string route = $"{Endpoints.CHANNELS}/{channelId}/{Endpoints.PERMISSIONS}/:overwrite_id";
        string url = $"{Endpoints.CHANNELS}/{channelId}/{Endpoints.PERMISSIONS}/{overwriteId}";

        RestRequest request = new()
        {
            Route = route,
            Url = url,
            Method = HttpMethod.Put,
            Payload = DiscordJson.SerializeObject(pld),
            Headers = headers
        };
        
        await this._rest.ExecuteRequestAsync(request);
    }

    internal async ValueTask TriggerTypingAsync
    (
        ulong channelId
    )
    {
        string route = $"{Endpoints.CHANNELS}/{channelId}/{Endpoints.TYPING}";
        string url = $"{Endpoints.CHANNELS}/{channelId}/{Endpoints.TYPING}";

        RestRequest request = new()
        {
            Route = route,
            Url = url,
            Method = HttpMethod.Post
        };
        await this._rest.ExecuteRequestAsync(request);
    }

    internal async ValueTask<IReadOnlyList<DiscordMessage>> GetPinnedMessagesAsync
    (
        ulong channelId
    )
    {
        string route = $"{Endpoints.CHANNELS}/{channelId}/{Endpoints.PINS}";
        string url = $"{Endpoints.CHANNELS}/{channelId}/{Endpoints.PINS}";

        RestRequest request = new()
        {
            Route = route,
            Url = url,
            Method = HttpMethod.Get
        };
        
        RestResponse res = await this._rest.ExecuteRequestAsync(request);

        JArray msgsRaw = JArray.Parse(res.Response!);
        List<DiscordMessage> msgs = new();
        foreach (JToken xj in msgsRaw)
        {
            msgs.Add(this.PrepareMessage(xj));
        }

        return new ReadOnlyCollection<DiscordMessage>(new List<DiscordMessage>(msgs));
    }

    internal async ValueTask PinMessageAsync
    (
        ulong channelId, 
        ulong messageId
    )
    {
        string route = $"{Endpoints.CHANNELS}/{channelId}/{Endpoints.PINS}/:message_id";
        string url = $"{Endpoints.CHANNELS}/{channelId}/{Endpoints.PINS}/{messageId}";
        
        RestRequest request = new()
        {
            Route = route,
            Url = url,
            Method = HttpMethod.Put
        };
        
        await this._rest.ExecuteRequestAsync(request);
    }

    internal async ValueTask UnpinMessageAsync
    (
        ulong channelId, 
        ulong messageId
    )
    {
        string route = $"{Endpoints.CHANNELS}/{channelId}/{Endpoints.PINS}/:message_id";
        string url = $"{Endpoints.CHANNELS}/{channelId}/{Endpoints.PINS}/{messageId}";
        
        RestRequest request = new()
        {
            Route = route,
            Url = url,
            Method = HttpMethod.Delete
        };
        await this._rest.ExecuteRequestAsync(request);
    }

    internal async ValueTask AddGroupDmRecipientAsync
    (
        ulong channelId,
        ulong userId,
        string accessToken,
        string nickname
    )
    {
        RestChannelGroupDmRecipientAddPayload pld = new()
        {
            AccessToken = accessToken,
            Nickname = nickname
        };

        string route = $"{Endpoints.USERS}/{Endpoints.ME}/{Endpoints.CHANNELS}/{channelId}/{Endpoints.RECIPIENTS}/:user_id";
        string url = $"{Endpoints.USERS}/{Endpoints.ME}/{Endpoints.CHANNELS}/{channelId}/{Endpoints.RECIPIENTS}/{userId}";
        
        RestRequest request = new()
        {
            Route = route,
            Url = url,
            Method = HttpMethod.Put,
            Payload = DiscordJson.SerializeObject(pld)
        };
        
        await this._rest.ExecuteRequestAsync(request);
    }

    internal async ValueTask RemoveGroupDmRecipientAsync
    (
        ulong channelId, 
        ulong userId
    )
    {
        string route = $"{Endpoints.USERS}/{Endpoints.ME}/{Endpoints.CHANNELS}/{channelId}/{Endpoints.RECIPIENTS}/:user_id";
        string url = $"{Endpoints.USERS}/{Endpoints.ME}/{Endpoints.CHANNELS}/{channelId}/{Endpoints.RECIPIENTS}/{userId}";
       
        RestRequest request = new()
        {
            Route = route,
            Url = url,
            Method = HttpMethod.Delete
        };
        await this._rest.ExecuteRequestAsync(request);
    }

    internal async ValueTask<DiscordDmChannel> CreateGroupDmAsync
    (
        IEnumerable<string> accessTokens, 
        IDictionary<ulong, string> nicks
    )
    {
        RestUserGroupDmCreatePayload pld = new()
        {
            AccessTokens = accessTokens,
            Nicknames = nicks
        };

        string route = $"{Endpoints.USERS}/{Endpoints.ME}/{Endpoints.CHANNELS}";
        string url = $"{Endpoints.USERS}/{Endpoints.ME}/{Endpoints.CHANNELS}";

        RestRequest request = new()
        {
            Route = route,
            Url = url,
            Method = HttpMethod.Post,
            Payload = DiscordJson.SerializeObject(pld)
        };
        
        RestResponse res = await this._rest.ExecuteRequestAsync(request);
        
        DiscordDmChannel ret = JsonConvert.DeserializeObject<DiscordDmChannel>(res.Response!)!;
        ret.Discord = this._discord!;

        return ret;
    }

    internal async ValueTask<DiscordDmChannel> CreateDmAsync
    (
        ulong recipientId
    )
    {
        RestUserDmCreatePayload pld = new()
        {
            Recipient = recipientId
        };

        string route = $"{Endpoints.USERS}{Endpoints.ME}{Endpoints.CHANNELS}";
        string url = $"{Endpoints.USERS}/{Endpoints.ME}/{Endpoints.CHANNELS}";
        
        RestRequest request = new()
        {
            Route = route,
            Url = url,
            Method = HttpMethod.Post,
            Payload = DiscordJson.SerializeObject(pld)
        };

        RestResponse res = await this._rest.ExecuteRequestAsync(request);
        DiscordDmChannel ret = JsonConvert.DeserializeObject<DiscordDmChannel>(res.Response!)!;
        ret.Discord = this._discord!;

        if (this._discord is DiscordClient dc)
        {
            _ = dc._privateChannels.TryAdd(ret.Id, ret);
        }

        return ret;
    }

    internal async ValueTask<DiscordFollowedChannel> FollowChannelAsync
    (
        ulong channelId, 
        ulong webhookChannelId
    )
    {
        FollowedChannelAddPayload pld = new()
        {
            WebhookChannelId = webhookChannelId
        };

        string route = $"{Endpoints.CHANNELS}/{channelId}/{Endpoints.FOLLOWERS}";
        string url = $"{Endpoints.CHANNELS}/{channelId}/{Endpoints.FOLLOWERS}";
        
        RestRequest request = new()
        {
            Route = route,
            Url = url,
            Method = HttpMethod.Post,
            Payload = DiscordJson.SerializeObject(pld)
        };
        
        RestResponse res = await this._rest.ExecuteRequestAsync(request);
        
        return JsonConvert.DeserializeObject<DiscordFollowedChannel>(res.Response!)!;
    }

    internal async ValueTask<DiscordMessage> CrosspostMessageAsync
    (
        ulong channelId, 
        ulong messageId
    )
    {
        string route = $"{Endpoints.CHANNELS}/{channelId}/{Endpoints.MESSAGES}/:message_id/{Endpoints.CROSSPOST}";
        string url = $"{Endpoints.CHANNELS}/{channelId}/{Endpoints.MESSAGES}/{messageId}/{Endpoints.CROSSPOST}";
        
        RestRequest request = new()
        {
            Route = route,
            Url = url,
            Method = HttpMethod.Post
        };
        
        RestResponse res = await this._rest.ExecuteRequestAsync(request);
        
        return JsonConvert.DeserializeObject<DiscordMessage>(res.Response!)!;
    }

    internal async ValueTask<DiscordStageInstance> CreateStageInstanceAsync
    (
        ulong channelId,
        string topic,
        PrivacyLevel? privacyLevel = null,
        string? reason = null
    )
    {
        Dictionary<string, string> headers = new();
        if (!string.IsNullOrWhiteSpace(reason))
        {
            headers[REASON_HEADER_NAME] = reason;
        }

        RestCreateStageInstancePayload pld = new()
        {
            ChannelId = channelId,
            Topic = topic,
            PrivacyLevel = privacyLevel
        };

        string route = $"{Endpoints.STAGE_INSTANCES}";
        string url = $"{Endpoints.STAGE_INSTANCES}";

        RestRequest request = new()
        {
            Route = route,
            Url = url,
            Method = HttpMethod.Post,
            Payload = DiscordJson.SerializeObject(pld),
            Headers = headers
        };
        
        RestResponse response = await this._rest.ExecuteRequestAsync(request);

        DiscordStageInstance stage = JsonConvert.DeserializeObject<DiscordStageInstance>(response.Response!)!;
        stage.Discord = this._discord!;

        return stage;
    }

    internal async ValueTask<DiscordStageInstance> GetStageInstanceAsync
    (
        ulong channelId
    )
    {
        string route = $"{Endpoints.STAGE_INSTANCES}/{channelId}";
        string url = $"{Endpoints.STAGE_INSTANCES}/{channelId}";

        RestRequest request = new()
        {
            Route = route,
            Url = url,
            Method = HttpMethod.Get
        };
        
        RestResponse response = await this._rest.ExecuteRequestAsync(request);

        DiscordStageInstance stage = JsonConvert.DeserializeObject<DiscordStageInstance>(response.Response!)!;
        stage.Discord = this._discord!;

        return stage;
    }

    internal async ValueTask<DiscordStageInstance> ModifyStageInstanceAsync
    (
        ulong channelId,
        Optional<string> topic = default,
        Optional<PrivacyLevel> privacyLevel = default,
        string? reason = null
    )
    {
        Dictionary<string, string> headers = new();
        if (!string.IsNullOrWhiteSpace(reason))
        {
            headers[REASON_HEADER_NAME] = reason;
        }

        RestModifyStageInstancePayload pld = new()
        {
            Topic = topic,
            PrivacyLevel = privacyLevel
        };

        string route = $"{Endpoints.STAGE_INSTANCES}/{channelId}";
        string url = $"{Endpoints.STAGE_INSTANCES}/{channelId}";

        RestRequest request = new()
        {
            Route = route,
            Url = url,
            Method = HttpMethod.Patch,
            Payload = DiscordJson.SerializeObject(pld),
            Headers = headers
        };
        
        RestResponse response = await this._rest.ExecuteRequestAsync(request);
        DiscordStageInstance stage = JsonConvert.DeserializeObject<DiscordStageInstance>(response.Response!)!;
        stage.Discord = this._discord!;

        return stage;
    }

    internal async ValueTask BecomeStageInstanceSpeakerAsync
    (
        ulong guildId,
        ulong id,
        ulong? userId = null,
        DateTime? timestamp = null,
        bool? suppress = null
    )
    {
        Dictionary<string, string> headers = new();

        RestBecomeStageSpeakerInstancePayload pld = new()
        {
            Suppress = suppress,
            ChannelId = id,
            RequestToSpeakTimestamp = timestamp
        };

        string user = userId?.ToString() ?? "@me";
        string route = $"/guilds/{guildId}/{Endpoints.VOICE_STATES}/{(userId is null ? "@me" : ":user_id")}";
        string url = $"{Endpoints.GUILDS}/{guildId}/{Endpoints.VOICE_STATES}/{user}";

        RestRequest request = new()
        {
            Route = route,
            Url = url,
            Method = HttpMethod.Patch,
            Payload = DiscordJson.SerializeObject(pld),
            Headers = headers
        };
        
        await this._rest.ExecuteRequestAsync(request);
    }

    internal async ValueTask DeleteStageInstanceAsync
    (
        ulong channelId, 
        string? reason = null
    )
    {
        Dictionary<string, string> headers = new();
        if (!string.IsNullOrWhiteSpace(reason))
        {
            headers[REASON_HEADER_NAME] = reason;
        }

        string route = $"{Endpoints.STAGE_INSTANCES}/{channelId}";
        string url = $"{Endpoints.STAGE_INSTANCES}/{channelId}";
        
        RestRequest request = new()
        {
            Route = route,
            Url = url,
            Method = HttpMethod.Delete,
            Headers = headers
        };
        
        await this._rest.ExecuteRequestAsync(request);
    }

    #endregion

    #region Threads

    internal async ValueTask<DiscordThreadChannel> CreateThreadFromMessageAsync
    (
        ulong channelId,
        ulong messageId,
        string name,
        AutoArchiveDuration archiveAfter,
        string? reason = null
    )
    {
        Dictionary<string, string> headers = new();
        if (!string.IsNullOrWhiteSpace(reason))
        {
            headers[REASON_HEADER_NAME] = reason;
        }

        RestThreadCreatePayload payload = new()
        {
            Name = name,
            ArchiveAfter = archiveAfter
        };

        string route = $"{Endpoints.CHANNELS}/{channelId}/{Endpoints.MESSAGES}/:message_id/{Endpoints.THREADS}";
        string url = $"{Endpoints.CHANNELS}/{channelId}/{Endpoints.MESSAGES}/{messageId}/{Endpoints.THREADS}";

        RestRequest request = new()
        {
            Route = route,
            Url = url,
            Method = HttpMethod.Post,
            Payload = DiscordJson.SerializeObject(payload),
            Headers = headers
        };
        
        RestResponse response = await this._rest.ExecuteRequestAsync(request);

        DiscordThreadChannel thread = JsonConvert.DeserializeObject<DiscordThreadChannel>(response.Response!)!;
        thread.Discord = this._discord!;

        return thread;
    }

    internal async ValueTask<DiscordThreadChannel> CreateThreadAsync
    (
        ulong channelId,
        string name,
        AutoArchiveDuration archiveAfter,
        ChannelType type,
        string? reason = null
    )
    {
        Dictionary<string, string> headers = new();
        if (!string.IsNullOrWhiteSpace(reason))
        {
            headers[REASON_HEADER_NAME] = reason;
        }

        RestThreadCreatePayload payload = new()
        {
            Name = name,
            ArchiveAfter = archiveAfter,
            Type = type
        };

        string route = $"{Endpoints.CHANNELS}/{channelId}/{Endpoints.THREADS}";
        string url = $"{Endpoints.CHANNELS}/{channelId}/{Endpoints.THREADS}";
        
        RestRequest request = new()
        {
            Route = route,
            Url = url,
            Method = HttpMethod.Post,
            Payload = DiscordJson.SerializeObject(payload),
            Headers = headers
        };
        
        RestResponse response = await this._rest.ExecuteRequestAsync(request);

        DiscordThreadChannel thread = JsonConvert.DeserializeObject<DiscordThreadChannel>(response.Response!)!;
        thread.Discord = this._discord!;

        return thread;
    }

    internal async ValueTask JoinThreadAsync
    (
        ulong channelId
    )
    {
        string route = $"{Endpoints.CHANNELS}/{channelId}/{Endpoints.THREAD_MEMBERS}/{Endpoints.ME}";
        string url = $"{Endpoints.CHANNELS}/{channelId}/{Endpoints.THREAD_MEMBERS}/{Endpoints.ME}";
        
        RestRequest request = new()
        {
            Route = route,
            Url = url,
            Method = HttpMethod.Put
        };
        
        await this._rest.ExecuteRequestAsync(request);
    }

    internal async ValueTask LeaveThreadAsync
    (
        ulong channelId
    )
    {
        string route = $"{Endpoints.CHANNELS}/{channelId}/{Endpoints.THREAD_MEMBERS}/{Endpoints.ME}";
        string url = $"{Endpoints.CHANNELS}/{channelId}/{Endpoints.THREAD_MEMBERS}/{Endpoints.ME}";
        
        RestRequest request = new()
        {
            Route = route,
            Url = url,
            Method = HttpMethod.Delete
        };
        
        await this._rest.ExecuteRequestAsync(request);
    }

    internal async ValueTask<DiscordThreadChannelMember> GetThreadMemberAsync
    (
        ulong channelId, 
        ulong userId
    )
    {
        string route = $"{Endpoints.CHANNELS}/{channelId}/{Endpoints.THREAD_MEMBERS}/:user_id";
        string url = $"{Endpoints.CHANNELS}/{channelId}/{Endpoints.THREAD_MEMBERS}/{userId}";
        
        RestRequest request = new()
        {
            Route = route,
            Url = url,
            Method = HttpMethod.Get
        };
        
        RestResponse response = await this._rest.ExecuteRequestAsync(request);

        DiscordThreadChannelMember ret = JsonConvert.DeserializeObject<DiscordThreadChannelMember>(response.Response!)!;
        
        ret.Discord = this._discord!;
        
        return ret;
    }

    internal async ValueTask AddThreadMemberAsync
    (
        ulong channelId, 
        ulong userId
    )
    {
        string route = $"{Endpoints.CHANNELS}/{channelId}/{Endpoints.THREAD_MEMBERS}/:user_id";
        string url = $"{Endpoints.CHANNELS}/{channelId}/{Endpoints.THREAD_MEMBERS}/{userId}";
        
        RestRequest request = new()
        {
            Route = route,
            Url = url,
            Method = HttpMethod.Put
        };
        
        await this._rest.ExecuteRequestAsync(request);
    }

    internal async ValueTask RemoveThreadMemberAsync
    (
        ulong channelId, 
        ulong userId
    )
    {
        string route = $"{Endpoints.CHANNELS}/{channelId}/{Endpoints.THREAD_MEMBERS}/:user_id";
        string url = $"{Endpoints.CHANNELS}/{channelId}/{Endpoints.THREAD_MEMBERS}/{userId}";
        
        RestRequest request = new()
        {
            Route = route,
            Url = url,
            Method = HttpMethod.Delete
        };
        
        await this._rest.ExecuteRequestAsync(request);
    }

    internal async ValueTask<IReadOnlyList<DiscordThreadChannelMember>> ListThreadMembersAsync
    (
        ulong channelId
    )
    {
        string route = $"{Endpoints.CHANNELS}/{channelId}/{Endpoints.THREAD_MEMBERS}";
        string url = $"{Endpoints.CHANNELS}/{channelId}/{Endpoints.THREAD_MEMBERS}";
        
        RestRequest request = new()
        {
            Route = route,
            Url = url,
            Method = HttpMethod.Get
        };
        
        RestResponse response = await this._rest.ExecuteRequestAsync(request);

        List<DiscordThreadChannelMember> threadMembers = JsonConvert.DeserializeObject<List<DiscordThreadChannelMember>>(response.Response!)!;
        return new ReadOnlyCollection<DiscordThreadChannelMember>(threadMembers);
    }

    internal async ValueTask<ThreadQueryResult> ListActiveThreadsAsync
    (
        ulong guildId
    )
    {
        string route = $"{Endpoints.GUILDS}/{guildId}/{Endpoints.THREADS}/{Endpoints.ACTIVE}";
        string url = $"{Endpoints.GUILDS}/{guildId}/{Endpoints.THREADS}/{Endpoints.ACTIVE}";
        
        RestRequest request = new()
        {
            Route = route,
            Url = url,
            Method = HttpMethod.Get
        };
        
        RestResponse response = await this._rest.ExecuteRequestAsync(request);

        ThreadQueryResult result = JsonConvert.DeserializeObject<ThreadQueryResult>(response.Response!)!;
        result.HasMore = false;

        foreach (DiscordThreadChannel thread in result.Threads)
        {
            thread.Discord = this._discord!;
        }

        foreach (DiscordThreadChannelMember member in result.Members)
        {
            member.Discord = this._discord!;
            member._guild_id = guildId;
            DiscordThreadChannel? thread = result.Threads.SingleOrDefault(x => x.Id == member.ThreadId);
            if (thread is not null)
            {
                thread.CurrentMember = member;
            }
        }

        return result;
    }

    internal async ValueTask<ThreadQueryResult> ListPublicArchivedThreadsAsync
    (
        ulong guildId,
        ulong channelId,
        string before,
        int limit
    )
    {
        QueryUriBuilder queryParams = new($"{Endpoints.CHANNELS}/{channelId}/{Endpoints.THREADS}/{Endpoints.ARCHIVED}/{Endpoints.PUBLIC}");
        if (before != null)
        {
            queryParams.AddParameter("before", before?.ToString(CultureInfo.InvariantCulture));
        }

        if (limit > 0)
        {
            queryParams.AddParameter("limit", limit.ToString(CultureInfo.InvariantCulture));
        }

        string route = $"{Endpoints.CHANNELS}/{channelId}/{Endpoints.THREADS}/{Endpoints.ARCHIVED}/{Endpoints.PUBLIC}";
        
        
        RestRequest request = new()
        {
            Route = route,
            Url = queryParams.Build(),
            Method = HttpMethod.Get,
            
        };

        RestResponse response = await this._rest.ExecuteRequestAsync(request);

        ThreadQueryResult result = JsonConvert.DeserializeObject<ThreadQueryResult>(response.Response!)!;

        foreach (DiscordThreadChannel thread in result.Threads)
        {
            thread.Discord = this._discord!;
        }

        foreach (DiscordThreadChannelMember member in result.Members)
        {
            member.Discord = this._discord!;
            member._guild_id = guildId;
            DiscordThreadChannel? thread = result.Threads.SingleOrDefault(x => x.Id == member.ThreadId);
            if (thread is not null)
            {
                thread.CurrentMember = member;
            }
        }

        return result;
    }

    internal async ValueTask<ThreadQueryResult> ListPrivateArchivedThreadsAsync
    (
        ulong guildId,
        ulong channelId,
        int limit,
        string? before = null
    )
    {
        QueryUriBuilder queryParams = new($"{Endpoints.CHANNELS}/{channelId}/{Endpoints.THREADS}/{Endpoints.ARCHIVED}/{Endpoints.PRIVATE}");
        if (before is not null)
        {
            queryParams.AddParameter("before", before?.ToString(CultureInfo.InvariantCulture));
        }

        if (limit > 0)
        {
            queryParams.AddParameter("limit",limit.ToString(CultureInfo.InvariantCulture));
        }

        string route = $"{Endpoints.CHANNELS}/{channelId}/{Endpoints.THREADS}/{Endpoints.ARCHIVED}/{Endpoints.PRIVATE}";

        RestRequest request = new()
        {
            Route = route,
            Url = queryParams.Build(),
            Method = HttpMethod.Get
        };
        
        RestResponse response = await this._rest.ExecuteRequestAsync(request);

        ThreadQueryResult result = JsonConvert.DeserializeObject<ThreadQueryResult>(response.Response!)!;

        foreach (DiscordThreadChannel thread in result.Threads)
        {
            thread.Discord = this._discord!;
        }

        foreach (DiscordThreadChannelMember member in result.Members)
        {
            member.Discord = this._discord!;
            member._guild_id = guildId;
            DiscordThreadChannel? thread = result.Threads.SingleOrDefault(x => x.Id == member.ThreadId);
            if (thread is not null)
            {
                thread.CurrentMember = member;
            }
        }

        return result;
    }

    internal async ValueTask<ThreadQueryResult> ListJoinedPrivateArchivedThreadsAsync
    (
        ulong guildId,
        ulong channelId,
        int limit,
        ulong? before = null
    )
    {
        QueryUriBuilder queryParams = new($"{Endpoints.CHANNELS}/{channelId}/{Endpoints.THREADS}/{Endpoints.ARCHIVED}/{Endpoints.PRIVATE}/{Endpoints.ME}");
        if (before is not null)
        {
            queryParams.AddParameter("before", before?.ToString(CultureInfo.InvariantCulture));
        }

        if (limit > 0)
        {
            queryParams.AddParameter("limit", limit.ToString(CultureInfo.InvariantCulture));
        }

        string route = $"{Endpoints.CHANNELS}/{channelId}/{Endpoints.USERS}/{Endpoints.ME}/{Endpoints.THREADS}/{Endpoints.ARCHIVED}/{Endpoints.PUBLIC}";
        
        RestRequest request = new()
        {
            Route = route,
            Url = queryParams.Build(),
            Method = HttpMethod.Get
        };
        
        RestResponse response = await this._rest.ExecuteRequestAsync(request);

        ThreadQueryResult result = JsonConvert.DeserializeObject<ThreadQueryResult>(response.Response!)!;

        foreach (DiscordThreadChannel thread in result.Threads)
        {
            thread.Discord = this._discord!;
        }

        foreach (DiscordThreadChannelMember member in result.Members)
        {
            member.Discord = this._discord!;
            member._guild_id = guildId;
            DiscordThreadChannel? thread = result.Threads.SingleOrDefault(x => x.Id == member.ThreadId);
            if (thread is not null)
            {
                thread.CurrentMember = member;
            }
        }

        return result;
    }

    #endregion

    #region Member
    internal ValueTask<DiscordUser> GetCurrentUserAsync()
        => this.GetUserAsync("@me");

    internal ValueTask<DiscordUser> GetUserAsync(ulong userId)
        => this.GetUserAsync(userId.ToString(CultureInfo.InvariantCulture));

    internal async ValueTask<DiscordUser> GetUserAsync(string userId)
    {
        string route = $"{Endpoints.USERS}/:user_id";
        string url = $"{Endpoints.USERS}/{userId}";

        RestRequest request = new()
        {
            Route = route,
            Url = url,
            Method = HttpMethod.Get
        };
        
        RestResponse res = await this._rest.ExecuteRequestAsync(request);

        TransportUser userRaw = JsonConvert.DeserializeObject<TransportUser>(res.Response!)!;
        DiscordUser user = new(userRaw) 
        { 
            Discord = this._discord! 
        };

        return user;
    }

    internal async ValueTask<DiscordMember> GetGuildMemberAsync
    (
        ulong guildId, 
        ulong userId
    )
    {
        string route = $"{Endpoints.GUILDS}/{guildId}/{Endpoints.MEMBERS}/:user_id";
        string url = $"{Endpoints.GUILDS}/{guildId}/{Endpoints.MEMBERS}/{userId}";
        
        RestRequest request = new()
        {
            Route = route,
            Url = url,
            Method = HttpMethod.Get
        };
        
        RestResponse res = await this._rest.ExecuteRequestAsync(request);

        TransportMember tm = JsonConvert.DeserializeObject<TransportMember>(res.Response!)!;

        DiscordUser usr = new(tm.User) 
        { 
            Discord = this._discord !
        };
        _ = this._discord!.UpdateUserCache(usr);

        return new DiscordMember(tm)
        {
            Discord = this._discord,
            _guild_id = guildId
        };
    }

    internal async ValueTask RemoveGuildMemberAsync
    (
        ulong guildId, 
        ulong userId, 
        string? reason = null
    )
    {
        QueryUriBuilder urlparams = new($"{Endpoints.GUILDS}/{guildId}/{Endpoints.MEMBERS}/{userId}");
        if (reason != null)
        {
            urlparams.AddParameter("reason", reason);
        }

        string route = $"{Endpoints.GUILDS}/{guildId}/{Endpoints.MEMBERS}/:user_id";
        
        RestRequest request = new()
        {
            Route = route,
            Url = urlparams.Build(),
            Method = HttpMethod.Delete
        };
        
        await this._rest.ExecuteRequestAsync(request);
    }

    internal async ValueTask<TransportUser> ModifyCurrentUserAsync
    (
        string username, 
        Optional<string> base64Avatar = default
    )
    {
        RestUserUpdateCurrentPayload pld = new()
        {
            Username = username,
            AvatarBase64 = base64Avatar.HasValue ? base64Avatar.Value : null,
            AvatarSet = base64Avatar.HasValue
        };

        string route = $"{Endpoints.USERS}/{Endpoints.ME}";
        string url = $"{Endpoints.USERS}/{Endpoints.ME}";
        
        RestRequest request = new()
        {
            Route = route,
            Url = url,
            Method = HttpMethod.Patch,
            Payload = DiscordJson.SerializeObject(pld)
        };
        
        RestResponse res = await this._rest.ExecuteRequestAsync(request);

        TransportUser userRaw = JsonConvert.DeserializeObject<TransportUser>(res.Response!)!;

        return userRaw;
    }

    internal async ValueTask<IReadOnlyList<DiscordGuild>> GetCurrentUserGuildsAsync
    (
        int limit = 100,
        ulong? before = null,
        ulong? after = null
    )
    {
        string route = $"{Endpoints.USERS}/{Endpoints.ME}/{Endpoints.GUILDS}";
        QueryUriBuilder url = new($"{Endpoints.USERS}/{Endpoints.ME}/{Endpoints.GUILDS}");
        url.AddParameter($"limit", limit.ToString(CultureInfo.InvariantCulture));

        if (before != null)
        {
            url.AddParameter("before", before.Value.ToString(CultureInfo.InvariantCulture));
        }

        if (after != null)
        {
            url.AddParameter("after", after.Value.ToString(CultureInfo.InvariantCulture));
        }
        
        RestRequest request = new()
        {
            Route = route,
            Url = url.Build(),
            Method = HttpMethod.Get
        };
        
        RestResponse res = await this._rest.ExecuteRequestAsync(request);

        if (this._discord is DiscordClient)
        {
            IEnumerable<RestUserGuild> guildsRaw = JsonConvert.DeserializeObject<IEnumerable<RestUserGuild>>(res.Response!)!;
            IEnumerable<DiscordGuild> guilds = guildsRaw.Select
            (
                xug => (this._discord as DiscordClient)?._guilds[xug.Id]
            )
            .Where(static guild => guild is not null)!;
            return new ReadOnlyCollection<DiscordGuild>(new List<DiscordGuild>(guilds));
        }
        else
        {
            return new ReadOnlyCollection<DiscordGuild>(JsonConvert.DeserializeObject<List<DiscordGuild>>(res.Response!)!);
        }
    }

    internal async ValueTask ModifyGuildMemberAsync
    (
        ulong guildId,
        ulong userId,
        Optional<string> nick = default,
        Optional<IEnumerable<ulong>> roleIds = default,
        Optional<bool> mute = default,
        Optional<bool> deaf = default,
        Optional<ulong?> voiceChannelId = default,
        Optional<DateTimeOffset?> communicationDisabledUntil = default,
        string? reason = null
    )
    {
        Dictionary<string, string> headers = new();
        if (!string.IsNullOrWhiteSpace(reason))
        {
            headers[REASON_HEADER_NAME] = reason;
        }

        RestGuildMemberModifyPayload pld = new()
        {
            Nickname = nick,
            RoleIds = roleIds,
            Deafen = deaf,
            Mute = mute,
            VoiceChannelId = voiceChannelId,
            CommunicationDisabledUntil = communicationDisabledUntil
        };

        string route = $"{Endpoints.GUILDS}/{guildId}/{Endpoints.MEMBERS}/:user_id";
        string url = $"{Endpoints.GUILDS}/{guildId}/{Endpoints.MEMBERS}/{userId}";
        
        RestRequest request = new()
        {
            Route = route,
            Url = url,
            Method = HttpMethod.Patch,
            Payload = DiscordJson.SerializeObject(pld),
            Headers = headers
        };
        
        await this._rest.ExecuteRequestAsync(request);
    }

    internal async ValueTask ModifyCurrentMemberAsync
    (
        ulong guildId, 
        string nick, 
        string? reason = null
    )
    {
        Dictionary<string, string> headers = new();
        if (!string.IsNullOrWhiteSpace(reason))
        {
            headers[REASON_HEADER_NAME] = reason;
        }

        RestGuildMemberModifyPayload pld = new()
        {
            Nickname = nick
        };

        string route = $"{Endpoints.GUILDS}/{guildId}/{Endpoints.MEMBERS}/{Endpoints.ME}";
        string url = $"{Endpoints.GUILDS}/{guildId}/{Endpoints.MEMBERS}/{Endpoints.ME}";
        
        RestRequest request = new()
        {
            Route = route,
            Url = url,
            Method = HttpMethod.Patch,
            Payload = DiscordJson.SerializeObject(pld),
            Headers = headers
        };
        
        await this._rest.ExecuteRequestAsync(request);
    }
    #endregion

    #region Roles
    internal async ValueTask<IReadOnlyList<DiscordRole>> GetGuildRolesAsync
    (
        ulong guildId
    )
    {
        string route = $"{Endpoints.GUILDS}/{guildId}/{Endpoints.ROLES}";
        string url = $"{Endpoints.GUILDS}/{guildId}/{Endpoints.ROLES}";
        
        RestRequest request = new()
        {
            Route = route,
            Url = url,
            Method = HttpMethod.Get
        };
        
        RestResponse res = await this._rest.ExecuteRequestAsync(request);

        IEnumerable<DiscordRole> rolesRaw = JsonConvert.DeserializeObject<IEnumerable<DiscordRole>>(res.Response!)!
            .Select
            (
                xr => 
                { 
                    xr.Discord = this._discord!; 
                    xr._guild_id = guildId; 
                    return xr; 
                }
            );

        return new ReadOnlyCollection<DiscordRole>(new List<DiscordRole>(rolesRaw));
    }

    internal async ValueTask<DiscordGuild> GetGuildAsync
    (
        ulong guildId, 
        bool? withCounts
    )
    {
        QueryUriBuilder urlparams = new($"{Endpoints.GUILDS}/{guildId}");
        if (withCounts.HasValue)
        {
            urlparams.AddParameter("with_counts", withCounts?.ToString());
        }

        string route = $"{Endpoints.GUILDS}/{guildId}";
        
        RestRequest request = new()
        {
            Route = route,
            Url = urlparams.Build(),
            Method = HttpMethod.Get
        };
        
        RestResponse res = await this._rest.ExecuteRequestAsync(request);

        JObject json = JObject.Parse(res.Response!);
        JArray rawMembers = (JArray)json["members"]!;
        DiscordGuild guildRest = json.ToDiscordObject<DiscordGuild>();
        foreach (DiscordRole role in guildRest._roles.Values)
        {
            role._guild_id = guildRest.Id;
        }

        if (this._discord is DiscordClient discordClient)
        {
            await discordClient.OnGuildUpdateEventAsync(guildRest, rawMembers);
            return discordClient._guilds[guildRest.Id];
        }
        else
        {
            guildRest.Discord = this._discord!;
            return guildRest;
        }
    }

    internal async ValueTask<DiscordRole> ModifyGuildRoleAsync
    (
        ulong guildId,
        ulong roleId,
        string? name = null,
        Permissions? permissions = null,
        int? color = null,
        bool? hoist = null,
        bool? mentionable = null,
        Stream? icon = null,
        string? emoji = null,
        string? reason = null
    )
    {
        string? image = null;

        if (icon != null)
        {
            using ImageTool it = new(icon);
            image = it.GetBase64();
        }

        RestGuildRolePayload pld = new()
        {
            Name = name,
            Permissions = permissions & PermissionMethods.FULL_PERMS,
            Color = color,
            Hoist = hoist,
            Mentionable = mentionable,
            Emoji = emoji,
            Icon = image
        };

        Dictionary<string, string> headers = new();
        if (!string.IsNullOrWhiteSpace(reason))
        {
            headers[REASON_HEADER_NAME] = reason;
        }

        string route = $"{Endpoints.GUILDS}/{guildId}/{Endpoints.ROLES}/:role_id";
        string url = $"{Endpoints.GUILDS}/{guildId}/{Endpoints.ROLES}/{roleId}";
        
        RestRequest request = new()
        {
            Route = route,
            Url = url,
            Method = HttpMethod.Patch,
            Payload = DiscordJson.SerializeObject(pld),
            Headers = headers
        };
        
        RestResponse res = await this._rest.ExecuteRequestAsync(request);

        DiscordRole ret = JsonConvert.DeserializeObject<DiscordRole>(res.Response!)!;
        ret.Discord = this._discord!;
        ret._guild_id = guildId;

        return ret;
    }

    internal async ValueTask DeleteRoleAsync
    (
        ulong guildId, 
        ulong roleId, 
        string? reason = null
    )
    {
        Dictionary<string, string> headers = new();
        if (!string.IsNullOrWhiteSpace(reason))
        {
            headers[REASON_HEADER_NAME] = reason;
        }

        string route = $"{Endpoints.GUILDS}/{guildId}/{Endpoints.ROLES}/:role_id";
        string url = $"{Endpoints.GUILDS}/{guildId}/{Endpoints.ROLES}/{roleId}";

        RestRequest request = new()
        {
            Route = route,
            Url = url,
            Method = HttpMethod.Delete,
            Headers = headers
        };
        
        await this._rest.ExecuteRequestAsync(request);
    }

    internal async ValueTask<DiscordRole> CreateGuildRoleAsync
    (
        ulong guildId,
        string name,
        Permissions? permissions = null,
        int? color = null,
        bool? hoist = null,
        bool? mentionable = null,
        Stream? icon = null,
        string? emoji = null,
        string? reason = null
    )
    {
        string? image = null;

        if (icon != null)
        {
            using ImageTool it = new(icon);
            image = it.GetBase64();
        }

        RestGuildRolePayload pld = new()
        {
            Name = name,
            Permissions = permissions & PermissionMethods.FULL_PERMS,
            Color = color,
            Hoist = hoist,
            Mentionable = mentionable,
            Emoji = emoji,
            Icon = image
        };

        Dictionary<string, string> headers = new();
        if (!string.IsNullOrWhiteSpace(reason))
        {
            headers[REASON_HEADER_NAME] = reason;
        }

        string route = $"{Endpoints.GUILDS}/{guildId}/{Endpoints.ROLES}";
        string url = $"{Endpoints.GUILDS}/{guildId}/{Endpoints.ROLES}";

        RestRequest request = new()
        {
            Route = route,
            Url = url,
            Method = HttpMethod.Post,
            Payload = DiscordJson.SerializeObject(pld),
            Headers = headers
        };
        
        RestResponse res = await this._rest.ExecuteRequestAsync(request);

        DiscordRole ret = JsonConvert.DeserializeObject<DiscordRole>(res.Response!)!;
        ret.Discord = this._discord!;
        ret._guild_id = guildId;

        return ret;
    }
    #endregion

    #region Prune
    internal async ValueTask<int> GetGuildPruneCountAsync
    (
        ulong guildId, 
        int days, 
        IEnumerable<ulong>? includeRoles = null
    )
    {
        if (days < 0 || days > 30)
        {
            throw new ArgumentException("Prune inactivity days must be a number between 0 and 30.", nameof(days));
        }
        
        QueryUriBuilder urlparams = new($"{Endpoints.GUILDS}/{guildId}/{Endpoints.PRUNE}");
        urlparams.AddParameter("days", days.ToString(CultureInfo.InvariantCulture));
        
        StringBuilder sb = new();

        if (includeRoles is not null)
        {
            ulong[] roleArray = includeRoles.ToArray();
            int roleArrayCount = roleArray.Length;

            for (int i = 0; i < roleArrayCount; i++)
            {
                sb.Append($"&include_roles={roleArray[i]}");
            }
        }

        string route = $"{Endpoints.GUILDS}/{guildId}/{Endpoints.PRUNE}";
        
        RestRequest request = new()
        {
            Route = route,
            Url = urlparams.Build(),
            Method = HttpMethod.Get
        };
        
        RestResponse res = await this._rest.ExecuteRequestAsync(request);

        RestGuildPruneResultPayload pruned = JsonConvert.DeserializeObject<RestGuildPruneResultPayload>(res.Response!)!;

        return pruned.Pruned!.Value;
    }

    internal async ValueTask<int?> BeginGuildPruneAsync
    (
        ulong guildId,
        int days,
        bool computePruneCount,
        IEnumerable<ulong>? includeRoles = null,
        string? reason = null
    )
    {
        if (days < 0 || days > 30)
        {
            throw new ArgumentException("Prune inactivity days must be a number between 0 and 30.", nameof(days));
        }
        
        QueryUriBuilder urlparams = new($"{Endpoints.GUILDS}/{guildId}/{Endpoints.PRUNE}");
        urlparams.AddParameter("days", days.ToString(CultureInfo.InvariantCulture));
        urlparams.AddParameter("compute_prune_count", computePruneCount.ToString());
        
        StringBuilder sb = new();

        if (includeRoles is not null)
        {
            foreach (ulong id in includeRoles)
            {
                sb.Append($"&include_roles={id}");
            }
        }

        Dictionary<string, string> headers = new();
        if (string.IsNullOrWhiteSpace(reason))
        {
            headers[REASON_HEADER_NAME] = reason!;
        }

        string route = $"{Endpoints.GUILDS}/{guildId}/{Endpoints.PRUNE}";
        
        RestRequest request = new()
        {
            Route = route,
            Url = urlparams.Build() + sb.ToString(),
            Method = HttpMethod.Post,
            Headers = headers
        };
        
        RestResponse res = await this._rest.ExecuteRequestAsync(request);

        RestGuildPruneResultPayload pruned = JsonConvert.DeserializeObject<RestGuildPruneResultPayload>(res.Response!)!;

        return pruned.Pruned;
    }
    #endregion

    #region GuildVarious
    internal async ValueTask<DiscordGuildTemplate> GetTemplateAsync
    (
        string code
    )
    {
        string route = $"{Endpoints.GUILDS}/{Endpoints.TEMPLATES}/:code";
        string url = $"{Endpoints.GUILDS}/{Endpoints.TEMPLATES}/{code}";

        RestRequest request = new()
        {
            Route = route,
            Url = url,
            Method = HttpMethod.Get
        };
        
        RestResponse res = await this._rest.ExecuteRequestAsync(request);

        DiscordGuildTemplate templatesRaw = JsonConvert.DeserializeObject<DiscordGuildTemplate>(res.Response!)!;

        return templatesRaw;
    }

    internal async ValueTask<IReadOnlyList<DiscordIntegration>> GetGuildIntegrationsAsync
    (
        ulong guildId
    )
    {
        string route = $"{Endpoints.GUILDS}/{guildId}/{Endpoints.INTEGRATIONS}";
        string url = $"{Endpoints.GUILDS}/{guildId}/{Endpoints.INTEGRATIONS}";

        RestRequest request = new()
        {
            Route = route,
            Url = url,
            Method = HttpMethod.Get
        };
        
        RestResponse res = await this._rest.ExecuteRequestAsync(request);

        IEnumerable<DiscordIntegration> integrationsRaw = 
            JsonConvert.DeserializeObject<IEnumerable<DiscordIntegration>>(res.Response!)!
            .Select
            (
                xi => 
                { 
                    xi.Discord = this._discord!; 
                    return xi; 
                }
            );

        return new ReadOnlyCollection<DiscordIntegration>(new List<DiscordIntegration>(integrationsRaw));
    }

    internal async ValueTask<DiscordGuildPreview> GetGuildPreviewAsync
    (
        ulong guildId
    )
    {
        string route = $"{Endpoints.GUILDS}/{guildId}/{Endpoints.PREVIEW}";
        string url = $"{Endpoints.GUILDS}/{guildId}/{Endpoints.PREVIEW}";
        
        RestRequest request = new()
        {
            Route = route,
            Url = url,
            Method = HttpMethod.Get
        };
        
        RestResponse res = await this._rest.ExecuteRequestAsync(request);

        DiscordGuildPreview ret = JsonConvert.DeserializeObject<DiscordGuildPreview>(res.Response!)!;
        ret.Discord = this._discord!;

        return ret;
    }

    internal async ValueTask<DiscordIntegration> CreateGuildIntegrationAsync
    (
        ulong guildId, 
        string type, 
        ulong id
    )
    {
        RestGuildIntegrationAttachPayload pld = new()
        {
            Type = type,
            Id = id
        };

        string route = $"{Endpoints.GUILDS}/{guildId}/{Endpoints.INTEGRATIONS}";
        string url = $"{Endpoints.GUILDS}/{guildId}/{Endpoints.INTEGRATIONS}";
        
        RestRequest request = new()
        {
            Route = route,
            Url = url,
            Method = HttpMethod.Post,
            Payload = DiscordJson.SerializeObject(pld)
        };
        
        RestResponse res = await this._rest.ExecuteRequestAsync(request);

        DiscordIntegration ret = JsonConvert.DeserializeObject<DiscordIntegration>(res.Response!)!;
        ret.Discord = this._discord!;

        return ret;
    }

    internal async ValueTask<DiscordIntegration> ModifyGuildIntegrationAsync
    (
        ulong guildId,
        ulong integrationId,
        int expireBehaviour,
        int expireGracePeriod,
        bool enableEmoticons
    )
    {
        RestGuildIntegrationModifyPayload pld = new()
        {
            ExpireBehavior = expireBehaviour,
            ExpireGracePeriod = expireGracePeriod,
            EnableEmoticons = enableEmoticons
        };

        string route = $"{Endpoints.GUILDS}/{guildId}/{Endpoints.INTEGRATIONS}/:integration_id";
        string url = $"{Endpoints.GUILDS}/{guildId}/{Endpoints.INTEGRATIONS}/{integrationId}";
        
        RestRequest request = new()
        {
            Route = route,
            Url = url,
            Method = HttpMethod.Patch,
            Payload = DiscordJson.SerializeObject(pld)
        };
        
        RestResponse res = await this._rest.ExecuteRequestAsync(request);
        DiscordIntegration ret = JsonConvert.DeserializeObject<DiscordIntegration>(res.Response!)!;
        ret.Discord = this._discord!;

        return ret;
    }

    internal async ValueTask DeleteGuildIntegrationAsync
    (
        ulong guildId, 
        ulong integrationId, 
        string? reason = null
    )
    {
        Dictionary<string, string> headers = new();
        if (string.IsNullOrWhiteSpace(reason))
        {
            headers[REASON_HEADER_NAME] = reason!;
        }

        string route = $"{Endpoints.GUILDS}/{guildId}/{Endpoints.INTEGRATIONS}/:integration_id";
        string url = $"{Endpoints.GUILDS}/{guildId}/{Endpoints.INTEGRATIONS}/{integrationId}";
        
        RestRequest request = new()
        {
            Route = route,
            Url = url,
            Method = HttpMethod.Delete,
            Headers = headers
        };
        
        await this._rest.ExecuteRequestAsync(request);
    }

    internal async ValueTask SyncGuildIntegrationAsync
    (
        ulong guildId, 
        ulong integrationId
    )
    {
        string route = $"{Endpoints.GUILDS}/{guildId}/{Endpoints.INTEGRATIONS}/:integration_id/{Endpoints.SYNC}";
        string url = $"{Endpoints.GUILDS}/{guildId}/{Endpoints.INTEGRATIONS}/{integrationId}/{Endpoints.SYNC}";

        RestRequest request = new()
        {
            Route = route,
            Url = url,
            Method = HttpMethod.Post
        };
        
        await this._rest.ExecuteRequestAsync(request);
    }

    internal async ValueTask<IReadOnlyList<DiscordVoiceRegion>> GetGuildVoiceRegionsAsync
    (
        ulong guildId
    )
    {
        string route = $"{Endpoints.GUILDS}/{guildId}/{Endpoints.REGIONS}";
        string url = $"{Endpoints.GUILDS}/{guildId}/{Endpoints.REGIONS}";

        RestRequest request = new()
        {
            Route = route,
            Url = url,
            Method = HttpMethod.Get
        };
        
        RestResponse res = await this._rest.ExecuteRequestAsync(request);

        IEnumerable<DiscordVoiceRegion> regionsRaw = JsonConvert.DeserializeObject<IEnumerable<DiscordVoiceRegion>>(res.Response!)!;

        return new ReadOnlyCollection<DiscordVoiceRegion>(new List<DiscordVoiceRegion>(regionsRaw));
    }

    internal async ValueTask<IReadOnlyList<DiscordInvite>> GetGuildInvitesAsync
    (
        ulong guildId
    )
    {
        string route = $"{Endpoints.GUILDS}/{guildId}/{Endpoints.INVITES}";
        string url = $"{Endpoints.GUILDS}/{guildId}/{Endpoints.INVITES}";
        
        RestRequest request = new()
        {
            Route = route,
            Url = url,
            Method = HttpMethod.Get
        };
        
        RestResponse res = await this._rest.ExecuteRequestAsync(request);

        IEnumerable<DiscordInvite> invitesRaw = 
            JsonConvert.DeserializeObject<IEnumerable<DiscordInvite>>(res.Response!)!
            .Select
            (
                xi => 
                { 
                    xi.Discord = this._discord!; 
                    return xi; 
                }
            );

        return new ReadOnlyCollection<DiscordInvite>(new List<DiscordInvite>(invitesRaw));
    }
    #endregion

    #region Invite
    internal async ValueTask<DiscordInvite> GetInviteAsync
    (
        string inviteCode, 
        bool? withCounts = null, 
        bool? withExpiration = null
    )
    {
        Dictionary<string, string> urlparams = new();
        if (withCounts.HasValue)
        {
            urlparams["with_counts"] = withCounts?.ToString()!;
            urlparams["with_expiration"] = withExpiration?.ToString()!;
        }

        string route = $"{Endpoints.INVITES}/:invite_code";
        string url = $"{Endpoints.INVITES}/{inviteCode}";
        
        RestRequest request = new()
        {
            Route = route,
            Url = url,
            Method = HttpMethod.Get
        };
        
        RestResponse res = await this._rest.ExecuteRequestAsync(request);

        DiscordInvite ret = JsonConvert.DeserializeObject<DiscordInvite>(res.Response!)!;
        ret.Discord = this._discord!;

        return ret;
    }

    internal async ValueTask<DiscordInvite> DeleteInviteAsync
    (
        string inviteCode, 
        string? reason = null
    )
    {
        Dictionary<string, string> headers = new();
        if (!string.IsNullOrWhiteSpace(reason))
        {
            headers[REASON_HEADER_NAME] = reason;
        }

        string route = $"{Endpoints.INVITES}/:invite_code";
        string url = $"{Endpoints.INVITES}/{inviteCode}";
        
        RestRequest request = new()
        {
            Route = route,
            Url = url,
            Method = HttpMethod.Delete,
            Headers = headers
        };
        
        RestResponse res = await this._rest.ExecuteRequestAsync(request);

        DiscordInvite ret = JsonConvert.DeserializeObject<DiscordInvite>(res.Response!)!;
        ret.Discord = this._discord!;

        return ret;
    }
    #endregion

    #region Connections
    internal async ValueTask<IReadOnlyList<DiscordConnection>> GetUsersConnectionsAsync()
    {
        string route = $"{Endpoints.USERS}/{Endpoints.ME}/{Endpoints.CONNECTIONS}";
        string url = $"{Endpoints.USERS}/{Endpoints.ME}/{Endpoints.CONNECTIONS}";

        RestRequest request = new()
        {
            Route = route,
            Url = url,
            Method = HttpMethod.Get
        };
        
        RestResponse res = await this._rest.ExecuteRequestAsync(request);

        IEnumerable<DiscordConnection> connectionsRaw = 
            JsonConvert.DeserializeObject<IEnumerable<DiscordConnection>>(res.Response!)!
            .Select
            (
                xc => 
                { 
                    xc.Discord = this._discord!; 
                    return xc; 
                }
            );

        return new ReadOnlyCollection<DiscordConnection>(new List<DiscordConnection>(connectionsRaw));
    }
    #endregion

    #region Voice
    internal async ValueTask<IReadOnlyList<DiscordVoiceRegion>> ListVoiceRegionsAsync()
    {
        string route = $"{Endpoints.VOICE}/{Endpoints.REGIONS}";
        string url = $"{Endpoints.VOICE}/{Endpoints.REGIONS}";
        
        RestRequest request = new()
        {
            Route = route,
            Url = url,
            Method = HttpMethod.Get
        };
        
        RestResponse res = await this._rest.ExecuteRequestAsync(request);

        IEnumerable<DiscordVoiceRegion> regions = 
            JsonConvert.DeserializeObject<IEnumerable<DiscordVoiceRegion>>(res.Response!)!;

        return new ReadOnlyCollection<DiscordVoiceRegion>(new List<DiscordVoiceRegion>(regions));
    }
    #endregion

    #region Webhooks
    internal async ValueTask<DiscordWebhook> CreateWebhookAsync
    (
        ulong channelId,
        string name,
        Optional<string> base64Avatar = default,
        string? reason = null
    )
    {
        RestWebhookPayload pld = new()
        {
            Name = name,
            AvatarBase64 = base64Avatar.HasValue ? base64Avatar.Value : null,
            AvatarSet = base64Avatar.HasValue
        };

        Dictionary<string, string> headers = new();
        if (!string.IsNullOrWhiteSpace(reason))
        {
            headers[REASON_HEADER_NAME] = reason;
        }

        string route = $"{Endpoints.CHANNELS}/{channelId}/{Endpoints.WEBHOOKS}";
        string url = $"{Endpoints.CHANNELS}/{channelId}/{Endpoints.WEBHOOKS}";
        
        RestRequest request = new()
        {
            Route = route,
            Url = url,
            Method = HttpMethod.Post,
            Payload = DiscordJson.SerializeObject(pld),
            Headers = headers
        };
        
        RestResponse res = await this._rest.ExecuteRequestAsync(request);

        DiscordWebhook ret = JsonConvert.DeserializeObject<DiscordWebhook>(res.Response!)!;
        ret.Discord = this._discord!;
        ret.ApiClient = this;

        return ret;
    }

    internal async ValueTask<IReadOnlyList<DiscordWebhook>> GetChannelWebhooksAsync
    (
        ulong channelId
    )
    {
        string route = $"{Endpoints.CHANNELS}/{channelId}/{Endpoints.WEBHOOKS}";
        string url = $"{Endpoints.CHANNELS}/{channelId}/{Endpoints.WEBHOOKS}";
        
        RestRequest request = new()
        {
            Route = route,
            Url = url,
            Method = HttpMethod.Get
        };
        
        RestResponse res = await this._rest.ExecuteRequestAsync(request);

        IEnumerable<DiscordWebhook> webhooksRaw = 
            JsonConvert
                .DeserializeObject<IEnumerable<DiscordWebhook>>(res.Response!)!
                .Select
                (
                    xw => 
                    { 
                        xw.Discord = this._discord!; 
                        xw.ApiClient = this; 
                        return xw; 
                    }
                );

        return new ReadOnlyCollection<DiscordWebhook>(new List<DiscordWebhook>(webhooksRaw));
    }

    internal async ValueTask<IReadOnlyList<DiscordWebhook>> GetGuildWebhooksAsync
    (
        ulong guildId
    )
    {
        string route = $"{Endpoints.GUILDS}/{guildId}/{Endpoints.WEBHOOKS}";
        string url = $"{Endpoints.GUILDS}/{guildId}/{Endpoints.WEBHOOKS}";

        RestRequest request = new()
        {
            Route = route,
            Url = url,
            Method = HttpMethod.Get
        };
        
        RestResponse res = await this._rest.ExecuteRequestAsync(request);

        IEnumerable<DiscordWebhook> webhooksRaw = 
            JsonConvert
                .DeserializeObject<IEnumerable<DiscordWebhook>>(res.Response!)!
                .Select
                (
                    xw => 
                    { 
                        xw.Discord = this._discord!; 
                        xw.ApiClient = this; 
                        return xw; 
                    }
                );

        return new ReadOnlyCollection<DiscordWebhook>(new List<DiscordWebhook>(webhooksRaw));
    }

    internal async ValueTask<DiscordWebhook> GetWebhookAsync
    (
        ulong webhookId
    )
    {
        string route = $"{Endpoints.WEBHOOKS}/{webhookId}";
        string url = $"{Endpoints.WEBHOOKS}/{webhookId}";
        
        RestRequest request = new()
        {
            Route = route,
            Url = url,
            Method = HttpMethod.Get
        };
        
        RestResponse res = await this._rest.ExecuteRequestAsync(request);

        DiscordWebhook ret = JsonConvert.DeserializeObject<DiscordWebhook>(res.Response!)!;
        ret.Discord = this._discord!;
        ret.ApiClient = this;

        return ret;
    }

    // Auth header not required
    internal async ValueTask<DiscordWebhook> GetWebhookWithTokenAsync
    (
        ulong webhookId, 
        string webhookToken
    )
    {
        string route = $"{Endpoints.WEBHOOKS}/{webhookId}/:webhook_token";
        string url = $"{Endpoints.WEBHOOKS}/{webhookId}/{webhookToken}";
        
        RestRequest request = new()
        {
            Route = route,
            Url = url,
            IsExemptFromGlobalLimit = true,
            Method = HttpMethod.Get
        };
        
        RestResponse res = await this._rest.ExecuteRequestAsync(request);

        DiscordWebhook ret = JsonConvert.DeserializeObject<DiscordWebhook>(res.Response!)!;
        ret.Token = webhookToken;
        ret.Id = webhookId;
        ret.Discord = this._discord!;
        ret.ApiClient = this;

        return ret;
    }

    internal async ValueTask<DiscordMessage> GetWebhookMessageAsync
    (
        ulong webhookId, 
        string webhookToken, 
        ulong messageId
    )
    {
        string route = $"{Endpoints.WEBHOOKS}/{webhookId}/:webhook_token/{Endpoints.MESSAGES}/:message_id";
        string url = $"{Endpoints.WEBHOOKS}/{webhookId}/{webhookToken}/{Endpoints.MESSAGES}/{messageId}";

        RestRequest request = new()
        {
            Route = route,
            Url = url,
            IsExemptFromGlobalLimit = true,
            Method = HttpMethod.Get
        };
        
        RestResponse res = await this._rest.ExecuteRequestAsync(request);

        DiscordMessage ret = JsonConvert.DeserializeObject<DiscordMessage>(res.Response!)!;
        ret.Discord = this._discord!;
        return ret;
    }

    internal async ValueTask<DiscordWebhook> ModifyWebhookAsync
    (
        ulong webhookId,
        ulong channelId,
        string? name = null,
        Optional<string> base64Avatar = default,
        string? reason = null
    )
    {
        RestWebhookPayload pld = new()
        {
            Name = name,
            AvatarBase64 = base64Avatar.HasValue ? base64Avatar.Value : null,
            AvatarSet = base64Avatar.HasValue,
            ChannelId = channelId
        };

        Dictionary<string, string> headers = new();
        if (!string.IsNullOrWhiteSpace(reason))
        {
            headers[REASON_HEADER_NAME] = reason;
        }

        string route = $"{Endpoints.WEBHOOKS}/{webhookId}";
        string url = $"{Endpoints.WEBHOOKS}/{webhookId}";
        
        RestRequest request = new()
        {
            Route = route,
            Url = url,
            Method = HttpMethod.Patch,
            Payload = DiscordJson.SerializeObject(pld),
            Headers = headers
        };
        
        RestResponse res = await this._rest.ExecuteRequestAsync(request);

        DiscordWebhook ret = JsonConvert.DeserializeObject<DiscordWebhook>(res.Response!)!;
        ret.Discord = this._discord!;
        ret.ApiClient = this;

        return ret;
    }

    internal async ValueTask<DiscordWebhook> ModifyWebhookAsync
    (
        ulong webhookId,
        string webhookToken,
        string? name = null,
        string? base64Avatar = null,
        string? reason = null
    )
    {
        RestWebhookPayload pld = new()
        {
            Name = name,
            AvatarBase64 = base64Avatar
        };

        Dictionary<string, string> headers = new();
        if (!string.IsNullOrWhiteSpace(reason))
        {
            headers[REASON_HEADER_NAME] = reason;
        }

        string route = $"{Endpoints.WEBHOOKS}/{webhookId}/:webhook_token";
        string url = $"{Endpoints.WEBHOOKS}/{webhookId}/{webhookToken}";
        
        RestRequest request = new()
        {
            Route = route,
            Url = url,
            Method = HttpMethod.Patch,
            Payload = DiscordJson.SerializeObject(pld),
            IsExemptFromGlobalLimit = true,
            Headers = headers
        };
        
        RestResponse res = await this._rest.ExecuteRequestAsync(request);

        DiscordWebhook ret = JsonConvert.DeserializeObject<DiscordWebhook>(res.Response!)!;
        ret.Discord = this._discord!;
        ret.ApiClient = this;

        return ret;
    }

    internal async ValueTask DeleteWebhookAsync
    (
        ulong webhookId, 
        string? reason = null
    )
    {
        Dictionary<string, string> headers = new();
        if (!string.IsNullOrWhiteSpace(reason))
        {
            headers[REASON_HEADER_NAME] = reason;
        }

        string route = $"{Endpoints.WEBHOOKS}/{webhookId}";
        string url = $"{Endpoints.WEBHOOKS}/{webhookId}";
        
        RestRequest request = new()
        {
            Route = route,
            Url = url,
            Method = HttpMethod.Delete,
            Headers = headers
        };
        
        await this._rest.ExecuteRequestAsync(request);
    }

    internal async ValueTask DeleteWebhookAsync
    (
        ulong webhookId, 
        string webhookToken, 
        string? reason = null
    )
    {
        Dictionary<string, string> headers = new();
        if (!string.IsNullOrWhiteSpace(reason))
        {
            headers[REASON_HEADER_NAME] = reason;
        }

        string route = $"{Endpoints.WEBHOOKS}/{webhookId}/:webhook_token";
        string url = $"{Endpoints.WEBHOOKS}/{webhookId}/{webhookToken}";
        
        RestRequest request = new()
        {
            Route = route,
            Url = url,
            Method = HttpMethod.Delete,
            IsExemptFromGlobalLimit = true,
            Headers = headers
        };
        
        await this._rest.ExecuteRequestAsync(request);
    }

    internal async ValueTask<DiscordMessage> ExecuteWebhookAsync
    (
        ulong webhookId, 
        string webhookToken, 
        DiscordWebhookBuilder builder
    )
    {
        builder.Validate();

<<<<<<< HEAD
        if (builder.Embeds != null)
        {
            foreach (DiscordEmbed embed in builder.Embeds)
            {
                if (embed.Timestamp != null)
                {
                    embed.Timestamp = embed.Timestamp.Value.ToUniversalTime();
                }
            }
=======
            builder.ResetFileStreamPositions();

            ret.Discord = this._discord;
            return ret;
>>>>>>> 6052b172
        }

        Dictionary<string, string> values = new();
        RestWebhookExecutePayload pld = new()
        {
            Content = builder.Content,
            Username = builder.Username.HasValue ? builder.Username.Value : null,
            AvatarUrl = builder.AvatarUrl.HasValue ? builder.AvatarUrl.Value : null,
            IsTTS = builder.IsTTS,
            Embeds = builder.Embeds,
            Components = builder.Components,
        };

        if (builder.Mentions != null)
        {
            pld.Mentions = new DiscordMentions(builder.Mentions, builder.Mentions.Any());
        }

        if (!string.IsNullOrEmpty(builder.Content) || builder.Embeds?.Count > 0 || builder.IsTTS == true || builder.Mentions != null)
        {
            values["payload_json"] = DiscordJson.SerializeObject(pld);
        }

        string route = $"{Endpoints.WEBHOOKS}/{webhookId}/:webhook_token";
        QueryUriBuilder url = new($"{Endpoints.WEBHOOKS}/{webhookId}/{webhookToken}");
        url.AddParameter("wait", "true");
        
        if (builder.ThreadId.HasValue)
        {
            url.AddParameter("thread_id", builder.ThreadId.Value.ToString());
        }
        
        MultipartRestRequest request = new()
        {
            Route = route,
            Url = url.Build(),
            Method = HttpMethod.Post,
            Values = values,
            Files = builder.Files,
            IsExemptFromGlobalLimit = true
        };
        
        RestResponse res = await this._rest.ExecuteRequestAsync(request);

        DiscordMessage ret = JsonConvert.DeserializeObject<DiscordMessage>(res.Response!)!;

        foreach (DiscordMessageFile? file in builder.Files.Where(x => x.ResetPositionTo.HasValue))
        {
            file.Stream.Position = file.ResetPositionTo!.Value;
        }

        ret.Discord = this._discord!;
        return ret;
    }

    internal async ValueTask<DiscordMessage> ExecuteWebhookSlackAsync
    (
        ulong webhookId, 
        string webhookToken, 
        string jsonPayload
    )
    {
        string route = $"{Endpoints.WEBHOOKS}/{webhookId}/:webhook_token/{Endpoints.SLACK}";
        QueryUriBuilder url = new($"{Endpoints.WEBHOOKS}/{webhookId}/{webhookToken}/{Endpoints.SLACK}");

        RestRequest request = new()
        {
            Route = route,
            Url = url.Build(),
            Method = HttpMethod.Post,
            Payload = jsonPayload,
            IsExemptFromGlobalLimit = true
        };
        
        RestResponse res = await this._rest.ExecuteRequestAsync(request);
        
        DiscordMessage ret = JsonConvert.DeserializeObject<DiscordMessage>(res.Response!)!;
        ret.Discord = this._discord!;
        return ret;
    }

    internal async ValueTask<DiscordMessage> ExecuteWebhookGithubAsync
    (
        ulong webhookId, 
        string webhookToken, 
        string jsonPayload
    )
    {
        string route = $"{Endpoints.WEBHOOKS}/{webhookId}/:webhook_token{Endpoints.GITHUB}";
        QueryUriBuilder url = new($"{Endpoints.WEBHOOKS}/{webhookId}/{webhookToken}{Endpoints.GITHUB}");
        url.AddParameter("wait", "true");
        
        RestRequest request = new()
        {
            Route = route,
            Url = url.Build(),
            Method = HttpMethod.Post,
            Payload = jsonPayload,
            IsExemptFromGlobalLimit = true
        };
        
        RestResponse res = await this._rest.ExecuteRequestAsync(request);
        DiscordMessage ret = JsonConvert.DeserializeObject<DiscordMessage>(res.Response!)!;
        ret.Discord = this._discord!;
        return ret;
    }

    internal async ValueTask<DiscordMessage> EditWebhookMessageAsync
    (
        ulong webhookId,
        string webhookToken,
        ulong messageId,
        DiscordWebhookBuilder builder,
        IEnumerable<DiscordAttachment>? attachments = null
    )
    {
        builder.Validate(true);

        DiscordMentions? mentions = builder.Mentions != null ? new DiscordMentions(builder.Mentions, builder.Mentions.Any()) : null;

<<<<<<< HEAD
        RestWebhookMessageEditPayload pld = new()
        {
            Content = builder.Content,
            Embeds = builder.Embeds,
            Mentions = mentions,
            Components = builder.Components,
            Attachments = attachments
        };
=======
            builder.ResetFileStreamPositions();
>>>>>>> 6052b172

        string route = $"{Endpoints.WEBHOOKS}/{webhookId}/:webhook_token/{Endpoints.MESSAGES}/:message_id";
        string url = $"{Endpoints.WEBHOOKS}/{webhookId}/{webhookToken}/{Endpoints.MESSAGES}/{messageId}";

        Dictionary<string, string> values = new()
        {
            ["payload_json"] = DiscordJson.SerializeObject(pld)
        };

        MultipartRestRequest request = new()
        {
            Route = route,
            Url = url,
            Method = HttpMethod.Patch,
            Values = values,
            Files = builder.Files,
            IsExemptFromGlobalLimit = true
        };
        
        RestResponse res = await this._rest.ExecuteRequestAsync(request);

        DiscordMessage ret = JsonConvert.DeserializeObject<DiscordMessage>(res.Response!)!;
        ret.Discord = this._discord!;

        foreach (DiscordMessageFile? file in builder.Files.Where(x => x.ResetPositionTo.HasValue))
        {
            file.Stream.Position = file.ResetPositionTo!.Value;
        }

        return ret;
    }

    internal async ValueTask DeleteWebhookMessageAsync
    (
        ulong webhookId, 
        string webhookToken, 
        ulong messageId
    )
    {
        string route = $"{Endpoints.WEBHOOKS}/{webhookId}/:webhook_token/{Endpoints.MESSAGES}/:message_id";
        string url = $"{Endpoints.WEBHOOKS}/{webhookId}/{webhookToken}/{Endpoints.MESSAGES}/{messageId}";

        RestRequest request = new()
        {
            Route = route,
            Url = url,
            Method = HttpMethod.Delete,
            IsExemptFromGlobalLimit = true
        };
        
        await this._rest.ExecuteRequestAsync(request);
    }
    #endregion

    #region Reactions
    internal async ValueTask CreateReactionAsync
    (
        ulong channelId, 
        ulong messageId, 
        string emoji
    )
    {
        string route = $"{Endpoints.CHANNELS}/{channelId}/{Endpoints.MESSAGES}/:message_id/{Endpoints.REACTIONS}/:emoji/{Endpoints.ME}";
        string url = $"{Endpoints.CHANNELS}/{channelId}/{Endpoints.MESSAGES}/{messageId}/{Endpoints.REACTIONS}/{emoji}/{Endpoints.ME}";
        
        RestRequest request = new()
        {
            Route = route,
            Url = url,
            Method = HttpMethod.Put
        };
        
        await this._rest.ExecuteRequestAsync(request);
    }

    internal async ValueTask DeleteOwnReactionAsync
    (
        ulong channelId, 
        ulong messageId, 
        string emoji
    )
    {
        string route = $"{Endpoints.CHANNELS}/{channelId}/{Endpoints.MESSAGES}/:message_id/{Endpoints.REACTIONS}/:emoji/{Endpoints.ME}";
        string url = $"{Endpoints.CHANNELS}/{channelId}/{Endpoints.MESSAGES}/{messageId}/{Endpoints.REACTIONS}/{emoji}/{Endpoints.ME}";
        
        RestRequest request = new()
        {
            Route = route,
            Url = url,
            Method = HttpMethod.Delete
        };
        
        await this._rest.ExecuteRequestAsync(request);
    }

    internal async ValueTask DeleteUserReactionAsync
    (
        ulong channelId, 
        ulong messageId, 
        ulong userId, 
        string emoji, 
        string reason
    )
    {
        Dictionary<string, string> headers = new();
        if (!string.IsNullOrWhiteSpace(reason))
        {
            headers[REASON_HEADER_NAME] = reason;
        }

        string route = $"{Endpoints.CHANNELS}/{channelId}/{Endpoints.MESSAGES}/:message_id/{Endpoints.REACTIONS}/:emoji/:user_id";
        string url = $"{Endpoints.CHANNELS}/{channelId}/{Endpoints.MESSAGES}/{messageId}/{Endpoints.REACTIONS}/{emoji}/{userId}";
        
        RestRequest request = new()
        {
            Route = route,
            Url = url,
            Method = HttpMethod.Delete,
            Headers = headers
        };  
        
        await this._rest.ExecuteRequestAsync(request);
    }

    internal async ValueTask<IReadOnlyList<DiscordUser>> GetReactionsAsync
    (
        ulong channelId,
        ulong messageId,
        string emoji,
        ulong? afterId = null,
        int limit = 25
    )
    {
        QueryUriBuilder urlparams = new($"{Endpoints.CHANNELS}/{channelId}/{Endpoints.MESSAGES}/{messageId}/{Endpoints.REACTIONS}/{emoji}");
        if (afterId.HasValue)
        {
            urlparams.AddParameter("after", afterId.Value.ToString(CultureInfo.InvariantCulture));
        }

        urlparams.AddParameter("limit", limit.ToString(CultureInfo.InvariantCulture));

        string route = $"{Endpoints.CHANNELS}/{channelId}/{Endpoints.MESSAGES}/:message_id/{Endpoints.REACTIONS}/:emoji";

        RestRequest request = new()
        {
            Route = route,
            Url = urlparams.Build(),
            Method = HttpMethod.Get
        };
        
        RestResponse res = await this._rest.ExecuteRequestAsync(request);

        IEnumerable<TransportUser> usersRaw = JsonConvert.DeserializeObject<IEnumerable<TransportUser>>(res.Response!)!;
        List<DiscordUser> users = new();
        foreach (TransportUser xr in usersRaw)
        {
            DiscordUser usr = new(xr) 
            { 
                Discord = this._discord!
            };
            usr = this._discord!.UpdateUserCache(usr);

            users.Add(usr);
        }

        return new ReadOnlyCollection<DiscordUser>(new List<DiscordUser>(users));
    }

    internal async ValueTask DeleteAllReactionsAsync
    (
        ulong channelId, 
        ulong messageId, 
        string? reason = null
    )
    {
        Dictionary<string, string> headers = new();
        if (!string.IsNullOrWhiteSpace(reason))
        {
            headers[REASON_HEADER_NAME] = reason;
        }

        string route = $"{Endpoints.CHANNELS}/{channelId}/{Endpoints.MESSAGES}/:message_id/{Endpoints.REACTIONS}";
        string url = $"{Endpoints.CHANNELS}/{channelId}/{Endpoints.MESSAGES}/{messageId}/{Endpoints.REACTIONS}";

        RestRequest request = new()
        {
            Route = route,
            Url = url,
            Method = HttpMethod.Delete,
            Headers = headers
        };
        
        await this._rest.ExecuteRequestAsync(request);
    }

    internal async ValueTask DeleteReactionsEmojiAsync
    (
        ulong channelId, 
        ulong messageId, 
        string emoji
    )
    {
        string route = $"{Endpoints.CHANNELS}/{channelId}/{Endpoints.MESSAGES}/:message_id/{Endpoints.REACTIONS}/:emoji";
        string url = $"{Endpoints.CHANNELS}/{channelId}/{Endpoints.MESSAGES}/{messageId}/{Endpoints.REACTIONS}/{emoji}";

        RestRequest request = new()
        {
            Route = route,
            Url = url,
            Method = HttpMethod.Delete
        };
        
        await this._rest.ExecuteRequestAsync(request);
    }
    #endregion

    #region Emoji
    internal async ValueTask<IReadOnlyList<DiscordGuildEmoji>> GetGuildEmojisAsync
    (
        ulong guildId
    )
    {
        string route = $"{Endpoints.GUILDS}/{guildId}/{Endpoints.EMOJIS}";
        string url = $"{Endpoints.GUILDS}/{guildId}/{Endpoints.EMOJIS}";

        RestRequest request = new()
        {
            Route = route,
            Url = url,
            Method = HttpMethod.Get
        };
        
        RestResponse res = await this._rest.ExecuteRequestAsync(request);

        IEnumerable<JObject> emojisRaw = JsonConvert.DeserializeObject<IEnumerable<JObject>>(res.Response!)!;

        this._discord!.Guilds.TryGetValue(guildId, out DiscordGuild? guild);
        Dictionary<ulong, DiscordUser> users = new();
        List<DiscordGuildEmoji> emojis = new();
        foreach (JObject rawEmoji in emojisRaw)
        {
            DiscordGuildEmoji discordGuildEmoji = rawEmoji.ToDiscordObject<DiscordGuildEmoji>();

            if (guild is not null)
            {
                discordGuildEmoji.Guild = guild;
            }

            TransportUser? rawUser = rawEmoji["user"]?.ToDiscordObject<TransportUser>();
            if (rawUser != null)
            {
                if (!users.ContainsKey(rawUser.Id))
                {
                    DiscordUser user = guild is not null && guild.Members.TryGetValue(rawUser.Id, out DiscordMember? member) ? member : new DiscordUser(rawUser);
                    users[user.Id] = user;
                }

                discordGuildEmoji.User = users[rawUser.Id];
            }

            emojis.Add(discordGuildEmoji);
        }

        return new ReadOnlyCollection<DiscordGuildEmoji>(emojis);
    }

    internal async ValueTask<DiscordGuildEmoji> GetGuildEmojiAsync
    (
        ulong guildId, 
        ulong emojiId
    )
    {
        string route = $"{Endpoints.GUILDS}/{guildId}/{Endpoints.EMOJIS}/:emoji_id";
        string url = $"{Endpoints.GUILDS}/{guildId}/{Endpoints.EMOJIS}/{emojiId}";

        RestRequest request = new()
        {
            Route = route,
            Url = url,
            Method = HttpMethod.Get
        };
        
        RestResponse res = await this._rest.ExecuteRequestAsync(request);

        this._discord!.Guilds.TryGetValue(guildId, out DiscordGuild? guild);

        JObject emojiRaw = JObject.Parse(res.Response!);
        DiscordGuildEmoji emoji = emojiRaw.ToDiscordObject<DiscordGuildEmoji>();

        if (guild is not null)
        {
            emoji.Guild = guild;
        }

        TransportUser? rawUser = emojiRaw["user"]?.ToDiscordObject<TransportUser>();
        if (rawUser != null)
        {
            emoji.User = guild is not null && guild.Members.TryGetValue(rawUser.Id, out DiscordMember? member) ? member : new DiscordUser(rawUser);
        }

        return emoji;
    }

    internal async ValueTask<DiscordGuildEmoji> CreateGuildEmojiAsync
    (
        ulong guildId,
        string name,
        string imageb64,
        IEnumerable<ulong>? roles = null,
        string? reason = null
    )
    {
        RestGuildEmojiCreatePayload pld = new()
        {
            Name = name,
            ImageB64 = imageb64,
            Roles = roles?.ToArray()
        };

        Dictionary<string, string> headers = new();
        if (!string.IsNullOrWhiteSpace(reason))
        {
            headers[REASON_HEADER_NAME] = reason;
        }

        string route = $"{Endpoints.GUILDS}/{guildId}/{Endpoints.EMOJIS}";
        string url = $"{Endpoints.GUILDS}/{guildId}/{Endpoints.EMOJIS}";
        
        RestRequest request = new()
        {
            Route = route,
            Url = url,
            Method = HttpMethod.Post,
            Payload = DiscordJson.SerializeObject(pld),
            Headers = headers
        };
        
        RestResponse res = await this._rest.ExecuteRequestAsync(request);

        this._discord!.Guilds.TryGetValue(guildId, out DiscordGuild? guild);

        JObject emojiRaw = JObject.Parse(res.Response!);
        DiscordGuildEmoji emoji = emojiRaw.ToDiscordObject<DiscordGuildEmoji>();

        if (guild is not null)
        {
            emoji.Guild = guild;
        }

        TransportUser? rawUser = emojiRaw["user"]?.ToDiscordObject<TransportUser>();
        emoji.User = rawUser != null
            ? guild is not null && guild.Members.TryGetValue(rawUser.Id, out DiscordMember? member) ? member : new DiscordUser(rawUser)
            : this._discord.CurrentUser;

        return emoji;
    }

    internal async ValueTask<DiscordGuildEmoji> ModifyGuildEmojiAsync
    (
        ulong guildId,
        ulong emojiId,
        string? name = null,
        IEnumerable<ulong>? roles = null,
        string? reason = null
    )
    {
        RestGuildEmojiModifyPayload pld = new()
        {
            Name = name,
            Roles = roles?.ToArray()
        };

        Dictionary<string, string> headers = new();
        if (!string.IsNullOrWhiteSpace(reason))
        {
            headers[REASON_HEADER_NAME] = reason;
        }

        string route = $"{Endpoints.GUILDS}/{guildId}/{Endpoints.EMOJIS}/:emoji_id";
        string url = $"{Endpoints.GUILDS}/{guildId}/{Endpoints.EMOJIS}/{emojiId}";
        
        RestRequest request = new()
        {
            Route = route,
            Url = url,
            Method = HttpMethod.Patch,
            Payload = DiscordJson.SerializeObject(pld),
            Headers = headers
        };
        
        RestResponse res = await this._rest.ExecuteRequestAsync(request);

        this._discord!.Guilds.TryGetValue(guildId, out DiscordGuild? guild);

        JObject emojiRaw = JObject.Parse(res.Response!);
        DiscordGuildEmoji emoji = emojiRaw.ToDiscordObject<DiscordGuildEmoji>();

        if (guild is not null)
        {
            emoji.Guild = guild;
        }

        TransportUser? rawUser = emojiRaw["user"]?.ToDiscordObject<TransportUser>();
        if (rawUser != null)
        {
            emoji.User = guild is not null && guild.Members.TryGetValue(rawUser.Id, out DiscordMember? member) ? member : new DiscordUser(rawUser);
        }

        return emoji;
    }

    internal async ValueTask DeleteGuildEmojiAsync
    (
        ulong guildId, 
        ulong emojiId, 
        string? reason = null
    )
    {
        Dictionary<string, string> headers = new();
        if (!string.IsNullOrWhiteSpace(reason))
        {
            headers[REASON_HEADER_NAME] = reason;
        }

        string route = $"{Endpoints.GUILDS}/{guildId}/{Endpoints.EMOJIS}/:emoji_id";
        string url = $"{Endpoints.GUILDS}/{guildId}/{Endpoints.EMOJIS}/{emojiId}";
        
        RestRequest request = new()
        {
            Route = route,
            Url = url,
            Method = HttpMethod.Delete,
            Headers = headers
        };
        
        await this._rest.ExecuteRequestAsync(request);
    }
    #endregion

    #region Application Commands
    internal async ValueTask<IReadOnlyList<DiscordApplicationCommand>> GetGlobalApplicationCommandsAsync
    (
        ulong applicationId
    )
    {
        string route = $"{Endpoints.APPLICATIONS}/:application_id/{Endpoints.COMMANDS}";
        string url = $"{Endpoints.APPLICATIONS}/{applicationId}/{Endpoints.COMMANDS}";
        
        RestRequest request = new()
        {
            Route = route,
            Url = url,
            Method = HttpMethod.Get
        };
        
        RestResponse res = await this._rest.ExecuteRequestAsync(request);

        IEnumerable<DiscordApplicationCommand> ret = JsonConvert.DeserializeObject<IEnumerable<DiscordApplicationCommand>>(res.Response!)!;
        foreach (DiscordApplicationCommand app in ret)
        {
            app.Discord = this._discord!;
        }

        return ret.ToList();
    }

    internal async ValueTask<IReadOnlyList<DiscordApplicationCommand>> BulkOverwriteGlobalApplicationCommandsAsync
    (
        ulong applicationId, 
        IEnumerable<DiscordApplicationCommand> commands
    )
    {
        List<RestApplicationCommandCreatePayload> pld = new();
        foreach (DiscordApplicationCommand command in commands)
        {
            pld.Add(new RestApplicationCommandCreatePayload
            {
                Type = command.Type,
                Name = command.Name,
                Description = command.Description,
                Options = command.Options,
                DefaultPermission = command.DefaultPermission,
                NameLocalizations = command.NameLocalizations,
                DescriptionLocalizations = command.DescriptionLocalizations,
                AllowDMUsage = command.AllowDMUsage,
                DefaultMemberPermissions = command.DefaultMemberPermissions,
                NSFW = command.NSFW
            });
        }

        string route = $"{Endpoints.APPLICATIONS}/:application_id/{Endpoints.COMMANDS}";
        string url = $"{Endpoints.APPLICATIONS}/{applicationId}/{Endpoints.COMMANDS}";
        
        RestRequest request = new()
        {
            Route = route,
            Url = url,
            Method = HttpMethod.Put,
            Payload = DiscordJson.SerializeObject(pld)
        };
        
        RestResponse res = await this._rest.ExecuteRequestAsync(request);

        IEnumerable<DiscordApplicationCommand> ret = JsonConvert.DeserializeObject<IEnumerable<DiscordApplicationCommand>>(res.Response!)!;
        foreach (DiscordApplicationCommand app in ret)
        {
            app.Discord = this._discord!;
        }

        return ret.ToList();
    }

    internal async ValueTask<DiscordApplicationCommand> CreateGlobalApplicationCommandAsync
    (
        ulong applicationId, 
        DiscordApplicationCommand command
    )
    {
        RestApplicationCommandCreatePayload pld = new()
        {
            Type = command.Type,
            Name = command.Name,
            Description = command.Description,
            Options = command.Options,
            DefaultPermission = command.DefaultPermission,
            NameLocalizations = command.NameLocalizations,
            DescriptionLocalizations = command.DescriptionLocalizations,
            AllowDMUsage = command.AllowDMUsage,
            DefaultMemberPermissions = command.DefaultMemberPermissions,
            NSFW = command.NSFW
        };

        string route = $"{Endpoints.APPLICATIONS}/:application_id/{Endpoints.COMMANDS}";
        string url = $"{Endpoints.APPLICATIONS}/{applicationId}/{Endpoints.COMMANDS}";
        
        RestRequest request = new()
        {
            Route = route,
            Url = url,
            Method = HttpMethod.Post,
            Payload = DiscordJson.SerializeObject(pld)
        };
        
        RestResponse res = await this._rest.ExecuteRequestAsync(request);

        DiscordApplicationCommand ret = JsonConvert.DeserializeObject<DiscordApplicationCommand>(res.Response!)!;
        ret.Discord = this._discord!;

        return ret;
    }

    internal async ValueTask<DiscordApplicationCommand> GetGlobalApplicationCommandAsync
    (
        ulong applicationId, 
        ulong commandId
    )
    {
        string route = $"{Endpoints.APPLICATIONS}/:application_id/{Endpoints.COMMANDS}/:command_id";
        string url = $"{Endpoints.APPLICATIONS}/{applicationId}/{Endpoints.COMMANDS}/{commandId}";
        
        RestRequest request = new()
        {
            Route = route,
            Url = url,
            Method = HttpMethod.Get
        };
        
        RestResponse res = await this._rest.ExecuteRequestAsync(request);

        DiscordApplicationCommand ret = JsonConvert.DeserializeObject<DiscordApplicationCommand>(res.Response!)!;
        ret.Discord = this._discord!;

        return ret;
    }

    internal async ValueTask<DiscordApplicationCommand> EditGlobalApplicationCommandAsync
    (
        ulong applicationId,
        ulong commandId,
        Optional<string> name = default,
        Optional<string> description = default,
        Optional<IReadOnlyCollection<DiscordApplicationCommandOption>> options = default,
        Optional<bool?> defaultPermission = default,
        Optional<bool?> nsfw = default,
        IReadOnlyDictionary<string, string>? nameLocalizations = null,
        IReadOnlyDictionary<string, string>? descriptionLocalizations = null,
        Optional<bool> allowDmUsage = default,
        Optional<Permissions?> defaultMemberPermissions = default
    )
    {
        RestApplicationCommandEditPayload pld = new()
        {
            Name = name,
            Description = description,
            Options = options,
            DefaultPermission = defaultPermission,
            NameLocalizations = nameLocalizations,
            DescriptionLocalizations = descriptionLocalizations,
            AllowDMUsage = allowDmUsage,
            DefaultMemberPermissions = defaultMemberPermissions,
            NSFW = nsfw,
        };

        string route = $"{Endpoints.APPLICATIONS}/:application_id/{Endpoints.COMMANDS}/:command_id";
        string url = $"{Endpoints.APPLICATIONS}/{applicationId}/{Endpoints.COMMANDS}/{commandId}";
        
        RestRequest request = new()
        {
            Route = route,
            Url = url,
            Method = HttpMethod.Patch,
            Payload = DiscordJson.SerializeObject(pld)
        };
        
        RestResponse res = await this._rest.ExecuteRequestAsync(request);

        DiscordApplicationCommand ret = JsonConvert.DeserializeObject<DiscordApplicationCommand>(res.Response!)!;
        ret.Discord = this._discord!;

        return ret;
    }

    internal async ValueTask DeleteGlobalApplicationCommandAsync
    (
        ulong applicationId, 
        ulong commandId
    )
    {
        string route = $"{Endpoints.APPLICATIONS}/:application_id/{Endpoints.COMMANDS}/:command_id";
        string url = $"{Endpoints.APPLICATIONS}/{applicationId}/{Endpoints.COMMANDS}/{commandId}";

        RestRequest request = new()
        {
            Route = route,
            Url = url,
            Method = HttpMethod.Delete
        };
        
        await this._rest.ExecuteRequestAsync(request);
    }

    internal async ValueTask<IReadOnlyList<DiscordApplicationCommand>> GetGuildApplicationCommandsAsync
    (
        ulong applicationId, 
        ulong guildId
    )
    {
        string route = $"{Endpoints.APPLICATIONS}/:application_id/{Endpoints.GUILDS}/:guild_id/{Endpoints.COMMANDS}";
        string url = $"{Endpoints.APPLICATIONS}/{applicationId}/{Endpoints.GUILDS}/{guildId}/{Endpoints.COMMANDS}";

        RestRequest request = new()
        {
            Route = route,
            Url = url,
            Method = HttpMethod.Get
        };
        
        RestResponse res = await this._rest.ExecuteRequestAsync(request);

        IEnumerable<DiscordApplicationCommand> ret = JsonConvert.DeserializeObject<IEnumerable<DiscordApplicationCommand>>(res.Response!)!;
        foreach (DiscordApplicationCommand app in ret)
        {
            app.Discord = this._discord!;
        }

        return ret.ToList();
    }

    internal async ValueTask<IReadOnlyList<DiscordApplicationCommand>> BulkOverwriteGuildApplicationCommandsAsync
    (
        ulong applicationId,
        ulong guildId,
        IEnumerable<DiscordApplicationCommand> commands
    )
    {
        List<RestApplicationCommandCreatePayload> pld = new();
        foreach (DiscordApplicationCommand command in commands)
        {
            pld.Add(new RestApplicationCommandCreatePayload
            {
                Type = command.Type,
                Name = command.Name,
                Description = command.Description,
                Options = command.Options,
                DefaultPermission = command.DefaultPermission,
                NameLocalizations = command.NameLocalizations,
                DescriptionLocalizations = command.DescriptionLocalizations,
                AllowDMUsage = command.AllowDMUsage,
                DefaultMemberPermissions = command.DefaultMemberPermissions,
                NSFW = command.NSFW
            });
        }

        string route = $"{Endpoints.APPLICATIONS}/:application_id/{Endpoints.GUILDS}/:guild_id/{Endpoints.COMMANDS}";
        string url = $"{Endpoints.APPLICATIONS}/{applicationId}/{Endpoints.GUILDS}/{guildId}/{Endpoints.COMMANDS}";
        
        RestRequest request = new()
        {
            Route = route,
            Url = url,
            Method = HttpMethod.Put,
            Payload = DiscordJson.SerializeObject(pld)
        };
        
        RestResponse res = await this._rest.ExecuteRequestAsync(request);

        IEnumerable<DiscordApplicationCommand> ret = JsonConvert.DeserializeObject<IEnumerable<DiscordApplicationCommand>>(res.Response!)!;
        foreach (DiscordApplicationCommand app in ret)
        {
            app.Discord = this._discord!;
        }

        return ret.ToList();
    }

    internal async ValueTask<DiscordApplicationCommand> CreateGuildApplicationCommandAsync
    (
        ulong applicationId,
        ulong guildId,
        DiscordApplicationCommand command
    )
    {
        RestApplicationCommandCreatePayload pld = new()
        {
            Type = command.Type,
            Name = command.Name,
            Description = command.Description,
            Options = command.Options,
            DefaultPermission = command.DefaultPermission,
            NameLocalizations = command.NameLocalizations,
            DescriptionLocalizations = command.DescriptionLocalizations,
            AllowDMUsage = command.AllowDMUsage,
            DefaultMemberPermissions = command.DefaultMemberPermissions,
            NSFW = command.NSFW
        };

        string route = $"{Endpoints.APPLICATIONS}/:application_id/{Endpoints.GUILDS}/:guild_id/{Endpoints.COMMANDS}";
        string url = $"{Endpoints.APPLICATIONS}/{applicationId}/{Endpoints.GUILDS}/{guildId}/{Endpoints.COMMANDS}";

        RestRequest request = new()
        {
            Route = route,
            Url = url,
            Method = HttpMethod.Post,
            Payload = DiscordJson.SerializeObject(pld)
        };
        
        RestResponse res = await this._rest.ExecuteRequestAsync(request);

        DiscordApplicationCommand ret = JsonConvert.DeserializeObject<DiscordApplicationCommand>(res.Response!)!;
        ret.Discord = this._discord!;

        return ret;
    }

    internal async ValueTask<DiscordApplicationCommand> GetGuildApplicationCommandAsync
    (
        ulong applicationId,
        ulong guildId,
        ulong commandId
    )
    {
        string route = $"{Endpoints.APPLICATIONS}/:application_id/{Endpoints.GUILDS}/:guild_id/{Endpoints.COMMANDS}/:command_id";
        string url = $"{Endpoints.APPLICATIONS}/{applicationId}/{Endpoints.GUILDS}/{guildId}/{Endpoints.COMMANDS}/{commandId}";

        RestRequest request = new()
        {
            Route = route,
            Url = url,
            Method = HttpMethod.Get
        };
        
        RestResponse res = await this._rest.ExecuteRequestAsync(request);

        DiscordApplicationCommand ret = JsonConvert.DeserializeObject<DiscordApplicationCommand>(res.Response!)!;
        ret.Discord = this._discord!;

        return ret;
    }

    internal async ValueTask<DiscordApplicationCommand> EditGuildApplicationCommandAsync
    (
        ulong applicationId,
        ulong guildId,
        ulong commandId,
        Optional<string> name = default,
        Optional<string> description = default,
        Optional<IReadOnlyCollection<DiscordApplicationCommandOption>> options = default,
        Optional<bool?> defaultPermission = default,
        Optional<bool?> nsfw = default,
        IReadOnlyDictionary<string, string>? nameLocalizations = null,
        IReadOnlyDictionary<string, string>? descriptionLocalizations = null,
        Optional<bool> allowDmUsage = default,
        Optional<Permissions?> defaultMemberPermissions = default
    )
    {
        RestApplicationCommandEditPayload pld = new()
        {
            Name = name,
            Description = description,
            Options = options,
            DefaultPermission = defaultPermission,
            NameLocalizations = nameLocalizations,
            DescriptionLocalizations = descriptionLocalizations,
            AllowDMUsage = allowDmUsage,
            DefaultMemberPermissions = defaultMemberPermissions,
            NSFW = nsfw
        };

        string route = $"{Endpoints.APPLICATIONS}/:application_id/{Endpoints.GUILDS}/:guild_id/{Endpoints.COMMANDS}/:command_id";
        string url = $"{Endpoints.APPLICATIONS}/{applicationId}/{Endpoints.GUILDS}/{guildId}/{Endpoints.COMMANDS}/{commandId}";
        
        RestRequest request = new()
        {
            Route = route,
            Url = url,
            Method = HttpMethod.Patch,
            Payload = DiscordJson.SerializeObject(pld)
        };
        
        RestResponse res = await this._rest.ExecuteRequestAsync(request);

        DiscordApplicationCommand ret = JsonConvert.DeserializeObject<DiscordApplicationCommand>(res.Response!)!;
        ret.Discord = this._discord!;

        return ret;
    }

    internal async ValueTask DeleteGuildApplicationCommandAsync
    (
        ulong applicationId, 
        ulong guildId, 
        ulong commandId
    )
    {
        string route = $"{Endpoints.APPLICATIONS}/:application_id/{Endpoints.GUILDS}/:guild_id/{Endpoints.COMMANDS}/:command_id";
        string url = $"{Endpoints.APPLICATIONS}/{applicationId}/{Endpoints.GUILDS}/{guildId}/{Endpoints.COMMANDS}/{commandId}";
        
        RestRequest request = new()
        {
            Route = route,
            Url = url,
            Method = HttpMethod.Delete
        };
        
        await this._rest.ExecuteRequestAsync(request);
    }

    internal async ValueTask CreateInteractionResponseAsync
    (
        ulong interactionId,
        string interactionToken,
        InteractionResponseType type,
        DiscordInteractionResponseBuilder builder
    )
    {
        if (builder?.Embeds != null)
        {
            foreach (DiscordEmbed embed in builder.Embeds)
            {
                if (embed.Timestamp != null)
                {
                    embed.Timestamp = embed.Timestamp.Value.ToUniversalTime();
                }
            }
        }

        RestInteractionResponsePayload pld = new()
        {
            Type = type,
            Data = builder is not null 
            ? new DiscordInteractionApplicationCommandCallbackData
            {
                Content = builder.Content,
                Title = builder.Title,
                CustomId = builder.CustomId,
                Embeds = builder.Embeds,
                IsTTS = builder.IsTTS,
                Mentions = new DiscordMentions(builder.Mentions ?? Mentions.All, builder.Mentions?.Any() ?? false),
                Flags = builder.Flags,
                Components = builder.Components,
                Choices = builder.Choices
            } 
            : null
        };

        Dictionary<string, string> values = new();

        if (builder != null)
        {
            if (!string.IsNullOrEmpty(builder.Content) || builder.Embeds?.Count > 0 || builder.IsTTS == true || builder.Mentions != null)
            {
<<<<<<< HEAD
                values["payload_json"] = DiscordJson.SerializeObject(pld);
=======
                await this.DoMultipartAsync(this._discord, bucket, url, RestRequestMethod.POST, route, values: values, files: builder.Files);

                builder.ResetFileStreamPositions();
>>>>>>> 6052b172
            }
        }

        string route = $"{Endpoints.INTERACTIONS}/{interactionId}/:interaction_token/{Endpoints.CALLBACK}";
        string url = $"{Endpoints.INTERACTIONS}/{interactionId}/{interactionToken}/{Endpoints.CALLBACK}";
        
        if (builder is not null)
        {
            MultipartRestRequest request = new()
            {
                Route = route,
                Url = url,
                Method = HttpMethod.Post,
                Values = values,
                Files = builder.Files,
                IsExemptFromGlobalLimit = true
            };
        
            await this._rest.ExecuteRequestAsync(request);
            
            foreach (DiscordMessageFile? file in builder.Files.Where(x => x.ResetPositionTo.HasValue))
            {
                file.Stream.Position = file.ResetPositionTo!.Value;
            }
        }
        else
        {
            RestRequest request = new()
            {
                Route = route,
                Url = url,
                Method = HttpMethod.Post,
                Payload = DiscordJson.SerializeObject(pld)
            };
            
            await this._rest.ExecuteRequestAsync(request);
        }
    }

    internal async ValueTask<DiscordMessage> GetOriginalInteractionResponseAsync
    (
        ulong applicationId, 
        string interactionToken
    )
    {
        string route = $"{Endpoints.WEBHOOKS}/:application_id/{interactionToken}/{Endpoints.MESSAGES}/{Endpoints.ORIGINAL}";
        string url = $"{Endpoints.WEBHOOKS}/{applicationId}/{interactionToken}/{Endpoints.MESSAGES}/{Endpoints.ORIGINAL}";

        RestRequest request = new()
        {
            Route = route,
            Url = url,
            Method = HttpMethod.Get,
            IsExemptFromGlobalLimit = true
        };
        
        RestResponse res = await this._rest.ExecuteRequestAsync(request);
        DiscordMessage ret = JsonConvert.DeserializeObject<DiscordMessage>(res.Response!)!;

        ret.Discord = this._discord!;
        return ret;
    }

    internal async ValueTask<DiscordMessage> EditOriginalInteractionResponseAsync
    (
        ulong applicationId,
        string interactionToken,
        DiscordWebhookBuilder builder,
        IEnumerable<DiscordAttachment> attachments
    )
    {
        {
            builder.Validate(true);

            DiscordMentions? mentions = builder.Mentions != null ? new DiscordMentions(builder.Mentions, builder.Mentions.Any()) : null;

            RestWebhookMessageEditPayload pld = new()
            {
                Content = builder.Content,
                Embeds = builder.Embeds,
                Mentions = mentions,
                Components = builder.Components,
                Attachments = attachments
            };

            string route = $"{Endpoints.WEBHOOKS}/:application_id/{interactionToken}/{Endpoints.MESSAGES}/@original";
            string url = $"{Endpoints.WEBHOOKS}/{applicationId}/{interactionToken}/{Endpoints.MESSAGES}/@original";

            Dictionary<string, string> values = new()
            {
                ["payload_json"] = DiscordJson.SerializeObject(pld)
            };

            MultipartRestRequest request = new()
            {
                Route = route,
                Url = url,
                Method = HttpMethod.Patch,
                Values = values,
                Files = builder.Files,
                IsExemptFromGlobalLimit = true
            };

            RestResponse res = await this._rest.ExecuteRequestAsync(request);

            DiscordMessage ret = JsonConvert.DeserializeObject<DiscordMessage>(res.Response!)!;
            ret.Discord = this._discord!;

<<<<<<< HEAD
            foreach (DiscordMessageFile? file in builder.Files.Where(x => x.ResetPositionTo.HasValue))
            {
                file.Stream.Position = file.ResetPositionTo!.Value;
            }
=======
            builder.ResetFileStreamPositions();
>>>>>>> 6052b172

            return ret;
        }
    }

    internal async ValueTask DeleteOriginalInteractionResponseAsync
    (
        ulong applicationId, 
        string interactionToken
    )
    {
        string route = $"{Endpoints.WEBHOOKS}/:application_id/{interactionToken}/{Endpoints.MESSAGES}/@original";
        string url = $"{Endpoints.WEBHOOKS}/{applicationId}/{interactionToken}/{Endpoints.MESSAGES}/@original";

        RestRequest request = new()
        {
            Route = route,
            Url = url,
            Method = HttpMethod.Delete,
            IsExemptFromGlobalLimit = true
        };

        await this._rest.ExecuteRequestAsync(request);
    }

    internal async ValueTask<DiscordMessage> CreateFollowupMessageAsync
    (
        ulong applicationId, 
        string interactionToken, 
        DiscordFollowupMessageBuilder builder
    )
    {
        builder.Validate();

        if (builder.Embeds != null)
        {
            foreach (DiscordEmbed embed in builder.Embeds)
            {
                if (embed.Timestamp != null)
                {
                    embed.Timestamp = embed.Timestamp.Value.ToUniversalTime();
                }
            }
        }

        Dictionary<string, string> values = new();
        RestFollowupMessageCreatePayload pld = new()
        {
            Content = builder.Content,
            IsTTS = builder.IsTTS,
            Embeds = builder.Embeds,
            Flags = builder._flags,
            Components = builder.Components
        };

        if (builder.Mentions != null)
        {
            pld.Mentions = new DiscordMentions(builder.Mentions, builder.Mentions.Any());
        }

        if (!string.IsNullOrEmpty(builder.Content) || builder.Embeds?.Count > 0 || builder.IsTTS == true || builder.Mentions != null)
        {
            values["payload_json"] = DiscordJson.SerializeObject(pld);
        }

        string route = $"{Endpoints.WEBHOOKS}/:application_id/{interactionToken}";
        string url = $"{Endpoints.WEBHOOKS}/{applicationId}/{interactionToken}";
        
        MultipartRestRequest request = new()
        {
            Route = route,
            Url = url,
            Method = HttpMethod.Post,
            Values = values,
            Files = builder.Files,
            IsExemptFromGlobalLimit = true
        };
        
        RestResponse res = await this._rest.ExecuteRequestAsync(request);
        DiscordMessage ret = JsonConvert.DeserializeObject<DiscordMessage>(res.Response!)!;

        foreach (DiscordMessageFile? file in builder.Files.Where(x => x.ResetPositionTo.HasValue))
        {
            file.Stream.Position = file.ResetPositionTo!.Value;
        }

        ret.Discord = this._discord!;
        return ret;
    }

    internal ValueTask<DiscordMessage> GetFollowupMessageAsync
    (
        ulong applicationId,
        string interactionToken,
        ulong messageId
    ) 
        => this.GetWebhookMessageAsync(applicationId, interactionToken, messageId);

    internal ValueTask<DiscordMessage> EditFollowupMessageAsync
    (
        ulong applicationId,
        string interactionToken,
        ulong messageId,
        DiscordWebhookBuilder builder,
        IEnumerable<DiscordAttachment> attachments
    ) =>
        this.EditWebhookMessageAsync(applicationId, interactionToken, messageId, builder, attachments);

    internal ValueTask DeleteFollowupMessageAsync(ulong applicationId, string interactionToken, ulong messageId) 
        => this.DeleteWebhookMessageAsync(applicationId, interactionToken, messageId);

    internal async ValueTask<IReadOnlyList<DiscordGuildApplicationCommandPermissions>> GetGuildApplicationCommandPermissionsAsync
    (
        ulong applicationId, 
        ulong guildId
    )
    {
        string route = $"{Endpoints.APPLICATIONS}/:application_id/{Endpoints.GUILDS}/:guild_id/{Endpoints.COMMANDS}/{Endpoints.PERMISSIONS}";
        string url = $"{Endpoints.APPLICATIONS}/{applicationId}/{Endpoints.GUILDS}/{guildId}/{Endpoints.COMMANDS}/{Endpoints.PERMISSIONS}";
        
        RestRequest request = new()
        {
            Route = route,
            Url = url,
            Method = HttpMethod.Get
        };
        
        RestResponse res = await this._rest.ExecuteRequestAsync(request);
        IEnumerable<DiscordGuildApplicationCommandPermissions> ret = JsonConvert.DeserializeObject<IEnumerable<DiscordGuildApplicationCommandPermissions>>(res.Response!)!;

        foreach (DiscordGuildApplicationCommandPermissions perm in ret)
        {
            perm.Discord = this._discord!;
        }

        return ret.ToList();
    }

    internal async ValueTask<DiscordGuildApplicationCommandPermissions> GetApplicationCommandPermissionsAsync
    (
        ulong applicationId, 
        ulong guildId, 
        ulong commandId
    )
    {
        string route = $"{Endpoints.APPLICATIONS}/:application_id/{Endpoints.GUILDS}/:guild_id/{Endpoints.COMMANDS}/:command_id/{Endpoints.PERMISSIONS}";
        string url = $"{Endpoints.APPLICATIONS}/{applicationId}/{Endpoints.GUILDS}/{guildId}/{Endpoints.COMMANDS}/{commandId}/{Endpoints.PERMISSIONS}";
        
        RestRequest request = new()
        {
            Route = route,
            Url = url,
            Method = HttpMethod.Get
        };
        
        RestResponse res = await this._rest.ExecuteRequestAsync(request);
        DiscordGuildApplicationCommandPermissions ret = JsonConvert.DeserializeObject<DiscordGuildApplicationCommandPermissions>(res.Response!)!;

        ret.Discord = this._discord!;
        return ret;
    }

    internal async ValueTask<DiscordGuildApplicationCommandPermissions> EditApplicationCommandPermissionsAsync
    (
        ulong applicationId,
        ulong guildId,
        ulong commandId,
        IEnumerable<DiscordApplicationCommandPermission> permissions
    )
    {
        
        RestEditApplicationCommandPermissionsPayload pld = new()
        {
            Permissions = permissions
        };

        string route = $"{Endpoints.APPLICATIONS}/:application_id/{Endpoints.GUILDS}/:guild_id/{Endpoints.COMMANDS}/:command_id/{Endpoints.PERMISSIONS}";
        string url = $"{Endpoints.APPLICATIONS}/{applicationId}/{Endpoints.GUILDS}/{guildId}/{Endpoints.COMMANDS}/{commandId}/{Endpoints.PERMISSIONS}";
        
        RestRequest request = new()
        {
            Route = route,
            Url = url,
            Method = HttpMethod.Put,
            Payload = DiscordJson.SerializeObject(pld)
        };
        
        RestResponse res = await this._rest.ExecuteRequestAsync(request);
        DiscordGuildApplicationCommandPermissions ret = 
            JsonConvert.DeserializeObject<DiscordGuildApplicationCommandPermissions>(res.Response!)!;

        ret.Discord = this._discord!;
        return ret;
    }

    internal async ValueTask<IReadOnlyList<DiscordGuildApplicationCommandPermissions>> BatchEditApplicationCommandPermissionsAsync
    (
        ulong applicationId,
        ulong guildId,
        IEnumerable<DiscordGuildApplicationCommandPermissions> permissions
    )
    {
        string route = $"{Endpoints.APPLICATIONS}/:application_id/{Endpoints.GUILDS}/:guild_id/{Endpoints.COMMANDS}/{Endpoints.PERMISSIONS}";
        string url = $"{Endpoints.APPLICATIONS}/{applicationId}/{Endpoints.GUILDS}/{guildId}/{Endpoints.COMMANDS}/{Endpoints.PERMISSIONS}";
        
        RestRequest request = new()
        {
            Route = route,
            Url = url,
            Method = HttpMethod.Put,
            Payload = DiscordJson.SerializeObject(permissions)
        };
        
        RestResponse res = await this._rest.ExecuteRequestAsync(request);
        IEnumerable<DiscordGuildApplicationCommandPermissions> ret = 
            JsonConvert.DeserializeObject<IEnumerable<DiscordGuildApplicationCommandPermissions>>(res.Response!)!;

        foreach (DiscordGuildApplicationCommandPermissions perm in ret)
        {
            perm.Discord = this._discord!;
        }

        return ret.ToList();
    }
    #endregion

    #region Misc
    internal ValueTask<TransportApplication> GetCurrentApplicationInfoAsync()
        => this.GetApplicationInfoAsync("@me");

    internal ValueTask<TransportApplication> GetApplicationInfoAsync
    (
        ulong applicationId
    )
        => this.GetApplicationInfoAsync(applicationId.ToString(CultureInfo.InvariantCulture));

    private async ValueTask<TransportApplication> GetApplicationInfoAsync
    (
        string applicationId
    )
    {
        string route = $"{Endpoints.OAUTH2}/{Endpoints.APPLICATIONS}/:application_id";
        string url = $"{Endpoints.OAUTH2}/{Endpoints.APPLICATIONS}/{applicationId}";
        
        RestRequest request = new()
        {
            Route = route,
            Url = url,
            Method = HttpMethod.Get
        };
        
        RestResponse res = await this._rest.ExecuteRequestAsync(request);

        return JsonConvert.DeserializeObject<TransportApplication>(res.Response!)!;
    }

    internal async ValueTask<IReadOnlyList<DiscordApplicationAsset>> GetApplicationAssetsAsync
    (
        DiscordApplication application
     )
    {
        string route = $"{Endpoints.OAUTH2}/{Endpoints.APPLICATIONS}/:application_id/{Endpoints.ASSETS}";
        string url = $"{Endpoints.OAUTH2}/{Endpoints.APPLICATIONS}/{application.Id}/{Endpoints.ASSETS}";

        RestRequest request = new()
        {
            Route = route,
            Url = url,
            Method = HttpMethod.Get
        };
        
        RestResponse res = await this._rest.ExecuteRequestAsync(request);

        IEnumerable<DiscordApplicationAsset> assets = JsonConvert.DeserializeObject<IEnumerable<DiscordApplicationAsset>>(res.Response!)!;
        foreach (DiscordApplicationAsset asset in assets)
        {
            asset.Discord = application.Discord;
            asset.Application = application;
        }

        return new ReadOnlyCollection<DiscordApplicationAsset>(new List<DiscordApplicationAsset>(assets));
    }

    internal async ValueTask<GatewayInfo> GetGatewayInfoAsync()
    {
        Dictionary<string, string> headers = new();
        string route = Endpoints.GATEWAY + "/";
        if (this._discord!.Configuration.TokenType == TokenType.Bot)
        {
            route += Endpoints.BOT;
        }
        
        string url = route;
        
        RestRequest request = new()
        {
            Route = route,
            Url = url,
            Method = HttpMethod.Get,
            Headers = headers
        };
        
        RestResponse res = await this._rest.ExecuteRequestAsync(request);

        GatewayInfo info = JObject.Parse(res.Response!).ToDiscordObject<GatewayInfo>();
        info.SessionBucket.ResetAfter = DateTimeOffset.UtcNow + TimeSpan.FromMilliseconds(info.SessionBucket.ResetAfterInternal);
        return info;
    }
    #endregion

    public async ValueTask<DiscordForumPostStarter> CreateForumPostAsync
    (
        ulong channelId,
        string name,
        DiscordMessageBuilder message,
        AutoArchiveDuration? autoArchiveDuration = null,
        int? rateLimitPerUser = null,
        IEnumerable<ulong>? appliedTags = null
    )
    {
        string route = $"{Endpoints.CHANNELS}/{channelId}/{Endpoints.THREADS}";
        string url = $"{Endpoints.CHANNELS}/{channelId}/{Endpoints.THREADS}";

        RestForumPostCreatePayload pld = new()
        {
            Name = name,
            ArchiveAfter = autoArchiveDuration,
            RateLimitPerUser = rateLimitPerUser,
            Message = new RestChannelMessageCreatePayload
            {
                Content = message.Content,
                HasContent = !string.IsNullOrWhiteSpace(message.Content),
                Embeds = message.Embeds,
                HasEmbed = message.Embeds.Count > 0,
                Mentions = new DiscordMentions(message.Mentions, message.Mentions.Any()),
                Components = message.Components,
                StickersIds = message.Stickers?.Select(s => s.Id) ?? Array.Empty<ulong>(),
            },
            AppliedTags = appliedTags
        };

        JObject ret;
        RestResponse res;
        if (message.Files.Count is 0)
        {
            RestRequest req = new()
            {
                Route = route,
                Url = url,
                Method = HttpMethod.Post,
                Payload = DiscordJson.SerializeObject(pld)
            };
            
            res = await this._rest.ExecuteRequestAsync(req);
            ret = JObject.Parse(res.Response!);
        }
        else
        {
            Dictionary<string, string> values = new()
            {
                ["payload_json"] = DiscordJson.SerializeObject(pld)
            };
            
            MultipartRestRequest req = new()
            {
                Route = route,
                Url = url,
                Method = HttpMethod.Post,
                Values = values,
                Files = message.Files
            };
            
            res = await this._rest.ExecuteRequestAsync(req);
            ret = JObject.Parse(res.Response!);
        }

        JToken? msgToken = ret["message"];
        ret.Remove("message");

        DiscordMessage msg = this.PrepareMessage(msgToken!);
        // We know the return type; deserialize directly.
        DiscordThreadChannel chn = ret.ToDiscordObject<DiscordThreadChannel>();

        return new DiscordForumPostStarter(chn, msg);
    }

    /// <summary>
    /// Internal method to create an auto-moderation rule in a guild.
    /// </summary>
    /// <param name="guildId">The id of the guild where the rule will be created.</param>
    /// <param name="name">The rule name.</param>
    /// <param name="eventType">The Discord event that will trigger the rule.</param>
    /// <param name="triggerType">The rule trigger.</param>
    /// <param name="triggerMetadata">The trigger metadata.</param>
    /// <param name="actions">The actions that will run when a rule is triggered.</param>
    /// <param name="enabled">Whenever the rule is enabled or not.</param>
    /// <param name="exemptRoles">The exempted roles that will not trigger the rule.</param>
    /// <param name="exemptChannels">The exempted channels that will not trigger the rule.</param>
    /// <param name="reason">The reason for audits logs.</param>
    /// <returns>The created rule.</returns>
    internal async ValueTask<DiscordAutoModerationRule> CreateGuildAutoModerationRuleAsync
    (
        ulong guildId,
        string name,
        RuleEventType eventType,
        RuleTriggerType triggerType,
        DiscordRuleTriggerMetadata triggerMetadata,
        IReadOnlyList<DiscordAutoModerationAction> actions,
        Optional<bool> enabled = default,
        Optional<IReadOnlyList<DiscordRole>> exemptRoles = default,
        Optional<IReadOnlyList<DiscordChannel>> exemptChannels = default,
        string? reason = null
    )
    {
        string route = $"{Endpoints.GUILDS}/{guildId}/{Endpoints.AUTO_MODERATION}/{Endpoints.RULES}";
        string url = $"{Endpoints.GUILDS}/{guildId}/{Endpoints.AUTO_MODERATION}/{Endpoints.RULES}";

        Dictionary<string, string> headers = new();
        if (!string.IsNullOrWhiteSpace(reason))
        {
            headers[REASON_HEADER_NAME] = reason;
        }

        string payload = DiscordJson.SerializeObject(new
        {
            guild_id = guildId,
            name,
            event_type = eventType,
            trigger_type = triggerType,
            trigger_metadata = triggerMetadata,
            actions,
            enabled,
            exempt_roles = exemptRoles.Value.Select(x => x.Id).ToArray(),
            exempt_channels = exemptChannels.Value.Select(x => x.Id).ToArray()
        });
        
        RestRequest request = new()
        {
            Route = route,
            Url = url,
            Method = HttpMethod.Post,
            Headers = headers,
            Payload = payload
        };
        
        RestResponse res = await this._rest.ExecuteRequestAsync(request);
        DiscordAutoModerationRule rule = JsonConvert.DeserializeObject<DiscordAutoModerationRule>(res.Response!)!;

        return rule;
    }

    /// <summary>
    /// Internal method to get an auto-moderation rule in a guild.
    /// </summary>
    /// <param name="guildId">The guild id where the rule is in.</param>
    /// <param name="ruleId">The rule id.</param>
    /// <returns>The rule found.</returns>
    internal async ValueTask<DiscordAutoModerationRule> GetGuildAutoModerationRuleAsync
    (
        ulong guildId, 
        ulong ruleId
    )
    {
        string route = $"{Endpoints.GUILDS}/{guildId}/{Endpoints.AUTO_MODERATION}/{Endpoints.RULES}/:rule_id";
        string url = $"{Endpoints.GUILDS}/{guildId}/{Endpoints.AUTO_MODERATION}/{Endpoints.RULES}/{ruleId}";
        
        RestRequest request = new()
        {
            Route = route,
            Url = url,
            Method = HttpMethod.Get
        };
        
        RestResponse res = await this._rest.ExecuteRequestAsync(request);
        DiscordAutoModerationRule rule = JsonConvert.DeserializeObject<DiscordAutoModerationRule>(res.Response!)!;

        return rule;
    }

    /// <summary>
    /// Internal method to get all auto-moderation rules in a guild.
    /// </summary>
    /// <param name="guildId">The guild id where rules are in.</param>
    /// <returns>The rules found.</returns>
    internal async ValueTask<IReadOnlyList<DiscordAutoModerationRule>> GetGuildAutoModerationRulesAsync
    (
        ulong guildId
    )
    {
        string route = $"{Endpoints.GUILDS}/{guildId}/{Endpoints.AUTO_MODERATION}/{Endpoints.RULES}";
        string url = $"{Endpoints.GUILDS}/{guildId}/{Endpoints.AUTO_MODERATION}/{Endpoints.RULES}";
        
        RestRequest request = new()
        {
            Route = route,
            Url = url,
            Method = HttpMethod.Get
        };
        
        RestResponse res = await this._rest.ExecuteRequestAsync(request);
        IReadOnlyList<DiscordAutoModerationRule> rules = JsonConvert.DeserializeObject<IReadOnlyList<DiscordAutoModerationRule>>(res.Response!)!;

        return rules;
    }

    /// <summary>
    /// Internal method to modify an auto-moderation rule in a guild.
    /// </summary>
    /// <param name="guildId">The id of the guild where the rule will be modified.</param>
    /// <param name="ruleId">The id of the rule that will be modified.</param>
    /// <param name="name">The rule name.</param>
    /// <param name="eventType">The Discord event that will trigger the rule.</param>
    /// <param name="triggerMetadata">The trigger metadata.</param>
    /// <param name="actions">The actions that will run when a rule is triggered.</param>
    /// <param name="enabled">Whenever the rule is enabled or not.</param>
    /// <param name="exemptRoles">The exempted roles that will not trigger the rule.</param>
    /// <param name="exemptChannels">The exempted channels that will not trigger the rule.</param>
    /// <param name="reason">The reason for audits logs.</param>
    /// <returns>The modified rule.</returns>
    internal async ValueTask<DiscordAutoModerationRule> ModifyGuildAutoModerationRuleAsync
    (
        ulong guildId,
        ulong ruleId,
        Optional<string> name,
        Optional<RuleEventType> eventType,
        Optional<DiscordRuleTriggerMetadata> triggerMetadata,
        Optional<IReadOnlyList<DiscordAutoModerationAction>> actions,
        Optional<bool> enabled,
        Optional<IReadOnlyList<DiscordRole>> exemptRoles,
        Optional<IReadOnlyList<DiscordChannel>> exemptChannels,
        string? reason = null
    )
    {
        string route = $"{Endpoints.GUILDS}/{guildId}/{Endpoints.AUTO_MODERATION}/{Endpoints.RULES}/:rule_id";
        string url = $"{Endpoints.GUILDS}/{guildId}/{Endpoints.AUTO_MODERATION}/{Endpoints.RULES}/{ruleId}";

        Dictionary<string, string> headers = new();
        if (!string.IsNullOrWhiteSpace(reason))
        {
            headers[REASON_HEADER_NAME] = reason;
        }

        string payload = DiscordJson.SerializeObject(new
        {
            name,
            event_type = eventType,
            trigger_metadata = triggerMetadata,
            actions,
            enabled,
            exempt_roles = exemptRoles.Value.Select(x => x.Id).ToArray(),
            exempt_channels = exemptChannels.Value.Select(x => x.Id).ToArray()
        });
        
        RestRequest request = new()
        {
            Route = route,
            Url = url,
            Method = HttpMethod.Patch,
            Headers = headers,
            Payload = payload
        };
        
        RestResponse res = await this._rest.ExecuteRequestAsync(request);
        DiscordAutoModerationRule rule = JsonConvert.DeserializeObject<DiscordAutoModerationRule>(res.Response!)!;

        return rule;
    }

    /// <summary>
    /// Internal method to delete an auto-moderation rule in a guild.
    /// </summary>
    /// <param name="guildId">The id of the guild where the rule is in.</param>
    /// <param name="ruleId">The rule id that will be deleted.</param>
    /// <param name="reason">The reason for audits logs.</param>
    internal async ValueTask DeleteGuildAutoModerationRuleAsync
    (
        ulong guildId, 
        ulong ruleId, 
        string? reason = null
    )
    {
        string route = $"{Endpoints.GUILDS}/{guildId}/{Endpoints.AUTO_MODERATION}/{Endpoints.RULES}/:rule_id";
        string url = $"{Endpoints.GUILDS}/{guildId}/{Endpoints.AUTO_MODERATION}/{Endpoints.RULES}/{ruleId}";

        Dictionary<string, string> headers = new();
        if (!string.IsNullOrWhiteSpace(reason))
        {
            headers[REASON_HEADER_NAME] = reason;
        }
        
        RestRequest request = new()
        {
            Route = route,
            Url = url,
            Method = HttpMethod.Delete,
            Headers = headers
        };
        
        await this._rest.ExecuteRequestAsync(request);
    }
}<|MERGE_RESOLUTION|>--- conflicted
+++ resolved
@@ -1677,13 +1677,9 @@
     {
         string route = $"{Endpoints.GUILDS}/{guildId}/{Endpoints.EVENTS}/:guild_scheduled_event_id/{Endpoints.USERS}";
 
-<<<<<<< HEAD
         QueryUriBuilder url = new($"{Endpoints.GUILDS}/{guildId}/{Endpoints.EVENTS}/{guildScheduledEventId}/{Endpoints.USERS}");
         
         url.AddParameter("with_members", withMembers.ToString());
-=======
-                builder.ResetFileStreamPositions();
->>>>>>> 6052b172
 
         if (limit > 0)
         {
@@ -2102,12 +2098,10 @@
             
             RestResponse res = await this._rest.ExecuteRequestAsync(request);
 
-            DiscordMessage ret = this.PrepareMessage(JObject.Parse(res.Response!));
-
-            foreach (DiscordMessageFile? file in builder._files.Where(x => x.ResetPositionTo.HasValue))
-            {
-                file.Stream.Position = file.ResetPositionTo!.Value;
-            }
+                foreach (var file in builder._files.Where(x => x.ResetPositionTo.HasValue))
+                {
+                    file.Stream.Position = file.ResetPositionTo.Value;
+                }
 
             return ret;
         }
@@ -4566,7 +4560,6 @@
     {
         builder.Validate();
 
-<<<<<<< HEAD
         if (builder.Embeds != null)
         {
             foreach (DiscordEmbed embed in builder.Embeds)
@@ -4576,12 +4569,6 @@
                     embed.Timestamp = embed.Timestamp.Value.ToUniversalTime();
                 }
             }
-=======
-            builder.ResetFileStreamPositions();
-
-            ret.Discord = this._discord;
-            return ret;
->>>>>>> 6052b172
         }
 
         Dictionary<string, string> values = new();
@@ -4628,10 +4615,7 @@
 
         DiscordMessage ret = JsonConvert.DeserializeObject<DiscordMessage>(res.Response!)!;
 
-        foreach (DiscordMessageFile? file in builder.Files.Where(x => x.ResetPositionTo.HasValue))
-        {
-            file.Stream.Position = file.ResetPositionTo!.Value;
-        }
+            builder.ResetFileStreamPositions();
 
         ret.Discord = this._discord!;
         return ret;
@@ -4702,7 +4686,6 @@
 
         DiscordMentions? mentions = builder.Mentions != null ? new DiscordMentions(builder.Mentions, builder.Mentions.Any()) : null;
 
-<<<<<<< HEAD
         RestWebhookMessageEditPayload pld = new()
         {
             Content = builder.Content,
@@ -4711,9 +4694,6 @@
             Components = builder.Components,
             Attachments = attachments
         };
-=======
-            builder.ResetFileStreamPositions();
->>>>>>> 6052b172
 
         string route = $"{Endpoints.WEBHOOKS}/{webhookId}/:webhook_token/{Endpoints.MESSAGES}/:message_id";
         string url = $"{Endpoints.WEBHOOKS}/{webhookId}/{webhookToken}/{Endpoints.MESSAGES}/{messageId}";
@@ -4735,8 +4715,7 @@
         
         RestResponse res = await this._rest.ExecuteRequestAsync(request);
 
-        DiscordMessage ret = JsonConvert.DeserializeObject<DiscordMessage>(res.Response!)!;
-        ret.Discord = this._discord!;
+            builder.ResetFileStreamPositions();
 
         foreach (DiscordMessageFile? file in builder.Files.Where(x => x.ResetPositionTo.HasValue))
         {
@@ -5606,13 +5585,7 @@
         {
             if (!string.IsNullOrEmpty(builder.Content) || builder.Embeds?.Count > 0 || builder.IsTTS == true || builder.Mentions != null)
             {
-<<<<<<< HEAD
                 values["payload_json"] = DiscordJson.SerializeObject(pld);
-=======
-                await this.DoMultipartAsync(this._discord, bucket, url, RestRequestMethod.POST, route, values: values, files: builder.Files);
-
-                builder.ResetFileStreamPositions();
->>>>>>> 6052b172
             }
         }
 
@@ -5632,11 +5605,8 @@
             };
         
             await this._rest.ExecuteRequestAsync(request);
-            
-            foreach (DiscordMessageFile? file in builder.Files.Where(x => x.ResetPositionTo.HasValue))
-            {
-                file.Stream.Position = file.ResetPositionTo!.Value;
-            }
+
+            builder.ResetFileStreamPositions();
         }
         else
         {
@@ -5721,14 +5691,10 @@
             DiscordMessage ret = JsonConvert.DeserializeObject<DiscordMessage>(res.Response!)!;
             ret.Discord = this._discord!;
 
-<<<<<<< HEAD
             foreach (DiscordMessageFile? file in builder.Files.Where(x => x.ResetPositionTo.HasValue))
             {
                 file.Stream.Position = file.ResetPositionTo!.Value;
             }
-=======
-            builder.ResetFileStreamPositions();
->>>>>>> 6052b172
 
             return ret;
         }
@@ -5810,10 +5776,10 @@
         RestResponse res = await this._rest.ExecuteRequestAsync(request);
         DiscordMessage ret = JsonConvert.DeserializeObject<DiscordMessage>(res.Response!)!;
 
-        foreach (DiscordMessageFile? file in builder.Files.Where(x => x.ResetPositionTo.HasValue))
-        {
-            file.Stream.Position = file.ResetPositionTo!.Value;
-        }
+            foreach (var file in builder.Files.Where(x => x.ResetPositionTo.HasValue))
+            {
+                file.Stream.Position = file.ResetPositionTo.Value;
+            }
 
         ret.Discord = this._discord!;
         return ret;
