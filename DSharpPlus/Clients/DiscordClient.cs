--- conflicted
+++ resolved
@@ -860,9 +860,6 @@
     /// <param name="commandId">The ID of the command.</param>
     public async Task DeleteGuildApplicationCommandAsync(ulong guildId, ulong commandId) =>
         await this.ApiClient.DeleteGuildApplicationCommandAsync(this.CurrentApplication.Id, guildId, commandId);
-<<<<<<< HEAD
-
-=======
     
     
     /// <summary>
@@ -948,7 +945,6 @@
         while (remaining > 0 && lastCount is > 0 and 100);
     }
     
->>>>>>> a25ecf1c
     #endregion
 
     #region Internal Caching Methods
