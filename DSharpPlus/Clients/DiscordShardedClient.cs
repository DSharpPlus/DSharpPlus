--- conflicted
+++ resolved
@@ -493,7 +493,6 @@
             this._integrationCreated = new AsyncEvent<DiscordClient, IntegrationCreateEventArgs>("INTEGRATION_CREATED", DiscordClient.EventExecutionLimit, this.EventErrorHandler);
             this._integrationUpdated = new AsyncEvent<DiscordClient, IntegrationUpdateEventArgs>("INTEGRATION_UPDATED", DiscordClient.EventExecutionLimit, this.EventErrorHandler);
             this._integrationDeleted = new AsyncEvent<DiscordClient, IntegrationDeleteEventArgs>("INTEGRATION_DELETED", DiscordClient.EventExecutionLimit, this.EventErrorHandler);
-<<<<<<< HEAD
 
             this._threadCreated = new AsyncEvent<DiscordClient, ThreadCreateEventArgs>("THREAD_CREATED", DiscordClient.EventExecutionLimit, this.EventErrorHandler);
             this._threadUpdated = new AsyncEvent<DiscordClient, ThreadUpdateEventArgs>("THREAD_UPDATED", DiscordClient.EventExecutionLimit, this.EventErrorHandler);
@@ -501,11 +500,9 @@
             this._threadListSynced = new AsyncEvent<DiscordClient, ThreadListSyncEventArgs>("THREAD_LIST_SYNCED", DiscordClient.EventExecutionLimit, this.EventErrorHandler);
             this._threadMemberUpdated = new AsyncEvent<DiscordClient, ThreadMemberUpdateEventArgs>("THREAD_MEMBER_UPDATED", DiscordClient.EventExecutionLimit, this.EventErrorHandler);
             this._threadMembersUpdated = new AsyncEvent<DiscordClient, ThreadMembersUpdateEventArgs>("THREAD_MEMBERS_UPDATED", DiscordClient.EventExecutionLimit, this.EventErrorHandler);
-=======
             this._stageInstanceCreated = new AsyncEvent<DiscordClient, StageInstanceCreateEventArgs>("STAGE_INSTANCE_CREATED", DiscordClient.EventExecutionLimit, this.EventErrorHandler);
             this._stageInstanceUpdated = new AsyncEvent<DiscordClient, StageInstanceUpdateEventArgs>("STAGE_INSTANCE_UPDAED", DiscordClient.EventExecutionLimit, this.EventErrorHandler);
             this._stageInstanceDeleted = new AsyncEvent<DiscordClient, StageInstanceDeleteEventArgs>("STAGE_INSTANCE_DELETED", DiscordClient.EventExecutionLimit, this.EventErrorHandler);
->>>>>>> f575dddd
         }
 
         private void HookEventHandlers(DiscordClient client)
