--- conflicted
+++ resolved
@@ -15,17 +15,7 @@
     [JsonProperty("content")]
     public string Content { get; internal set; }
     
-<<<<<<< HEAD
-    public DiscordTextDisplayComponent(string content) => this.Content = content;
+    public DiscordTextDisplayComponent(string content) : this() => this.Content = content;
 
-=======
-    public DiscordTextDisplayComponent(string content, int id = default)
-        : this()
-    {
-        this.Content = content;
-        this.Id = id;
-    }
-    
->>>>>>> dbf25e90
     internal DiscordTextDisplayComponent() => this.Type = DiscordComponentType.TextDisplay;
 }