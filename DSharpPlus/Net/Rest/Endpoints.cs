﻿namespace DSharpPlus.Net
{
    internal static class Endpoints
    {
        public const string BASE_URI = "https://discord.com/api/v8";

        public const string OAUTH2 = "/oauth2";
        public const string APPLICATIONS = "/applications";
        public const string REACTIONS = "/reactions";
        public const string ME = "/@me";
        public const string PERMISSIONS = "/permissions";
        public const string RECIPIENTS = "/recipients";
        public const string BULK_DELETE = "/bulk-delete";
        public const string INTEGRATIONS = "/integrations";
        public const string SYNC = "/sync";
        public const string PRUNE = "/prune";
        public const string REGIONS = "/regions";
        public const string CONNECTIONS = "/connections";
        public const string ICONS = "/icons";
        public const string GATEWAY = "/gateway";
        public const string AUTH = "/auth";
        public const string LOGIN = "/login";
        public const string CHANNELS = "/channels";
        public const string MESSAGES = "/messages";
        public const string PINS = "/pins";
        public const string USERS = "/users";
        public const string GUILDS = "/guilds";
        public const string INVITES = "/invites";
        public const string ROLES = "/roles";
        public const string MEMBERS = "/members";
        public const string TYPING = "/typing";
        public const string AVATARS = "/avatars";
        public const string BANS = "/bans";
        public const string WEBHOOKS = "/webhooks";
        public const string SLACK = "/slack";
        public const string GITHUB = "/github";
        public const string BOT = "/bot";
        public const string VOICE = "/voice";
        public const string AUDIT_LOGS = "/audit-logs";
        public const string ACK = "/ack";
        public const string NICK = "/nick";
        public const string ASSETS = "/assets";
        public const string EMOJIS = "/emojis";
        public const string SUPPRESS_EMBEDS = "/suppress-embeds";
        public const string VANITY_URL = "/vanity-url";
        public const string WIDGET_PNG = "/widget.png";
        public const string PREVIEW = "/preview";
        public const string FOLLOWERS = "/followers";
        public const string CROSSPOST = "/crosspost";
        public const string WIDGET = "/widget";
        public const string WIDGET_JSON = "/widget.json";
        public const string TEMPLATES = "/templates";
        public const string MEMBER_VERIFICATION = "/member-verification";
<<<<<<< HEAD
        public const string COMMANDS = "/commands";
        public const string INTERACTIONS = "/interactions";
        public const string CALLBACK = "/callback";
=======
        public const string WELCOME_SCREEN = "/welcome-screen";
>>>>>>> a7a891ff
    }
}<|MERGE_RESOLUTION|>--- conflicted
+++ resolved
@@ -51,12 +51,9 @@
         public const string WIDGET_JSON = "/widget.json";
         public const string TEMPLATES = "/templates";
         public const string MEMBER_VERIFICATION = "/member-verification";
-<<<<<<< HEAD
         public const string COMMANDS = "/commands";
         public const string INTERACTIONS = "/interactions";
         public const string CALLBACK = "/callback";
-=======
         public const string WELCOME_SCREEN = "/welcome-screen";
->>>>>>> a7a891ff
     }
 }