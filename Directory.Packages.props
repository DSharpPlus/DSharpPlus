<Project>
  <ItemGroup>
    <PackageVersion Include="ConcurrentHashSet" Version="1.3.0" />
    <PackageVersion Include="DSharpPlus.VoiceNext.Natives" Version="1.0.0" />
    <PackageVersion Include="Microsoft.CodeAnalysis.Analyzers" Version="3.3.4" />
    <PackageVersion Include="Microsoft.CodeAnalysis.CSharp" Version="4.7.0" />
    <PackageVersion Include="Microsoft.CodeAnalysis.CSharp.Scripting" Version="4.6.0-1.final" />
    <PackageVersion Include="Microsoft.Extensions.Caching.Memory" Version="7.0.0" />
    <PackageVersion Include="Microsoft.Extensions.Configuration" Version="7.0.0" />
    <PackageVersion Include="Microsoft.Extensions.Configuration.CommandLine" Version="7.0.0" />
    <PackageVersion Include="Microsoft.Extensions.DependencyInjection" Version="7.0.0" />
    <PackageVersion Include="Microsoft.Extensions.DependencyModel" Version="7.0.0" />
<<<<<<< HEAD
    <PackageVersion Include="Microsoft.Extensions.Logging.Abstractions" Version="7.0.1" />
    <PackageVersion Include="Microsoft.SourceLink.GitHub" Version="1.1.1" PrivateAssets="all" />
    <PackageVersion Include="Newtonsoft.Json" Version="13.0.3" />
    <PackageVersion Include="System.Text.Json" Version="8.0.0-preview.2.23128.3" />
=======
    <PackageVersion Include="Microsoft.Extensions.Logging.Abstractions" Version="7.0.0" />
    <PackageVersion Include="Microsoft.SourceLink.GitHub" Version="1.1.1" PrivateAssets="all"/>
    <PackageVersion Include="ConcurrentHashSet" Version="1.3.0" />
    <PackageVersion Include="DSharpPlus.VoiceNext.Natives" Version="1.0.0" />
    <PackageVersion Include="Newtonsoft.Json" Version="13.0.3" />
    <PackageVersion Include="Polly" Version="7.2.3" />
    
>>>>>>> 0560be1e
  </ItemGroup>
</Project><|MERGE_RESOLUTION|>--- conflicted
+++ resolved
@@ -10,19 +10,11 @@
     <PackageVersion Include="Microsoft.Extensions.Configuration.CommandLine" Version="7.0.0" />
     <PackageVersion Include="Microsoft.Extensions.DependencyInjection" Version="7.0.0" />
     <PackageVersion Include="Microsoft.Extensions.DependencyModel" Version="7.0.0" />
-<<<<<<< HEAD
-    <PackageVersion Include="Microsoft.Extensions.Logging.Abstractions" Version="7.0.1" />
-    <PackageVersion Include="Microsoft.SourceLink.GitHub" Version="1.1.1" PrivateAssets="all" />
-    <PackageVersion Include="Newtonsoft.Json" Version="13.0.3" />
-    <PackageVersion Include="System.Text.Json" Version="8.0.0-preview.2.23128.3" />
-=======
     <PackageVersion Include="Microsoft.Extensions.Logging.Abstractions" Version="7.0.0" />
     <PackageVersion Include="Microsoft.SourceLink.GitHub" Version="1.1.1" PrivateAssets="all"/>
     <PackageVersion Include="ConcurrentHashSet" Version="1.3.0" />
     <PackageVersion Include="DSharpPlus.VoiceNext.Natives" Version="1.0.0" />
     <PackageVersion Include="Newtonsoft.Json" Version="13.0.3" />
     <PackageVersion Include="Polly" Version="7.2.3" />
-    
->>>>>>> 0560be1e
   </ItemGroup>
 </Project>