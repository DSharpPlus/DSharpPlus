--- conflicted
+++ resolved
@@ -601,13 +601,11 @@
             var serverLogs = new TestServerLog(client);
             serverLogs.Install(CommandsManager);
 
-<<<<<<< HEAD
             var voice = new Voice(this);
             voice.Install(CommandsManager);
-=======
+
             var holupholup = new Holup();
             holupholup.Install(CommandsManager);
->>>>>>> bfbd6a67
         }
 
         private Task PlayAudioAsync(CancellationToken cancelToken)
