using System;
using System.Collections.Concurrent;
using System.Collections.Generic;
using System.Collections.Immutable;
using System.Collections.ObjectModel;
using System.Globalization;
using System.Linq;
using System.Threading;
using System.Threading.Tasks;
using DSharpPlus.Entities;
using DSharpPlus.Entities.AuditLogs;
using DSharpPlus.EventArgs;
using DSharpPlus.Net.Abstractions;
using DSharpPlus.Net.Serialization;
using Microsoft.Extensions.Logging;
using Newtonsoft.Json.Linq;

namespace DSharpPlus;

public sealed partial class DiscordClient
{
    #region Private Fields

    private string sessionId;
    private bool guildDownloadCompleted = false;

    #endregion

    #region Dispatch Handler

    internal async Task HandleDispatchAsync(GatewayPayload payload)
    {
        if (payload.Data is not JObject dat)
        {
            this.Logger.LogWarning(LoggerEvents.WebSocketReceive, "Invalid payload body (this message is probably safe to ignore); opcode: {Op} event: {Event}; payload: {Payload}", payload.OpCode, payload.EventName, payload.Data);
            return;
        }

        DiscordChannel chn;
        DiscordThreadChannel thread;
        ulong gid;
        ulong cid;
        TransportUser usr;
        TransportMember mbr = default;
        TransportUser refUsr = default;
        TransportMember refMbr = default;
        JToken rawMbr;
        JToken? rawRefMsg = dat["referenced_message"];
        JArray rawMembers;
        JArray rawPresences;

        switch (payload.EventName.ToLowerInvariant())
        {
            #region Gateway Status

            case "ready":
                JArray? glds = (JArray)dat["guilds"];
                JArray? dmcs = (JArray)dat["private_channels"];

                dat.Remove("guilds");
                dat.Remove("private_channels");

                await this.OnReadyEventAsync(dat.ToDiscordObject<ReadyPayload>(), glds, dmcs);
                break;

            case "resumed":
                await this.OnResumedAsync();
                break;

            #endregion

            #region Channel

            case "channel_create":
                chn = dat.ToDiscordObject<DiscordChannel>();
                await this.OnChannelCreateEventAsync(chn);
                break;

            case "channel_update":
                await this.OnChannelUpdateEventAsync(dat.ToDiscordObject<DiscordChannel>());
                break;

            case "channel_delete":
                bool isPrivate = dat["is_private"]?.ToObject<bool>() ?? false;

                chn = isPrivate ? dat.ToDiscordObject<DiscordDmChannel>() : dat.ToDiscordObject<DiscordChannel>();
                await this.OnChannelDeleteEventAsync(chn);
                break;

            case "channel_pins_update":
                cid = (ulong)dat["channel_id"];
                string? ts = (string)dat["last_pin_timestamp"];
                await this.OnChannelPinsUpdateAsync((ulong?)dat["guild_id"], cid, ts != null ? DateTimeOffset.Parse(ts, CultureInfo.InvariantCulture) : default(DateTimeOffset?));
                break;

            #endregion

            #region Scheduled Guild Events

            case "guild_scheduled_event_create":
                DiscordScheduledGuildEvent cevt = dat.ToDiscordObject<DiscordScheduledGuildEvent>();
                await this.OnScheduledGuildEventCreateEventAsync(cevt);
                break;
            case "guild_scheduled_event_delete":
                DiscordScheduledGuildEvent devt = dat.ToDiscordObject<DiscordScheduledGuildEvent>();
                await this.OnScheduledGuildEventDeleteEventAsync(devt);
                break;
            case "guild_scheduled_event_update":
                DiscordScheduledGuildEvent uevt = dat.ToDiscordObject<DiscordScheduledGuildEvent>();
                await this.OnScheduledGuildEventUpdateEventAsync(uevt);
                break;
            case "guild_scheduled_event_user_add":
                gid = (ulong)dat["guild_id"];
                ulong uid = (ulong)dat["user_id"];
                ulong eid = (ulong)dat["guild_scheduled_event_id"];
                await this.OnScheduledGuildEventUserAddEventAsync(gid, eid, uid);
                break;
            case "guild_scheduled_event_user_remove":
                gid = (ulong)dat["guild_id"];
                uid = (ulong)dat["user_id"];
                eid = (ulong)dat["guild_scheduled_event_id"];
                await this.OnScheduledGuildEventUserRemoveEventAsync(gid, eid, uid);
                break;
            #endregion

            #region Guild

            case "guild_create":

                rawMembers = (JArray)dat["members"];
                rawPresences = (JArray)dat["presences"];
                dat.Remove("members");
                dat.Remove("presences");

                await this.OnGuildCreateEventAsync(dat.ToDiscordObject<DiscordGuild>(), rawMembers, rawPresences.ToDiscordObject<IEnumerable<DiscordPresence>>());
                break;

            case "guild_update":

                rawMembers = (JArray)dat["members"];
                dat.Remove("members");

                await this.OnGuildUpdateEventAsync(dat.ToDiscordObject<DiscordGuild>(), rawMembers);
                break;

            case "guild_delete":
                dat.Remove("members");

                await this.OnGuildDeleteEventAsync(dat.ToDiscordObject<DiscordGuild>());
                break;

            case "guild_emojis_update":
                gid = (ulong)dat["guild_id"];
                IEnumerable<DiscordEmoji> ems = dat["emojis"].ToDiscordObject<IEnumerable<DiscordEmoji>>();
                await this.OnGuildEmojisUpdateEventAsync(this.guilds[gid], ems);
                break;

            case "guild_integrations_update":
                gid = (ulong)dat["guild_id"];

                // discord fires this event inconsistently if the current user leaves a guild.
                if (!this.guilds.TryGetValue(gid, out DiscordGuild value))
                {
                    return;
                }

                await this.OnGuildIntegrationsUpdateEventAsync(value);
                break;

            case "guild_audit_log_entry_create":
                gid = (ulong)dat["guild_id"];
                DiscordGuild guild = this.guilds[gid];
                AuditLogAction auditLogAction = dat.ToDiscordObject<AuditLogAction>();
                DiscordAuditLogEntry entry = await AuditLogParser.ParseAuditLogEntryAsync(guild, auditLogAction);
                await this.OnGuildAuditLogEntryCreateEventAsync(guild, entry);
                break;

            #endregion

            #region Guild Ban

            case "guild_ban_add":
                usr = dat["user"].ToDiscordObject<TransportUser>();
                gid = (ulong)dat["guild_id"];
                await this.OnGuildBanAddEventAsync(usr, this.guilds[gid]);
                break;

            case "guild_ban_remove":
                usr = dat["user"].ToDiscordObject<TransportUser>();
                gid = (ulong)dat["guild_id"];
                await this.OnGuildBanRemoveEventAsync(usr, this.guilds[gid]);
                break;

            #endregion

            #region Guild Member

            case "guild_member_add":
                gid = (ulong)dat["guild_id"];
                await this.OnGuildMemberAddEventAsync(dat.ToDiscordObject<TransportMember>(), this.guilds[gid]);
                break;

            case "guild_member_remove":
                gid = (ulong)dat["guild_id"];
                usr = dat["user"].ToDiscordObject<TransportUser>();

                if (!this.guilds.TryGetValue(gid, out value))
                {
                    // discord fires this event inconsistently if the current user leaves a guild.
                    if (usr.Id != this.CurrentUser.Id)
                    {
                        this.Logger.LogError(LoggerEvents.WebSocketReceive, "Could not find {Guild} in guild cache", gid);
                    }

                    return;
                }

                await this.OnGuildMemberRemoveEventAsync(usr, value);
                break;

            case "guild_member_update":
                gid = (ulong)dat["guild_id"];
                await this.OnGuildMemberUpdateEventAsync(dat.ToDiscordObject<TransportMember>(), this.guilds[gid]);
                break;

            case "guild_members_chunk":
                await this.OnGuildMembersChunkEventAsync(dat);
                break;

            #endregion

            #region Guild Role

            case "guild_role_create":
                gid = (ulong)dat["guild_id"];
                await this.OnGuildRoleCreateEventAsync(dat["role"].ToDiscordObject<DiscordRole>(), this.guilds[gid]);
                break;

            case "guild_role_update":
                gid = (ulong)dat["guild_id"];
                await this.OnGuildRoleUpdateEventAsync(dat["role"].ToDiscordObject<DiscordRole>(), this.guilds[gid]);
                break;

            case "guild_role_delete":
                gid = (ulong)dat["guild_id"];
                await this.OnGuildRoleDeleteEventAsync((ulong)dat["role_id"], this.guilds[gid]);
                break;

            #endregion

            #region Invite

            case "invite_create":
                gid = (ulong)dat["guild_id"];
                cid = (ulong)dat["channel_id"];
                await this.OnInviteCreateEventAsync(cid, gid, dat.ToDiscordObject<DiscordInvite>());
                break;

            case "invite_delete":
                gid = (ulong)dat["guild_id"];
                cid = (ulong)dat["channel_id"];
                await this.OnInviteDeleteEventAsync(cid, gid, dat);
                break;

            #endregion

            #region Message

            case "message_create":
                rawMbr = dat["member"];

                if (rawMbr != null)
                {
                    mbr = rawMbr.ToDiscordObject<TransportMember>();
                }

                if (rawRefMsg != null && rawRefMsg.HasValues)
                {
                    if (rawRefMsg.SelectToken("author") != null)
                    {
                        refUsr = rawRefMsg.SelectToken("author").ToDiscordObject<TransportUser>();
                    }

                    if (rawRefMsg.SelectToken("member") != null)
                    {
                        refMbr = rawRefMsg.SelectToken("member").ToDiscordObject<TransportMember>();
                    }
                }

                TransportUser author = dat["author"].ToDiscordObject<TransportUser>();
                dat.Remove("author");
                dat.Remove("member");

                await this.OnMessageCreateEventAsync(dat.ToDiscordObject<DiscordMessage>(), author, mbr, refUsr, refMbr);
                break;

            case "message_update":
                rawMbr = dat["member"];

                if (rawMbr != null)
                {
                    mbr = rawMbr.ToDiscordObject<TransportMember>();
                }

                if (rawRefMsg != null && rawRefMsg.HasValues)
                {
                    if (rawRefMsg.SelectToken("author") != null)
                    {
                        refUsr = rawRefMsg.SelectToken("author").ToDiscordObject<TransportUser>();
                    }

                    if (rawRefMsg.SelectToken("member") != null)
                    {
                        refMbr = rawRefMsg.SelectToken("member").ToDiscordObject<TransportMember>();
                    }
                }

                await this.OnMessageUpdateEventAsync(dat.ToDiscordObject<DiscordMessage>(), dat["author"]?.ToDiscordObject<TransportUser>(), mbr, refUsr, refMbr);
                break;

            // delete event does *not* include message object
            case "message_delete":
                await this.OnMessageDeleteEventAsync((ulong)dat["id"], (ulong)dat["channel_id"], (ulong?)dat["guild_id"]);
                break;

            case "message_delete_bulk":
                await this.OnMessageBulkDeleteEventAsync(dat["ids"].ToDiscordObject<ulong[]>(), (ulong)dat["channel_id"], (ulong?)dat["guild_id"]);
                break;

            case "message_poll_vote_add":
                await this.OnMessagePollVoteEventAsync(dat.ToDiscordObject<DiscordPollVoteUpdate>(), true);
                break;

            case "message_poll_vote_remove":
                await this.OnMessagePollVoteEventAsync(dat.ToDiscordObject<DiscordPollVoteUpdate>(), false);
                break;

            #endregion

            #region Message Reaction

            case "message_reaction_add":
                rawMbr = dat["member"];

                if (rawMbr != null)
                {
                    mbr = rawMbr.ToDiscordObject<TransportMember>();
                }

                await this.OnMessageReactionAddAsync((ulong)dat["user_id"], (ulong)dat["message_id"], (ulong)dat["channel_id"], (ulong?)dat["guild_id"], mbr, dat["emoji"].ToDiscordObject<DiscordEmoji>());
                break;

            case "message_reaction_remove":
                await this.OnMessageReactionRemoveAsync((ulong)dat["user_id"], (ulong)dat["message_id"], (ulong)dat["channel_id"], (ulong?)dat["guild_id"], dat["emoji"].ToDiscordObject<DiscordEmoji>());
                break;

            case "message_reaction_remove_all":
                await this.OnMessageReactionRemoveAllAsync((ulong)dat["message_id"], (ulong)dat["channel_id"]);
                break;

            case "message_reaction_remove_emoji":
                await this.OnMessageReactionRemoveEmojiAsync((ulong)dat["message_id"], (ulong)dat["channel_id"], (ulong)dat["guild_id"], dat["emoji"]);
                break;

            #endregion

            #region User/Presence Update

            case "presence_update":
                // Presences are a mess. I'm not touching this. ~Velvet
                await this.OnPresenceUpdateEventAsync(dat, (JObject)dat["user"]);
                break;

            case "user_settings_update":
                await this.OnUserSettingsUpdateEventAsync(dat.ToDiscordObject<TransportUser>());
                break;

            case "user_update":
                await this.OnUserUpdateEventAsync(dat.ToDiscordObject<TransportUser>());
                break;

            #endregion

            #region Voice

            case "voice_state_update":
                await this.OnVoiceStateUpdateEventAsync(dat);
                break;

            case "voice_server_update":
                gid = (ulong)dat["guild_id"];
                await this.OnVoiceServerUpdateEventAsync((string)dat["endpoint"], (string)dat["token"], this.guilds[gid]);
                break;

            #endregion

            #region Thread

            case "thread_create":
                thread = dat.ToDiscordObject<DiscordThreadChannel>();
                await this.OnThreadCreateEventAsync(thread);
                break;

            case "thread_update":
                thread = dat.ToDiscordObject<DiscordThreadChannel>();
                await this.OnThreadUpdateEventAsync(thread);
                break;

            case "thread_delete":
                thread = dat.ToDiscordObject<DiscordThreadChannel>();
                await this.OnThreadDeleteEventAsync(thread);
                break;

            case "thread_list_sync":
                gid = (ulong)dat["guild_id"]; //get guild
                await this.OnThreadListSyncEventAsync(this.guilds[gid], dat["channel_ids"].ToDiscordObject<IReadOnlyList<ulong>>(), dat["threads"].ToDiscordObject<IReadOnlyList<DiscordThreadChannel>>(), dat["members"].ToDiscordObject<IReadOnlyList<DiscordThreadChannelMember>>());
                break;

            case "thread_member_update":
                await this.OnThreadMemberUpdateEventAsync(dat.ToDiscordObject<DiscordThreadChannelMember>());
                break;

            case "thread_members_update":
                gid = (ulong)dat["guild_id"];
                await this.OnThreadMembersUpdateEventAsync(this.guilds[gid], (ulong)dat["id"], dat["added_members"]?.ToDiscordObject<IReadOnlyList<DiscordThreadChannelMember>>(), dat["removed_member_ids"]?.ToDiscordObject<IReadOnlyList<ulong?>>(), (int)dat["member_count"]);
                break;

            #endregion

            #region Interaction/Integration/Application

            case "interaction_create":

                rawMbr = dat["member"];

                if (rawMbr != null)
                {
                    mbr = dat["member"].ToDiscordObject<TransportMember>();
                    usr = mbr.User;
                }
                else
                {
                    usr = dat["user"].ToDiscordObject<TransportUser>();
                }

                JToken? rawChannel = dat["channel"];
                DiscordChannel? channel = null;
                if (rawChannel is not null)
                {
                    channel = rawChannel.ToDiscordObject<DiscordChannel>();
                }
                
                // Re: Removing re-serialized data: This one is probably fine?
                // The user on the object is marked with [JsonIgnore].

                cid = (ulong)dat["channel_id"];
<<<<<<< HEAD
                await this.OnInteractionCreateAsync((ulong?)dat["guild_id"], cid, usr, mbr, dat.ToDiscordObject<DiscordInteraction>());
=======
                await OnInteractionCreateAsync((ulong?)dat["guild_id"], cid, usr, mbr, channel, dat.ToDiscordObject<DiscordInteraction>());
>>>>>>> 7c861b5a
                break;

            case "integration_create":
                await this.OnIntegrationCreateAsync(dat.ToDiscordObject<DiscordIntegration>(), (ulong)dat["guild_id"]);
                break;

            case "integration_update":
                await this.OnIntegrationUpdateAsync(dat.ToDiscordObject<DiscordIntegration>(), (ulong)dat["guild_id"]);
                break;

            case "integration_delete":
                await this.OnIntegrationDeleteAsync((ulong)dat["id"], (ulong)dat["guild_id"], (ulong?)dat["application_id"]);
                break;

            case "application_command_permissions_update":
                await this.OnApplicationCommandPermissionsUpdateAsync(dat);
                break;
            #endregion

            #region Stage Instance

            case "stage_instance_create":
                await this.OnStageInstanceCreateAsync(dat.ToDiscordObject<DiscordStageInstance>());
                break;

            case "stage_instance_update":
                await this.OnStageInstanceUpdateAsync(dat.ToDiscordObject<DiscordStageInstance>());
                break;

            case "stage_instance_delete":
                await this.OnStageInstanceDeleteAsync(dat.ToDiscordObject<DiscordStageInstance>());
                break;

            #endregion

            #region Misc

            case "gift_code_update": //Not supposed to be dispatched to bots
                break;

            case "embedded_activity_update": //Not supposed to be dispatched to bots
                break;

            case "typing_start":
                cid = (ulong)dat["channel_id"];
                rawMbr = dat["member"];

                if (rawMbr != null)
                {
                    mbr = rawMbr.ToDiscordObject<TransportMember>();
                }

                await this.OnTypingStartEventAsync((ulong)dat["user_id"], cid, this.InternalGetCachedChannel(cid), (ulong?)dat["guild_id"], Utilities.GetDateTimeOffset((long)dat["timestamp"]), mbr);
                break;

            case "webhooks_update":
                gid = (ulong)dat["guild_id"];
                cid = (ulong)dat["channel_id"];
                await this.OnWebhooksUpdateAsync(this.guilds[gid].GetChannel(cid), this.guilds[gid]);
                break;

            case "guild_stickers_update":
                IEnumerable<DiscordMessageSticker> strs = dat["stickers"].ToDiscordObject<IEnumerable<DiscordMessageSticker>>();
                await this.OnStickersUpdatedAsync(strs, dat);
                break;

            default:
                await this.OnUnknownEventAsync(payload);
                if (this.Configuration.LogUnknownEvents)
                {
                    this.Logger.LogWarning(LoggerEvents.WebSocketReceive, "Unknown event: {EventName}\npayload: {@Payload}", payload.EventName, payload.Data);
                }

                break;

            #endregion

            #region AutoModeration
            case "auto_moderation_rule_create":
                await this.OnAutoModerationRuleCreateAsync(dat.ToDiscordObject<DiscordAutoModerationRule>());
                break;

            case "auto_moderation_rule_update":
                await this.OnAutoModerationRuleUpdatedAsync(dat.ToDiscordObject<DiscordAutoModerationRule>());
                break;

            case "auto_moderation_rule_delete":
                await this.OnAutoModerationRuleDeletedAsync(dat.ToDiscordObject<DiscordAutoModerationRule>());
                break;

            case "auto_moderation_action_execution":
                await this.OnAutoModerationRuleExecutedAsync(dat.ToDiscordObject<DiscordAutoModerationActionExecution>());
                break;
                #endregion
        }
    }

    #endregion

    #region Events

    #region Gateway

    internal async Task OnReadyEventAsync(ReadyPayload ready, JArray rawGuilds, JArray rawDmChannels)
    {
        //ready.CurrentUser.Discord = this;

        TransportUser rusr = ready.CurrentUser;
        this.CurrentUser.Username = rusr.Username;
        this.CurrentUser.Discriminator = rusr.Discriminator;
        this.CurrentUser.AvatarHash = rusr.AvatarHash;
        this.CurrentUser.MfaEnabled = rusr.MfaEnabled;
        this.CurrentUser.Verified = rusr.Verified;
        this.CurrentUser.IsBot = rusr.IsBot;

        this.GatewayVersion = ready.GatewayVersion;
        this.sessionId = ready.SessionId;
        Dictionary<ulong, JObject> raw_guild_index = rawGuilds.ToDictionary(xt => (ulong)xt["id"], xt => (JObject)xt);

        this.privateChannels.Clear();
        foreach (JToken rawChannel in rawDmChannels)
        {
            DiscordDmChannel channel = rawChannel.ToDiscordObject<DiscordDmChannel>();

            channel.Discord = this;

            //xdc.recipients =
            //    .Select(xtu => this.InternalGetCachedUser(xtu.Id) ?? new DiscordUser(xtu) { Discord = this })
            //    .ToList();

            IEnumerable<TransportUser> recips_raw = rawChannel["recipients"].ToDiscordObject<IEnumerable<TransportUser>>();
            List<DiscordUser> recipients = [];
            foreach (TransportUser xr in recips_raw)
            {
                DiscordUser xu = new(xr) { Discord = this };
                xu = this.UpdateUserCache(xu);

                recipients.Add(xu);
            }
            channel.Recipients = recipients;

            this.privateChannels[channel.Id] = channel;
        }

        this.guilds.Clear();

        IEnumerable<DiscordGuild> guilds = rawGuilds.ToDiscordObject<IEnumerable<DiscordGuild>>();
        foreach (DiscordGuild guild in guilds)
        {
            guild.Discord = this;
            guild.channels ??= new ConcurrentDictionary<ulong, DiscordChannel>();
            guild.threads ??= new ConcurrentDictionary<ulong, DiscordThreadChannel>();

            foreach (DiscordChannel xc in guild.Channels.Values)
            {
                xc.GuildId = guild.Id;
                xc.Discord = this;
                foreach (DiscordOverwrite xo in xc.permissionOverwrites)
                {
                    xo.Discord = this;
                    xo.channelId = xc.Id;
                }
            }
            foreach (DiscordThreadChannel xt in guild.Threads.Values)
            {
                xt.GuildId = guild.Id;
                xt.Discord = this;
            }

            guild.roles ??= new ConcurrentDictionary<ulong, DiscordRole>();

            foreach (DiscordRole xr in guild.Roles.Values)
            {
                xr.Discord = this;
                xr.guild_id = guild.Id;
            }

            JObject raw_guild = raw_guild_index[guild.Id];
            JArray? raw_members = (JArray)raw_guild["members"];

            guild.members?.Clear();
            guild.members ??= new ConcurrentDictionary<ulong, DiscordMember>();

            if (raw_members != null)
            {
                foreach (JToken xj in raw_members)
                {
                    TransportMember xtm = xj.ToDiscordObject<TransportMember>();

                    DiscordUser xu = new(xtm.User) { Discord = this };
                    xu = this.UpdateUserCache(xu);

                    guild.members[xtm.User.Id] = new DiscordMember(xtm) { Discord = this, guild_id = guild.Id };
                }
            }

            guild.emojis ??= new ConcurrentDictionary<ulong, DiscordEmoji>();

            foreach (DiscordEmoji xe in guild.Emojis.Values)
            {
                xe.Discord = this;
            }

            guild.voiceStates ??= new ConcurrentDictionary<ulong, DiscordVoiceState>();

            foreach (DiscordVoiceState xvs in guild.VoiceStates.Values)
            {
                xvs.Discord = this;
            }

            this.guilds[guild.Id] = guild;
        }

        await this.ready.InvokeAsync(this, new SessionReadyEventArgs());

        if (!guilds.Any())
        {
            this.guildDownloadCompleted = true;
            GuildDownloadCompletedEventArgs ea = new(this.Guilds);
            await this.guildDownloadCompletedEv.InvokeAsync(this, ea);
        }
    }

    internal Task OnResumedAsync()
    {
        this.Logger.LogInformation(LoggerEvents.SessionUpdate, "Session resumed");
        return this.resumed.InvokeAsync(this, new SessionReadyEventArgs());
    }

    #endregion

    #region Channel

    internal async Task OnChannelCreateEventAsync(DiscordChannel channel)
    {
        channel.Discord = this;
        foreach (DiscordOverwrite xo in channel.permissionOverwrites)
        {
            xo.Discord = this;
            xo.channelId = channel.Id;
        }

        this.guilds[channel.GuildId.Value].channels[channel.Id] = channel;

        await this.channelCreated.InvokeAsync(this, new ChannelCreateEventArgs { Channel = channel, Guild = channel.Guild });
    }

    internal async Task OnChannelUpdateEventAsync(DiscordChannel channel)
    {
        if (channel == null)
        {
            return;
        }

        channel.Discord = this;

        DiscordGuild? gld = channel.Guild;

        DiscordChannel? channel_new = this.InternalGetCachedChannel(channel.Id);
        DiscordChannel channel_old = null;

        if (channel_new != null)
        {
            channel_old = new DiscordChannel
            {
                Bitrate = channel_new.Bitrate,
                Discord = this,
                GuildId = channel_new.GuildId,
                Id = channel_new.Id,
                //IsPrivate = channel_new.IsPrivate,
                LastMessageId = channel_new.LastMessageId,
                Name = channel_new.Name,
                permissionOverwrites = new List<DiscordOverwrite>(channel_new.permissionOverwrites),
                Position = channel_new.Position,
                Topic = channel_new.Topic,
                Type = channel_new.Type,
                UserLimit = channel_new.UserLimit,
                ParentId = channel_new.ParentId,
                IsNSFW = channel_new.IsNSFW,
                PerUserRateLimit = channel_new.PerUserRateLimit,
                RtcRegionId = channel_new.RtcRegionId,
                QualityMode = channel_new.QualityMode
            };

            channel_new.Bitrate = channel.Bitrate;
            channel_new.Name = channel.Name;
            channel_new.Position = channel.Position;
            channel_new.Topic = channel.Topic;
            channel_new.UserLimit = channel.UserLimit;
            channel_new.ParentId = channel.ParentId;
            channel_new.IsNSFW = channel.IsNSFW;
            channel_new.PerUserRateLimit = channel.PerUserRateLimit;
            channel_new.Type = channel.Type;
            channel_new.RtcRegionId = channel.RtcRegionId;
            channel_new.QualityMode = channel.QualityMode;

            channel_new.permissionOverwrites.Clear();

            foreach (DiscordOverwrite po in channel.permissionOverwrites)
            {
                po.Discord = this;
                po.channelId = channel.Id;
            }

            channel_new.permissionOverwrites.AddRange(channel.permissionOverwrites);
        }
        else if (gld != null)
        {
            gld.channels[channel.Id] = channel;
        }

        await this.channelUpdated.InvokeAsync(this, new ChannelUpdateEventArgs { ChannelAfter = channel_new, Guild = gld, ChannelBefore = channel_old });
    }

    internal async Task OnChannelDeleteEventAsync(DiscordChannel channel)
    {
        if (channel == null)
        {
            return;
        }

        channel.Discord = this;

        //if (channel.IsPrivate)
        if (channel.Type is DiscordChannelType.Group or DiscordChannelType.Private)
        {
            DiscordDmChannel? dmChannel = channel as DiscordDmChannel;

            _ = this.privateChannels.TryRemove(dmChannel.Id, out _);

            await this.dmChannelDeleted.InvokeAsync(this, new DmChannelDeleteEventArgs { Channel = dmChannel });
        }
        else
        {
            DiscordGuild gld = channel.Guild;

            if (gld.channels.TryRemove(channel.Id, out DiscordChannel? cachedChannel))
            {
                channel = cachedChannel;
            }

            await this.channelDeleted.InvokeAsync(this, new ChannelDeleteEventArgs { Channel = channel, Guild = gld });
        }
    }

    internal async Task OnChannelPinsUpdateAsync(ulong? guildId, ulong channelId, DateTimeOffset? lastPinTimestamp)
    {
        DiscordGuild guild = this.InternalGetCachedGuild(guildId);
        DiscordChannel? channel = this.InternalGetCachedChannel(channelId) ?? this.InternalGetCachedThread(channelId);

        if (channel == null)
        {
            channel = new DiscordDmChannel
            {
                Id = channelId,
                Discord = this,
                Type = DiscordChannelType.Private,
                Recipients = Array.Empty<DiscordUser>()
            };

            DiscordDmChannel chn = (DiscordDmChannel)channel;

            this.privateChannels[channelId] = chn;
        }

        ChannelPinsUpdateEventArgs ea = new()
        {
            Guild = guild,
            Channel = channel,
            LastPinTimestamp = lastPinTimestamp
        };
        await this.channelPinsUpdated.InvokeAsync(this, ea);
    }

    #endregion

    #region Scheduled Guild Events

    private async Task OnScheduledGuildEventCreateEventAsync(DiscordScheduledGuildEvent evt)
    {
        evt.Discord = this;

        if (evt.Creator != null)
        {
            evt.Creator.Discord = this;
            this.UpdateUserCache(evt.Creator);
        }

        evt.Guild.scheduledEvents[evt.Id] = evt;

        await this.scheduledGuildEventCreated.InvokeAsync(this, new ScheduledGuildEventCreateEventArgs { Event = evt });
    }

    private async Task OnScheduledGuildEventDeleteEventAsync(DiscordScheduledGuildEvent evt)
    {
        DiscordGuild guild = this.InternalGetCachedGuild(evt.GuildId);

        if (guild == null) // ??? //
        {
            return;
        }

        guild.scheduledEvents.TryRemove(evt.Id, out _);

        evt.Discord = this;

        if (evt.Creator != null)
        {
            evt.Creator.Discord = this;
            this.UpdateUserCache(evt.Creator);
        }

        await this.scheduledGuildEventDeleted.InvokeAsync(this, new ScheduledGuildEventDeleteEventArgs { Event = evt });
    }

    private async Task OnScheduledGuildEventUpdateEventAsync(DiscordScheduledGuildEvent evt)
    {
        evt.Discord = this;

        if (evt.Creator != null)
        {
            evt.Creator.Discord = this;
            this.UpdateUserCache(evt.Creator);
        }

        DiscordGuild guild = this.InternalGetCachedGuild(evt.GuildId);
        guild.scheduledEvents.TryGetValue(evt.GuildId, out DiscordScheduledGuildEvent? oldEvt);

        evt.Guild.scheduledEvents[evt.Id] = evt;

        if (evt.Status is DiscordScheduledGuildEventStatus.Completed)
        {
            await this.scheduledGuildEventCompleted.InvokeAsync(this, new ScheduledGuildEventCompletedEventArgs() { Event = evt });
        }
        else
        {
            await this.scheduledGuildEventUpdated.InvokeAsync(this, new ScheduledGuildEventUpdateEventArgs() { EventBefore = oldEvt, EventAfter = evt });
        }
    }

    private async Task OnScheduledGuildEventUserAddEventAsync(ulong guildId, ulong eventId, ulong userId)
    {
        DiscordGuild guild = this.InternalGetCachedGuild(guildId);
        DiscordScheduledGuildEvent evt = guild.scheduledEvents.GetOrAdd(eventId, new DiscordScheduledGuildEvent()
        {
            Id = eventId,
            GuildId = guildId,
            Discord = this,
            UserCount = 0
        });

        evt.UserCount++;

        DiscordUser user =
            guild.Members.TryGetValue(userId, out DiscordMember? mbr) ? mbr :
            this.GetCachedOrEmptyUserInternal(userId) ?? new DiscordUser() { Id = userId, Discord = this };

        await this.scheduledGuildEventUserAdded.InvokeAsync(this, new ScheduledGuildEventUserAddEventArgs() { Event = evt, User = user });
    }

    private async Task OnScheduledGuildEventUserRemoveEventAsync(ulong guildId, ulong eventId, ulong userId)
    {
        DiscordGuild guild = this.InternalGetCachedGuild(guildId);
        DiscordScheduledGuildEvent evt = guild.scheduledEvents.GetOrAdd(eventId, new DiscordScheduledGuildEvent()
        {
            Id = eventId,
            GuildId = guildId,
            Discord = this,
            UserCount = 0
        });

        evt.UserCount = evt.UserCount is 0 ? 0 : evt.UserCount - 1;

        DiscordUser user =
            guild.Members.TryGetValue(userId, out DiscordMember? mbr) ? mbr :
            this.GetCachedOrEmptyUserInternal(userId) ?? new DiscordUser() { Id = userId, Discord = this };

        await this.scheduledGuildEventUserRemoved.InvokeAsync(this, new ScheduledGuildEventUserRemoveEventArgs() { Event = evt, User = user });
    }

    #endregion

    #region Guild

    internal async Task OnGuildCreateEventAsync(DiscordGuild guild, JArray rawMembers, IEnumerable<DiscordPresence> presences)
    {
        if (presences != null)
        {
            foreach (DiscordPresence xp in presences)
            {
                xp.Discord = this;
                xp.GuildId = guild.Id;
                xp.Activity = new DiscordActivity(xp.RawActivity);
                if (xp.RawActivities != null)
                {
                    xp.internalActivities = new DiscordActivity[xp.RawActivities.Length];
                    for (int i = 0; i < xp.RawActivities.Length; i++)
                    {
                        xp.internalActivities[i] = new DiscordActivity(xp.RawActivities[i]);
                    }
                }
                this.presences[xp.User.Id] = xp;
            }
        }

        bool exists = this.guilds.TryGetValue(guild.Id, out DiscordGuild? foundGuild);

        guild.Discord = this;
        guild.IsUnavailable = false;
        DiscordGuild eventGuild = guild;

        if (exists)
        {
            guild = foundGuild;
        }

        guild.channels ??= new ConcurrentDictionary<ulong, DiscordChannel>();
        guild.threads ??= new ConcurrentDictionary<ulong, DiscordThreadChannel>();
        guild.roles ??= new ConcurrentDictionary<ulong, DiscordRole>();
        guild.emojis ??= new ConcurrentDictionary<ulong, DiscordEmoji>();
        guild.stickers ??= new ConcurrentDictionary<ulong, DiscordMessageSticker>();
        guild.voiceStates ??= new ConcurrentDictionary<ulong, DiscordVoiceState>();
        guild.members ??= new ConcurrentDictionary<ulong, DiscordMember>();
        guild.stageInstances ??= new ConcurrentDictionary<ulong, DiscordStageInstance>();
        guild.scheduledEvents ??= new ConcurrentDictionary<ulong, DiscordScheduledGuildEvent>();

        this.UpdateCachedGuild(eventGuild, rawMembers);

        guild.JoinedAt = eventGuild.JoinedAt;
        guild.IsLarge = eventGuild.IsLarge;
        guild.MemberCount = Math.Max(eventGuild.MemberCount, guild.members.Count);
        guild.IsUnavailable = eventGuild.IsUnavailable;
        guild.PremiumSubscriptionCount = eventGuild.PremiumSubscriptionCount;
        guild.PremiumTier = eventGuild.PremiumTier;
        guild.Banner = eventGuild.Banner;
        guild.VanityUrlCode = eventGuild.VanityUrlCode;
        guild.Description = eventGuild.Description;
        guild.IsNSFW = eventGuild.IsNSFW;

        foreach (KeyValuePair<ulong, DiscordVoiceState> kvp in eventGuild.voiceStates ??= new())
        {
            guild.voiceStates[kvp.Key] = kvp.Value;
        }

        foreach (DiscordScheduledGuildEvent xe in guild.scheduledEvents.Values)
        {
            xe.Discord = this;

            if (xe.Creator != null)
            {
                xe.Creator.Discord = this;
            }
        }

        foreach (DiscordChannel xc in guild.channels.Values)
        {
            xc.GuildId = guild.Id;
            xc.Discord = this;
            foreach (DiscordOverwrite xo in xc.permissionOverwrites)
            {
                xo.Discord = this;
                xo.channelId = xc.Id;
            }
        }
        foreach (DiscordThreadChannel xt in guild.threads.Values)
        {
            xt.GuildId = guild.Id;
            xt.Discord = this;
        }
        foreach (DiscordEmoji xe in guild.emojis.Values)
        {
            xe.Discord = this;
        }

        foreach (DiscordMessageSticker xs in guild.stickers.Values)
        {
            xs.Discord = this;
        }

        foreach (DiscordVoiceState xvs in guild.voiceStates.Values)
        {
            xvs.Discord = this;
        }

        foreach (DiscordRole xr in guild.roles.Values)
        {
            xr.Discord = this;
            xr.guild_id = guild.Id;
        }

        foreach (DiscordStageInstance instance in guild.stageInstances.Values)
        {
            instance.Discord = this;
        }

        bool old = Volatile.Read(ref this.guildDownloadCompleted);
        bool dcompl = this.guilds.Values.All(xg => !xg.IsUnavailable);
        Volatile.Write(ref this.guildDownloadCompleted, dcompl);

        if (exists)
        {
            await this.guildAvailable.InvokeAsync(this, new GuildCreateEventArgs { Guild = guild });
        }
        else
        {
            await this.guildCreated.InvokeAsync(this, new GuildCreateEventArgs { Guild = guild });
        }

        if (dcompl && !old)
        {
            await this.guildDownloadCompletedEv.InvokeAsync(this, new GuildDownloadCompletedEventArgs(this.Guilds));
        }
    }

    internal async Task OnGuildUpdateEventAsync(DiscordGuild guild, JArray rawMembers)
    {
        DiscordGuild oldGuild;

        if (!this.guilds.TryGetValue(guild.Id, out DiscordGuild gld))
        {
            this.guilds[guild.Id] = guild;
            oldGuild = null;
        }
        else
        {
            oldGuild = new DiscordGuild
            {
                Discord = gld.Discord,
                Name = gld.Name,
                afkChannelId = gld.afkChannelId,
                AfkTimeout = gld.AfkTimeout,
                DefaultMessageNotifications = gld.DefaultMessageNotifications,
                ExplicitContentFilter = gld.ExplicitContentFilter,
                Features = gld.Features,
                IconHash = gld.IconHash,
                Id = gld.Id,
                IsLarge = gld.IsLarge,
                isSynced = gld.isSynced,
                IsUnavailable = gld.IsUnavailable,
                JoinedAt = gld.JoinedAt,
                MemberCount = gld.MemberCount,
                MaxMembers = gld.MaxMembers,
                MaxPresences = gld.MaxPresences,
                ApproximateMemberCount = gld.ApproximateMemberCount,
                ApproximatePresenceCount = gld.ApproximatePresenceCount,
                MaxVideoChannelUsers = gld.MaxVideoChannelUsers,
                DiscoverySplashHash = gld.DiscoverySplashHash,
                PreferredLocale = gld.PreferredLocale,
                MfaLevel = gld.MfaLevel,
                OwnerId = gld.OwnerId,
                SplashHash = gld.SplashHash,
                systemChannelId = gld.systemChannelId,
                SystemChannelFlags = gld.SystemChannelFlags,
                WidgetEnabled = gld.WidgetEnabled,
                widgetChannelId = gld.widgetChannelId,
                VerificationLevel = gld.VerificationLevel,
                rulesChannelId = gld.rulesChannelId,
                publicUpdatesChannelId = gld.publicUpdatesChannelId,
                voiceRegionId = gld.voiceRegionId,
                PremiumProgressBarEnabled = gld.PremiumProgressBarEnabled,
                IsNSFW = gld.IsNSFW,
                channels = new ConcurrentDictionary<ulong, DiscordChannel>(),
                threads = new ConcurrentDictionary<ulong, DiscordThreadChannel>(),
                emojis = new ConcurrentDictionary<ulong, DiscordEmoji>(),
                members = new ConcurrentDictionary<ulong, DiscordMember>(),
                roles = new ConcurrentDictionary<ulong, DiscordRole>(),
                voiceStates = new ConcurrentDictionary<ulong, DiscordVoiceState>()
            };

            foreach (KeyValuePair<ulong, DiscordChannel> kvp in gld.channels ??= new())
            {
                oldGuild.channels[kvp.Key] = kvp.Value;
            }

            foreach (KeyValuePair<ulong, DiscordThreadChannel> kvp in gld.threads ??= new())
            {
                oldGuild.threads[kvp.Key] = kvp.Value;
            }

            foreach (KeyValuePair<ulong, DiscordEmoji> kvp in gld.emojis ??= new())
            {
                oldGuild.emojis[kvp.Key] = kvp.Value;
            }

            foreach (KeyValuePair<ulong, DiscordRole> kvp in gld.roles ??= new())
            {
                oldGuild.roles[kvp.Key] = kvp.Value;
            }
            //new ConcurrentDictionary<ulong, DiscordVoiceState>()
            foreach (KeyValuePair<ulong, DiscordVoiceState> kvp in gld.voiceStates ??= new())
            {
                oldGuild.voiceStates[kvp.Key] = kvp.Value;
            }

            foreach (KeyValuePair<ulong, DiscordMember> kvp in gld.members ??= new())
            {
                oldGuild.members[kvp.Key] = kvp.Value;
            }
        }

        guild.Discord = this;
        guild.IsUnavailable = false;
        DiscordGuild eventGuild = guild;
        guild = this.guilds[eventGuild.Id];
        guild.channels ??= new ConcurrentDictionary<ulong, DiscordChannel>();
        guild.threads ??= new ConcurrentDictionary<ulong, DiscordThreadChannel>();
        guild.roles ??= new ConcurrentDictionary<ulong, DiscordRole>();
        guild.emojis ??= new ConcurrentDictionary<ulong, DiscordEmoji>();
        guild.voiceStates ??= new ConcurrentDictionary<ulong, DiscordVoiceState>();
        guild.members ??= new ConcurrentDictionary<ulong, DiscordMember>();
        this.UpdateCachedGuild(eventGuild, rawMembers);

        foreach (DiscordChannel xc in guild.channels.Values)
        {
            xc.GuildId = guild.Id;
            xc.Discord = this;
            foreach (DiscordOverwrite xo in xc.permissionOverwrites)
            {
                xo.Discord = this;
                xo.channelId = xc.Id;
            }
        }
        foreach (DiscordThreadChannel xc in guild.threads.Values)
        {
            xc.GuildId = guild.Id;
            xc.Discord = this;
        }
        foreach (DiscordEmoji xe in guild.emojis.Values)
        {
            xe.Discord = this;
        }

        foreach (DiscordVoiceState xvs in guild.voiceStates.Values)
        {
            xvs.Discord = this;
        }

        foreach (DiscordRole xr in guild.roles.Values)
        {
            xr.Discord = this;
            xr.guild_id = guild.Id;
        }

        await this.guildUpdated.InvokeAsync(this, new GuildUpdateEventArgs { GuildBefore = oldGuild, GuildAfter = guild });
    }

    internal async Task OnGuildDeleteEventAsync(DiscordGuild guild)
    {
        if (guild.IsUnavailable)
        {
            if (!this.guilds.TryGetValue(guild.Id, out DiscordGuild? gld))
            {
                return;
            }

            gld.IsUnavailable = true;

            await this.guildUnavailable.InvokeAsync(this, new GuildDeleteEventArgs { Guild = guild, Unavailable = true });
        }
        else
        {
            if (!this.guilds.TryRemove(guild.Id, out DiscordGuild? gld))
            {
                return;
            }

            await this.guildDeleted.InvokeAsync(this, new GuildDeleteEventArgs { Guild = gld });
        }
    }

    internal async Task OnGuildEmojisUpdateEventAsync(DiscordGuild guild, IEnumerable<DiscordEmoji> newEmojis)
    {
        ConcurrentDictionary<ulong, DiscordEmoji> oldEmojis = new(guild.emojis);
        guild.emojis.Clear();

        foreach (DiscordEmoji emoji in newEmojis)
        {
            emoji.Discord = this;
            guild.emojis[emoji.Id] = emoji;
        }

        GuildEmojisUpdateEventArgs ea = new()
        {
            Guild = guild,
            EmojisAfter = guild.Emojis,
            EmojisBefore = oldEmojis
        };
        await this.guildEmojisUpdated.InvokeAsync(this, ea);
    }

    internal async Task OnGuildIntegrationsUpdateEventAsync(DiscordGuild guild)
    {
        GuildIntegrationsUpdateEventArgs ea = new()
        {
            Guild = guild
        };
        await this.guildIntegrationsUpdated.InvokeAsync(this, ea);
    }

    private async Task OnGuildAuditLogEntryCreateEventAsync(DiscordGuild guild, DiscordAuditLogEntry auditLogEntry)
    {
        GuildAuditLogCreatedEventArgs ea = new()
        {
            Guild = guild,
            AuditLogEntry = auditLogEntry
        };
        await this.guildAuditLogCreated.InvokeAsync(this, ea);
    }

    #endregion

    #region Guild Ban

    internal async Task OnGuildBanAddEventAsync(TransportUser user, DiscordGuild guild)
    {
        DiscordUser usr = new(user) { Discord = this };
        usr = this.UpdateUserCache(usr);

        if (!guild.Members.TryGetValue(user.Id, out DiscordMember? mbr))
        {
            mbr = new DiscordMember(usr) { Discord = this, guild_id = guild.Id };
        }

        GuildBanAddEventArgs ea = new()
        {
            Guild = guild,
            Member = mbr
        };
        await this.guildBanAdded.InvokeAsync(this, ea);
    }

    internal async Task OnGuildBanRemoveEventAsync(TransportUser user, DiscordGuild guild)
    {
        DiscordUser usr = new(user) { Discord = this };
        usr = this.UpdateUserCache(usr);

        if (!guild.Members.TryGetValue(user.Id, out DiscordMember? mbr))
        {
            mbr = new DiscordMember(usr) { Discord = this, guild_id = guild.Id };
        }

        GuildBanRemoveEventArgs ea = new()
        {
            Guild = guild,
            Member = mbr
        };
        await this.guildBanRemoved.InvokeAsync(this, ea);
    }

    #endregion

    #region Guild Member

    internal async Task OnGuildMemberAddEventAsync(TransportMember member, DiscordGuild guild)
    {
        DiscordUser usr = new(member.User) { Discord = this };
        this.UpdateUserCache(usr);

        DiscordMember mbr = new(member)
        {
            Discord = this,
            guild_id = guild.Id
        };

        guild.members[mbr.Id] = mbr;
        guild.MemberCount++;

        GuildMemberAddEventArgs ea = new()
        {
            Guild = guild,
            Member = mbr
        };
        await this.guildMemberAdded.InvokeAsync(this, ea);
    }

    internal async Task OnGuildMemberRemoveEventAsync(TransportUser user, DiscordGuild guild)
    {
        DiscordUser usr = new(user);

        if (!guild.members.TryRemove(user.Id, out DiscordMember? mbr))
        {
            mbr = new DiscordMember(usr) { Discord = this, guild_id = guild.Id };
        }

        guild.MemberCount--;

        this.UpdateUserCache(usr);

        GuildMemberRemoveEventArgs ea = new()
        {
            Guild = guild,
            Member = mbr
        };
        await this.guildMemberRemoved.InvokeAsync(this, ea);
    }

    internal async Task OnGuildMemberUpdateEventAsync(TransportMember member, DiscordGuild guild)
    {
        DiscordUser userAfter = new(member.User) { Discord = this };
        _ = this.UpdateUserCache(userAfter);

        DiscordMember memberAfter = new(member) { Discord = this, guild_id = guild.Id };

        if (!guild.Members.TryGetValue(member.User.Id, out DiscordMember? memberBefore))
        {
            memberBefore = new DiscordMember(member) { Discord = this, guild_id = guild.Id };
        }

        guild.members.AddOrUpdate(member.User.Id, memberAfter, (_, _) => memberAfter);

        GuildMemberUpdateEventArgs ea = new()
        {
            Guild = guild,
            MemberAfter = memberAfter,
            MemberBefore = memberBefore,
        };

        await this.guildMemberUpdated.InvokeAsync(this, ea);
    }

    internal async Task OnGuildMembersChunkEventAsync(JObject dat)
    {
        DiscordGuild guild = this.Guilds[(ulong)dat["guild_id"]];
        int chunkIndex = (int)dat["chunk_index"];
        int chunkCount = (int)dat["chunk_count"];
        string? nonce = (string)dat["nonce"];

        HashSet<DiscordMember> mbrs = [];
        HashSet<DiscordPresence> pres = [];

        TransportMember[] members = dat["members"].ToDiscordObject<TransportMember[]>();

        int memCount = members.Length;
        for (int i = 0; i < memCount; i++)
        {
            DiscordMember mbr = new(members[i]) { Discord = this, guild_id = guild.Id };

            if (!this.UserCache.ContainsKey(mbr.Id))
            {
                this.UserCache[mbr.Id] = new DiscordUser(members[i].User) { Discord = this };
            }

            guild.members[mbr.Id] = mbr;

            mbrs.Add(mbr);
        }

        guild.MemberCount = guild.members.Count;

        GuildMembersChunkEventArgs ea = new()
        {
            Guild = guild,
            Members = new ReadOnlySet<DiscordMember>(mbrs),
            ChunkIndex = chunkIndex,
            ChunkCount = chunkCount,
            Nonce = nonce,
        };

        if (dat["presences"] != null)
        {
            DiscordPresence[] presences = dat["presences"].ToDiscordObject<DiscordPresence[]>();

            int presCount = presences.Length;
            for (int i = 0; i < presCount; i++)
            {
                DiscordPresence xp = presences[i];
                xp.Discord = this;
                xp.Activity = new DiscordActivity(xp.RawActivity);

                if (xp.RawActivities != null)
                {
                    xp.internalActivities = new DiscordActivity[xp.RawActivities.Length];
                    for (int j = 0; j < xp.RawActivities.Length; j++)
                    {
                        xp.internalActivities[j] = new DiscordActivity(xp.RawActivities[j]);
                    }
                }

                pres.Add(xp);
            }

            ea.Presences = new ReadOnlySet<DiscordPresence>(pres);
        }

        if (dat["not_found"] != null)
        {
            ISet<ulong> nf = dat["not_found"].ToDiscordObject<ISet<ulong>>();
            ea.NotFound = new ReadOnlySet<ulong>(nf);
        }

        await this.guildMembersChunked.InvokeAsync(this, ea);
    }

    #endregion

    #region Guild Role

    internal async Task OnGuildRoleCreateEventAsync(DiscordRole role, DiscordGuild guild)
    {
        role.Discord = this;
        role.guild_id = guild.Id;

        guild.roles[role.Id] = role;

        GuildRoleCreateEventArgs ea = new()
        {
            Guild = guild,
            Role = role
        };
        await this.guildRoleCreated.InvokeAsync(this, ea);
    }

    internal async Task OnGuildRoleUpdateEventAsync(DiscordRole role, DiscordGuild guild)
    {
        DiscordRole newRole = guild.GetRole(role.Id);
        DiscordRole oldRole = new()
        {
            guild_id = guild.Id,
            color = newRole.color,
            Discord = this,
            IsHoisted = newRole.IsHoisted,
            Id = newRole.Id,
            IsManaged = newRole.IsManaged,
            IsMentionable = newRole.IsMentionable,
            Name = newRole.Name,
            Permissions = newRole.Permissions,
            Position = newRole.Position,
            IconHash = newRole.IconHash,
            emoji = newRole.emoji
        };

        newRole.guild_id = guild.Id;
        newRole.color = role.color;
        newRole.IsHoisted = role.IsHoisted;
        newRole.IsManaged = role.IsManaged;
        newRole.IsMentionable = role.IsMentionable;
        newRole.Name = role.Name;
        newRole.Permissions = role.Permissions;
        newRole.Position = role.Position;
        newRole.emoji = role.emoji;
        newRole.IconHash = role.IconHash;

        GuildRoleUpdateEventArgs ea = new()
        {
            Guild = guild,
            RoleAfter = newRole,
            RoleBefore = oldRole
        };
        await this.guildRoleUpdated.InvokeAsync(this, ea);
    }

    internal async Task OnGuildRoleDeleteEventAsync(ulong roleId, DiscordGuild guild)
    {
        if (!guild.roles.TryRemove(roleId, out DiscordRole? role))
        {
            this.Logger.LogWarning("Attempted to delete a nonexistent role ({RoleId}) from guild ({Guild}).", roleId, guild);
        }

        GuildRoleDeleteEventArgs ea = new()
        {
            Guild = guild,
            Role = role
        };
        await this.guildRoleDeleted.InvokeAsync(this, ea);
    }

    #endregion

    #region Invite

    internal async Task OnInviteCreateEventAsync(ulong channelId, ulong guildId, DiscordInvite invite)
    {
        DiscordGuild guild = this.InternalGetCachedGuild(guildId);
        DiscordChannel channel = this.InternalGetCachedChannel(channelId);

        invite.Discord = this;

        guild.invites[invite.Code] = invite;

        InviteCreateEventArgs ea = new()
        {
            Channel = channel,
            Guild = guild,
            Invite = invite
        };
        await this.inviteCreated.InvokeAsync(this, ea);
    }

    internal async Task OnInviteDeleteEventAsync(ulong channelId, ulong guildId, JToken dat)
    {
        DiscordGuild guild = this.InternalGetCachedGuild(guildId);
        DiscordChannel channel = this.InternalGetCachedChannel(channelId);

        if (!guild.invites.TryRemove(dat["code"].ToString(), out DiscordInvite? invite))
        {
            invite = dat.ToDiscordObject<DiscordInvite>();
            invite.Discord = this;
        }

        invite.IsRevoked = true;

        InviteDeleteEventArgs ea = new()
        {
            Channel = channel,
            Guild = guild,
            Invite = invite
        };
        await this.inviteDeleted.InvokeAsync(this, ea);
    }

    #endregion

    #region Message

    internal async Task OnMessageCreateEventAsync(DiscordMessage message, TransportUser author, TransportMember member, TransportUser referenceAuthor, TransportMember referenceMember)
    {
        message.Discord = this;
        this.PopulateMessageReactionsAndCache(message, author, member);
        message.PopulateMentions();

        if (message.Channel == null && message.ChannelId == default)
        {
            this.Logger.LogWarning(LoggerEvents.WebSocketReceive, "Channel which the last message belongs to is not in cache - cache state might be invalid!");
        }

        if (message.ReferencedMessage != null)
        {
            message.ReferencedMessage.Discord = this;
            this.PopulateMessageReactionsAndCache(message.ReferencedMessage, referenceAuthor, referenceMember);
            message.ReferencedMessage.PopulateMentions();
        }

        foreach (DiscordMessageSticker sticker in message.Stickers)
        {
            sticker.Discord = this;
        }

        MessageCreateEventArgs ea = new()
        {
            Message = message,

            MentionedUsers = new ReadOnlyCollection<DiscordUser>(message.mentionedUsers),
            MentionedRoles = message.mentionedRoles != null ? new ReadOnlyCollection<DiscordRole>(message.mentionedRoles) : null,
            MentionedChannels = message.mentionedChannels != null ? new ReadOnlyCollection<DiscordChannel>(message.mentionedChannels) : null
        };
        await this.messageCreated.InvokeAsync(this, ea);
    }

    internal async Task OnMessageUpdateEventAsync(DiscordMessage message, TransportUser author, TransportMember member, TransportUser referenceAuthor, TransportMember referenceMember)
    {
        message.Discord = this;
        DiscordMessage event_message = message;

        DiscordMessage oldmsg = null;
        if (this.Configuration.MessageCacheSize == 0
            || this.MessageCache == null
            || !this.MessageCache.TryGet(event_message.Id, out message)) // previous message was not in cache
        {
            message = event_message;
            this.PopulateMessageReactionsAndCache(message, author, member);
            if (message.ReferencedMessage != null)
            {
                message.ReferencedMessage.Discord = this;
                this.PopulateMessageReactionsAndCache(message.ReferencedMessage, referenceAuthor, referenceMember);
                message.ReferencedMessage.PopulateMentions();
            }
        }
        else // previous message was fetched in cache
        {
            oldmsg = new DiscordMessage(message);

            // cached message is updated with information from the event message
            message.EditedTimestamp = event_message.EditedTimestamp;
            if (event_message.Content != null)
            {
                message.Content = event_message.Content;
            }

            message.embeds.Clear();
            message.embeds.AddRange(event_message.embeds);
            message.attachments.Clear();
            message.attachments.AddRange(event_message.attachments);
            message.Pinned = event_message.Pinned;
            message.IsTTS = event_message.IsTTS;
            message.Poll = event_message.Poll;

            // Mentions
            message.mentionedUsers.Clear();
            message.mentionedUsers.AddRange(event_message.mentionedUsers ?? []);
            message.mentionedRoles.Clear();
            message.mentionedRoles.AddRange(event_message.mentionedRoles ?? []);
            message.mentionedChannels.Clear();
            message.mentionedChannels.AddRange(event_message.mentionedChannels ?? []);
            message.MentionEveryone = event_message.MentionEveryone;
        }

        message.PopulateMentions();

        MessageUpdateEventArgs ea = new()
        {
            Message = message,
            MessageBefore = oldmsg,
            MentionedUsers = new ReadOnlyCollection<DiscordUser>(message.mentionedUsers),
            MentionedRoles = message.mentionedRoles != null ? new ReadOnlyCollection<DiscordRole>(message.mentionedRoles) : null,
            MentionedChannels = message.mentionedChannels != null ? new ReadOnlyCollection<DiscordChannel>(message.mentionedChannels) : null
        };
        await this.messageUpdated.InvokeAsync(this, ea);
    }

    internal async Task OnMessageDeleteEventAsync(ulong messageId, ulong channelId, ulong? guildId)
    {
        DiscordGuild guild = this.InternalGetCachedGuild(guildId);
        DiscordChannel? channel = this.InternalGetCachedChannel(channelId) ?? this.InternalGetCachedThread(channelId);

        if (channel == null)
        {
            channel = new DiscordDmChannel
            {
                Id = channelId,
                Discord = this,
                Type = DiscordChannelType.Private,
                Recipients = Array.Empty<DiscordUser>()

            };
            this.privateChannels[channelId] = (DiscordDmChannel)channel;
        }

        if (channel == null
            || this.Configuration.MessageCacheSize == 0
            || this.MessageCache == null
            || !this.MessageCache.TryGet(messageId, out DiscordMessage? msg))
        {
            msg = new DiscordMessage
            {

                Id = messageId,
                ChannelId = channelId,
                Discord = this,
            };
        }

        if (this.Configuration.MessageCacheSize > 0)
        {
            this.MessageCache?.Remove(msg.Id);
        }

        MessageDeleteEventArgs ea = new()
        {
            Message = msg,
            Channel = channel,
            Guild = guild,
        };
        await this.messageDeleted.InvokeAsync(this, ea);
    }

    private async Task OnMessagePollVoteEventAsync(DiscordPollVoteUpdate voteUpdate, bool wasAdded)
    {
        voteUpdate.WasAdded = wasAdded;
        voteUpdate.client = this;

        MessagePollVoteEventArgs ea = new()
        {
            PollVoteUpdate = voteUpdate
        };

        await this.messagePollVoted.InvokeAsync(this, ea);
    }

    internal async Task OnMessageBulkDeleteEventAsync(ulong[] messageIds, ulong channelId, ulong? guildId)
    {
        DiscordChannel? channel = this.InternalGetCachedChannel(channelId) ?? this.InternalGetCachedThread(channelId);

        List<DiscordMessage> msgs = new(messageIds.Length);
        foreach (ulong messageId in messageIds)
        {
            if (channel == null
                || this.Configuration.MessageCacheSize == 0
                || this.MessageCache == null
                || !this.MessageCache.TryGet(messageId, out DiscordMessage? msg))
            {
                msg = new DiscordMessage
                {
                    Id = messageId,
                    ChannelId = channelId,
                    Discord = this,
                };
            }
            if (this.Configuration.MessageCacheSize > 0)
            {
                this.MessageCache?.Remove(msg.Id);
            }

            msgs.Add(msg);
        }

        DiscordGuild guild = this.InternalGetCachedGuild(guildId);

        MessageBulkDeleteEventArgs ea = new()
        {
            Channel = channel,
            Messages = new ReadOnlyCollection<DiscordMessage>(msgs),
            Guild = guild
        };
        await this.messagesBulkDeleted.InvokeAsync(this, ea);
    }

    #endregion

    #region Message Reaction

    internal async Task OnMessageReactionAddAsync(ulong userId, ulong messageId, ulong channelId, ulong? guildId, TransportMember mbr, DiscordEmoji emoji)
    {
        DiscordChannel? channel = this.InternalGetCachedChannel(channelId) ?? this.InternalGetCachedThread(channelId);
        DiscordGuild? guild = this.InternalGetCachedGuild(guildId);

        emoji.Discord = this;

        DiscordUser usr = null!;
        usr = !this.TryGetCachedUserInternal(userId, out usr)
            ? this.UpdateUser(new DiscordUser { Id = userId, Discord = this }, guildId, guild, mbr)
            : this.UpdateUser(usr, guild?.Id, guild, mbr);

        if (channel == null)
        {
            channel = new DiscordDmChannel
            {
                Id = channelId,
                Discord = this,
                Type = DiscordChannelType.Private,
                Recipients = new DiscordUser[] { usr }
            };
            this.privateChannels[channelId] = (DiscordDmChannel)channel;
        }

        if (channel == null
            || this.Configuration.MessageCacheSize == 0
            || this.MessageCache == null
            || !this.MessageCache.TryGet(messageId, out DiscordMessage? msg))
        {
            msg = new DiscordMessage
            {
                Id = messageId,
                ChannelId = channelId,
                Discord = this,
                reactions = []
            };
        }

        DiscordReaction? react = msg.reactions.FirstOrDefault(xr => xr.Emoji == emoji);
        if (react == null)
        {
            msg.reactions.Add(react = new DiscordReaction
            {
                Count = 1,
                Emoji = emoji,
                IsMe = this.CurrentUser.Id == userId
            });
        }
        else
        {
            react.Count++;
            react.IsMe |= this.CurrentUser.Id == userId;
        }

        MessageReactionAddEventArgs ea = new()
        {
            Message = msg,
            User = usr,
            Guild = guild,
            Emoji = emoji
        };
        await this.messageReactionAdded.InvokeAsync(this, ea);
    }

    internal async Task OnMessageReactionRemoveAsync(ulong userId, ulong messageId, ulong channelId, ulong? guildId, DiscordEmoji emoji)
    {
        DiscordChannel? channel = this.InternalGetCachedChannel(channelId) ?? this.InternalGetCachedThread(channelId);

        emoji.Discord = this;

        if (!this.UserCache.TryGetValue(userId, out DiscordUser? usr))
        {
            usr = new DiscordUser { Id = userId, Discord = this };
        }

        if (channel == null)
        {
            channel = new DiscordDmChannel
            {
                Id = channelId,
                Discord = this,
                Type = DiscordChannelType.Private,
                Recipients = new DiscordUser[] { usr }
            };
            this.privateChannels[channelId] = (DiscordDmChannel)channel;
        }

        if (channel?.Guild != null)
        {
            usr = channel.Guild.Members.TryGetValue(userId, out DiscordMember? member)
                ? member
                : new DiscordMember(usr) { Discord = this, guild_id = channel.GuildId.Value };
        }

        if (channel == null
            || this.Configuration.MessageCacheSize == 0
            || this.MessageCache == null
            || !this.MessageCache.TryGet(messageId, out DiscordMessage? msg))
        {
            msg = new DiscordMessage
            {
                Id = messageId,
                ChannelId = channelId,
                Discord = this
            };
        }

        DiscordReaction? react = msg.reactions?.FirstOrDefault(xr => xr.Emoji == emoji);
        if (react != null)
        {
            react.Count--;
            react.IsMe &= this.CurrentUser.Id != userId;

            if (msg.reactions != null && react.Count <= 0) // shit happens
            {
                for (int i = 0; i < msg.reactions.Count; i++)
                {
                    if (msg.reactions[i].Emoji == emoji)
                    {
                        msg.reactions.RemoveAt(i);
                        break;
                    }
                }
            }
        }

        DiscordGuild guild = this.InternalGetCachedGuild(guildId);

        MessageReactionRemoveEventArgs ea = new()
        {
            Message = msg,
            User = usr,
            Guild = guild,
            Emoji = emoji
        };
        await this.messageReactionRemoved.InvokeAsync(this, ea);
    }

    internal async Task OnMessageReactionRemoveAllAsync(ulong messageId, ulong channelId)
    {
        DiscordChannel channel = this.InternalGetCachedChannel(channelId) ?? this.InternalGetCachedThread(channelId);

        if (channel == null
            || this.Configuration.MessageCacheSize == 0
            || this.MessageCache == null
            || !this.MessageCache.TryGet(messageId, out DiscordMessage? msg))
        {
            msg = new DiscordMessage
            {
                Id = messageId,
                ChannelId = channelId,
                Discord = this
            };
        }

        msg.reactions?.Clear();
        MessageReactionsClearEventArgs ea = new()
        {
            Message = msg,
        };

        await this.messageReactionsCleared.InvokeAsync(this, ea);
    }

    internal async Task OnMessageReactionRemoveEmojiAsync(ulong messageId, ulong channelId, ulong guildId, JToken dat)
    {
        DiscordGuild guild = this.InternalGetCachedGuild(guildId);
        DiscordChannel? channel = this.InternalGetCachedChannel(channelId) ?? this.InternalGetCachedThread(channelId);

        if (channel == null)
        {
            channel = new DiscordDmChannel
            {
                Id = channelId,
                Discord = this,
                Type = DiscordChannelType.Private,
                Recipients = Array.Empty<DiscordUser>()
            };
            this.privateChannels[channelId] = (DiscordDmChannel)channel;
        }

        if (channel == null
            || this.Configuration.MessageCacheSize == 0
            || this.MessageCache == null
            || !this.MessageCache.TryGet(messageId, out DiscordMessage? msg))
        {
            msg = new DiscordMessage
            {
                Id = messageId,
                ChannelId = channelId,
                Discord = this
            };
        }

        DiscordEmoji partialEmoji = dat.ToDiscordObject<DiscordEmoji>();

        if (!guild.emojis.TryGetValue(partialEmoji.Id, out DiscordEmoji? emoji))
        {
            emoji = partialEmoji;
            emoji.Discord = this;
        }

        msg.reactions?.RemoveAll(r => r.Emoji.Equals(emoji));

        MessageReactionRemoveEmojiEventArgs ea = new()
        {
            Message = msg,
            Channel = channel,
            Guild = guild,
            Emoji = emoji
        };

        await this.messageReactionRemovedEmoji.InvokeAsync(this, ea);
    }

    #endregion

    #region User/Presence Update

    internal async Task OnPresenceUpdateEventAsync(JObject rawPresence, JObject rawUser)
    {
        ulong uid = (ulong)rawUser["id"];
        DiscordPresence old = null;

        if (this.presences.TryGetValue(uid, out DiscordPresence? presence))
        {
            old = new DiscordPresence(presence);
            DiscordJson.PopulateObject(rawPresence, presence);
        }
        else
        {
            presence = rawPresence.ToDiscordObject<DiscordPresence>();
            presence.Discord = this;
            presence.Activity = new DiscordActivity(presence.RawActivity);
            this.presences[presence.InternalUser.Id] = presence;
        }

        // reuse arrays / avoid linq (this is a hot zone)
        if (presence.Activities == null || rawPresence["activities"] == null)
        {
            presence.internalActivities = [];
        }
        else
        {
            if (presence.internalActivities.Length != presence.RawActivities.Length)
            {
                presence.internalActivities = new DiscordActivity[presence.RawActivities.Length];
            }

            for (int i = 0; i < presence.internalActivities.Length; i++)
            {
                presence.internalActivities[i] = new DiscordActivity(presence.RawActivities[i]);
            }

            if (presence.internalActivities.Length > 0)
            {
                presence.RawActivity = presence.RawActivities[0];

                if (presence.Activity != null)
                {
                    presence.Activity.UpdateWith(presence.RawActivity);
                }
                else
                {
                    presence.Activity = new DiscordActivity(presence.RawActivity);
                }
            }
            else
            {
                presence.RawActivity = null;
                presence.Activity = null;
            }
        }

        // Caching partial objects is not a good idea, but considering these
        // Objects will most likely be GC'd immediately after this event,
        // This probably isn't great for GC pressure because this is a hot zone.
        _ = this.UserCache.TryGetValue(uid, out DiscordUser? usr);

        DiscordUser usrafter = usr ?? new DiscordUser(presence.InternalUser);
        PresenceUpdateEventArgs ea = new()
        {
            Status = presence.Status,
            Activity = presence.Activity,
            User = usr,
            PresenceBefore = old,
            PresenceAfter = presence,
            UserBefore = old != null ? new DiscordUser(old.InternalUser) { Discord = this } : usrafter,
            UserAfter = usrafter
        };
        await this.presenceUpdated.InvokeAsync(this, ea);
    }

    internal async Task OnUserSettingsUpdateEventAsync(TransportUser user)
    {
        DiscordUser usr = new(user) { Discord = this };

        UserSettingsUpdateEventArgs ea = new()
        {
            User = usr
        };
        await this.userSettingsUpdated.InvokeAsync(this, ea);
    }

    internal async Task OnUserUpdateEventAsync(TransportUser user)
    {
        DiscordUser usr_old = new()
        {
            AvatarHash = this.CurrentUser.AvatarHash,
            Discord = this,
            Discriminator = this.CurrentUser.Discriminator,
            Email = this.CurrentUser.Email,
            Id = this.CurrentUser.Id,
            IsBot = this.CurrentUser.IsBot,
            MfaEnabled = this.CurrentUser.MfaEnabled,
            Username = this.CurrentUser.Username,
            Verified = this.CurrentUser.Verified
        };

        this.CurrentUser.AvatarHash = user.AvatarHash;
        this.CurrentUser.Discriminator = user.Discriminator;
        this.CurrentUser.Email = user.Email;
        this.CurrentUser.Id = user.Id;
        this.CurrentUser.IsBot = user.IsBot;
        this.CurrentUser.MfaEnabled = user.MfaEnabled;
        this.CurrentUser.Username = user.Username;
        this.CurrentUser.Verified = user.Verified;

        UserUpdateEventArgs ea = new()
        {
            UserAfter = this.CurrentUser,
            UserBefore = usr_old
        };
        await this.userUpdated.InvokeAsync(this, ea);
    }

    #endregion

    #region Voice

    internal async Task OnVoiceStateUpdateEventAsync(JObject raw)
    {
        ulong gid = (ulong)raw["guild_id"];
        ulong uid = (ulong)raw["user_id"];
        DiscordGuild gld = this.guilds[gid];

        DiscordVoiceState vstateNew = raw.ToDiscordObject<DiscordVoiceState>();
        vstateNew.Discord = this;

        gld.voiceStates.TryRemove(uid, out DiscordVoiceState? vstateOld);

        if (vstateNew.Channel != null)
        {
            gld.voiceStates[vstateNew.UserId] = vstateNew;
        }

        if (gld.members.TryGetValue(uid, out DiscordMember? mbr))
        {
            mbr.IsMuted = vstateNew.IsServerMuted;
            mbr.IsDeafened = vstateNew.IsServerDeafened;
        }
        else
        {
            TransportMember transportMbr = vstateNew.TransportMember;
            this.UpdateUser(new DiscordUser(transportMbr.User) { Discord = this }, gid, gld, transportMbr);
        }

        VoiceStateUpdateEventArgs ea = new()
        {
            Guild = vstateNew.Guild,
            Channel = vstateNew.Channel,
            User = vstateNew.User,
            SessionId = vstateNew.SessionId,

            Before = vstateOld,
            After = vstateNew
        };
        await this.voiceStateUpdated.InvokeAsync(this, ea);
    }

    internal async Task OnVoiceServerUpdateEventAsync(string endpoint, string token, DiscordGuild guild)
    {
        VoiceServerUpdateEventArgs ea = new()
        {
            Endpoint = endpoint,
            VoiceToken = token,
            Guild = guild
        };
        await this.voiceServerUpdated.InvokeAsync(this, ea);
    }

    #endregion

    #region Thread

    internal async Task OnThreadCreateEventAsync(DiscordThreadChannel thread)
    {
        thread.Discord = this;
        this.InternalGetCachedGuild(thread.GuildId).threads[thread.Id] = thread;

        await this.threadCreated.InvokeAsync(this, new ThreadCreateEventArgs { Thread = thread, Guild = thread.Guild, Parent = thread.Parent });
    }

    internal async Task OnThreadUpdateEventAsync(DiscordThreadChannel thread)
    {
        if (thread == null)
        {
            return;
        }

        DiscordThreadChannel threadOld;
        ThreadUpdateEventArgs updateEvent;

        thread.Discord = this;

        DiscordGuild guild = thread.Guild;
        guild.Discord = this;

        DiscordThreadChannel cthread = this.InternalGetCachedThread(thread.Id);

        if (cthread != null) //thread is cached
        {
            threadOld = new DiscordThreadChannel
            {
                Discord = this,
                GuildId = cthread.GuildId,
                CreatorId = cthread.CreatorId,
                ParentId = cthread.ParentId,
                Id = cthread.Id,
                Name = cthread.Name,
                Type = cthread.Type,
                LastMessageId = cthread.LastMessageId,
                MessageCount = cthread.MessageCount,
                MemberCount = cthread.MemberCount,
                ThreadMetadata = cthread.ThreadMetadata,
                CurrentMember = cthread.CurrentMember,
            };

            updateEvent = new ThreadUpdateEventArgs
            {
                ThreadAfter = thread,
                ThreadBefore = threadOld,
                Guild = thread.Guild,
                Parent = thread.Parent
            };
        }
        else
        {
            updateEvent = new ThreadUpdateEventArgs
            {
                ThreadAfter = thread,
                Guild = thread.Guild,
                Parent = thread.Parent
            };
            guild.threads[thread.Id] = thread;
        }

        await this.threadUpdated.InvokeAsync(this, updateEvent);
    }

    internal async Task OnThreadDeleteEventAsync(DiscordThreadChannel thread)
    {
        if (thread == null)
        {
            return;
        }

        thread.Discord = this;

        DiscordGuild gld = thread.Guild;
        if (gld.threads.TryRemove(thread.Id, out DiscordThreadChannel? cachedThread))
        {
            thread = cachedThread;
        }

        await this.threadDeleted.InvokeAsync(this, new ThreadDeleteEventArgs { Thread = thread, Guild = thread.Guild, Parent = thread.Parent });
    }

    internal async Task OnThreadListSyncEventAsync(DiscordGuild guild, IReadOnlyList<ulong> channel_ids, IReadOnlyList<DiscordThreadChannel> threads, IReadOnlyList<DiscordThreadChannelMember> members)
    {
        guild.Discord = this;
        IEnumerable<DiscordChannel> channels = channel_ids.Select(x => guild.GetChannel(x) ?? new DiscordChannel { Id = x, GuildId = guild.Id }); //getting channel objects

        foreach (DiscordChannel? channel in channels)
        {
            channel.Discord = this;
        }

        foreach (DiscordThreadChannel thread in threads)
        {
            thread.Discord = this;
            guild.threads[thread.Id] = thread;
        }

        foreach (DiscordThreadChannelMember member in members)
        {
            member.Discord = this;
            member.guild_id = guild.Id;

            DiscordThreadChannel? thread = threads.SingleOrDefault(x => x.Id == member.ThreadId);
            if (thread != null)
            {
                thread.CurrentMember = member;
            }
        }

        await this.threadListSynced.InvokeAsync(this, new ThreadListSyncEventArgs { Guild = guild, Channels = channels.ToList().AsReadOnly(), Threads = threads, CurrentMembers = members.ToList().AsReadOnly() });
    }

    internal async Task OnThreadMemberUpdateEventAsync(DiscordThreadChannelMember member)
    {
        member.Discord = this;

        DiscordThreadChannel thread = this.InternalGetCachedThread(member.ThreadId);
        member.guild_id = thread.Guild.Id;
        thread.CurrentMember = member;
        thread.Guild.threads[thread.Id] = thread;

        await this.threadMemberUpdated.InvokeAsync(this, new ThreadMemberUpdateEventArgs { ThreadMember = member, Thread = thread });
    }

    internal async Task OnThreadMembersUpdateEventAsync(DiscordGuild guild, ulong thread_id, IReadOnlyList<DiscordThreadChannelMember> addedMembers, IReadOnlyList<ulong?> removed_member_ids, int member_count)
    {
        DiscordThreadChannel? thread = this.InternalGetCachedThread(thread_id) ?? new DiscordThreadChannel
        {
            Id = thread_id,
            GuildId = guild.Id,
        };
        thread.Discord = this;
        guild.Discord = this;
        thread.MemberCount = member_count;

        List<DiscordMember> removedMembers = [];
        if (removed_member_ids != null)
        {
            foreach (ulong? removedId in removed_member_ids)
            {
                removedMembers.Add(guild.members.TryGetValue(removedId.Value, out DiscordMember? member) ? member : new DiscordMember { Id = removedId.Value, guild_id = guild.Id, Discord = this });
            }

            if (removed_member_ids.Contains(this.CurrentUser.Id)) //indicates the bot was removed from the thread
            {
                thread.CurrentMember = null;
            }
        }
        else
        {
            removed_member_ids = Array.Empty<ulong?>();
        }

        if (addedMembers != null)
        {
            foreach (DiscordThreadChannelMember threadMember in addedMembers)
            {
                threadMember.Discord = this;
                threadMember.guild_id = guild.Id;
            }

            if (addedMembers.Any(member => member.Id == this.CurrentUser.Id))
            {
                thread.CurrentMember = addedMembers.Single(member => member.Id == this.CurrentUser.Id);
            }
        }
        else
        {
            addedMembers = Array.Empty<DiscordThreadChannelMember>();
        }

        ThreadMembersUpdateEventArgs threadMembersUpdateArg = new()
        {
            Guild = guild,
            Thread = thread,
            AddedMembers = addedMembers,
            RemovedMembers = removedMembers,
            MemberCount = member_count
        };

        await this.threadMembersUpdated.InvokeAsync(this, threadMembersUpdateArg);
    }

    #endregion


    #region Integration

    internal async Task OnIntegrationCreateAsync(DiscordIntegration integration, ulong guild_id)
    {
        DiscordGuild? guild = this.InternalGetCachedGuild(guild_id) ?? new DiscordGuild
        {
            Id = guild_id,
            Discord = this
        };
        IntegrationCreateEventArgs ea = new()
        {
            Guild = guild,
            Integration = integration
        };

        await this.integrationCreated.InvokeAsync(this, ea);
    }

    internal async Task OnIntegrationUpdateAsync(DiscordIntegration integration, ulong guild_id)
    {
        DiscordGuild? guild = this.InternalGetCachedGuild(guild_id) ?? new DiscordGuild
        {
            Id = guild_id,
            Discord = this
        };
        IntegrationUpdateEventArgs ea = new()
        {
            Guild = guild,
            Integration = integration
        };

        await this.integrationUpdated.InvokeAsync(this, ea);
    }

    internal async Task OnIntegrationDeleteAsync(ulong integration_id, ulong guild_id, ulong? application_id)
    {
        DiscordGuild? guild = this.InternalGetCachedGuild(guild_id) ?? new DiscordGuild
        {
            Id = guild_id,
            Discord = this
        };
        IntegrationDeleteEventArgs ea = new()
        {
            Guild = guild,
            Applicationid = application_id,
            IntegrationId = integration_id
        };

        await this.integrationDeleted.InvokeAsync(this, ea);
    }

    #endregion

    #region Commands

    internal async Task OnApplicationCommandPermissionsUpdateAsync(JObject obj)
    {
        ApplicationCommandPermissionsUpdatedEventArgs? ev = obj.ToObject<ApplicationCommandPermissionsUpdatedEventArgs>();

        await this.applicationCommandPermissionsUpdated.InvokeAsync(this, ev);
    }

    #endregion

    #region Stage Instance

    internal async Task OnStageInstanceCreateAsync(DiscordStageInstance instance)
    {
        instance.Discord = this;

        DiscordGuild guild = this.InternalGetCachedGuild(instance.GuildId);

        guild.stageInstances[instance.Id] = instance;

        StageInstanceCreateEventArgs eventArgs = new()
        {
            StageInstance = instance
        };

        await this.stageInstanceCreated.InvokeAsync(this, eventArgs);
    }

    internal async Task OnStageInstanceUpdateAsync(DiscordStageInstance instance)
    {
        instance.Discord = this;

        DiscordGuild guild = this.InternalGetCachedGuild(instance.GuildId);

        if (!guild.stageInstances.TryRemove(instance.Id, out DiscordStageInstance? oldInstance))
        {
            oldInstance = new DiscordStageInstance { Id = instance.Id, GuildId = instance.GuildId, ChannelId = instance.ChannelId };
        }

        guild.stageInstances[instance.Id] = instance;

        StageInstanceUpdateEventArgs eventArgs = new()
        {
            StageInstanceBefore = oldInstance,
            StageInstanceAfter = instance
        };

        await this.stageInstanceUpdated.InvokeAsync(this, eventArgs);
    }

    internal async Task OnStageInstanceDeleteAsync(DiscordStageInstance instance)
    {
        instance.Discord = this;

        DiscordGuild guild = this.InternalGetCachedGuild(instance.GuildId);

        guild.stageInstances.TryRemove(instance.Id, out _);

        StageInstanceDeleteEventArgs eventArgs = new()
        {
            StageInstance = instance
        };

        await this.stageInstanceDeleted.InvokeAsync(this, eventArgs);
    }

    #endregion

    #region Misc

    internal async Task OnInteractionCreateAsync(ulong? guildId, ulong channelId, TransportUser user, TransportMember member, DiscordChannel? channel, DiscordInteraction interaction)
    {
        DiscordUser usr = new(user) { Discord = this };

        interaction.ChannelId = channelId;
        interaction.GuildId = guildId;
        interaction.Discord = this;
        interaction.Data.Discord = this;

        if (member != null)
        {
            usr = new DiscordMember(member) { guild_id = guildId.Value, Discord = this };
            this.UpdateUser(usr, guildId, interaction.Guild, member);
        }
        else
        {
            this.UpdateUserCache(usr);
        }

        interaction.User = usr;

        DiscordInteractionResolvedCollection resolved = interaction.Data.Resolved;
        if (resolved != null)
        {
            if (resolved.Users != null)
            {
                foreach (KeyValuePair<ulong, DiscordUser> c in resolved.Users)
                {
                    c.Value.Discord = this;
                    this.UpdateUserCache(c.Value);
                }
            }

            if (resolved.Members != null)
            {
                foreach (KeyValuePair<ulong, DiscordMember> c in resolved.Members)
                {
                    c.Value.Discord = this;
                    c.Value.Id = c.Key;
                    c.Value.guild_id = guildId.Value;
                    c.Value.User.Discord = this;

                    this.UpdateUserCache(c.Value.User);
                }
            }

            if (resolved.Channels != null)
            {
                foreach (KeyValuePair<ulong, DiscordChannel> c in resolved.Channels)
                {
                    UpdateChannelCache(c.Value);
                    c.Value.Discord = this;

                    if (guildId.HasValue)
                    {
                        c.Value.GuildId = guildId.Value;
                    }
                }
            }

            if (resolved.Roles != null)
            {
                foreach (KeyValuePair<ulong, DiscordRole> c in resolved.Roles)
                {
                    c.Value.Discord = this;

                    if (guildId.HasValue)
                    {
                        c.Value.guild_id = guildId.Value;
                    }
                }
            }

            if (resolved.Messages != null)
            {
                foreach (KeyValuePair<ulong, DiscordMessage> m in resolved.Messages)
                {
                    m.Value.Discord = this;

                    if (guildId.HasValue)
                    {
                        m.Value.guildId = guildId.Value;
                    }
                }
            }
        }

        UpdateChannelCache(channel);

        if (interaction.Type is DiscordInteractionType.Component)
        {

            interaction.Message.Discord = this;
            interaction.Message.ChannelId = interaction.ChannelId;
            ComponentInteractionCreateEventArgs cea = new()
            {
                Message = interaction.Message,
                Interaction = interaction
            };

            await this.componentInteractionCreated.InvokeAsync(this, cea);
        }
        else if (interaction.Type is DiscordInteractionType.ModalSubmit)
        {
            ModalSubmitEventArgs mea = new(interaction);

            await this.modalSubmitted.InvokeAsync(this, mea);
        }
        else if (interaction.Data.Type is DiscordApplicationCommandType.MessageContextMenu or DiscordApplicationCommandType.UserContextMenu) // Context-Menu. //
        {
            ulong targetId = interaction.Data.Target.Value;
            DiscordUser targetUser = null;
            DiscordMember targetMember = null;
            DiscordMessage targetMessage = null;

            interaction.Data.Resolved.Messages?.TryGetValue(targetId, out targetMessage);
            interaction.Data.Resolved.Members?.TryGetValue(targetId, out targetMember);
            interaction.Data.Resolved.Users?.TryGetValue(targetId, out targetUser);

            ContextMenuInteractionCreateEventArgs ctea = new()
            {
                Interaction = interaction,
                TargetUser = targetMember ?? targetUser,
                TargetMessage = targetMessage,
                Type = interaction.Data.Type,
            };
            await this.contextMenuInteractionCreated.InvokeAsync(this, ctea);
        }

        InteractionCreateEventArgs ea = new()
        {
            Interaction = interaction
        };

        await this.interactionCreated.InvokeAsync(this, ea);
    }

    internal async Task OnTypingStartEventAsync(ulong userId, ulong channelId, DiscordChannel channel, ulong? guildId, DateTimeOffset started, TransportMember mbr)
    {
        if (channel == null)
        {
            channel = new DiscordChannel
            {
                Discord = this,
                Id = channelId,
                GuildId = guildId ?? default,
            };
        }

        DiscordGuild guild = this.InternalGetCachedGuild(guildId);
        DiscordUser usr = this.UpdateUser(new DiscordUser { Id = userId, Discord = this }, guildId, guild, mbr);

        TypingStartEventArgs ea = new()
        {
            Channel = channel,
            User = usr,
            Guild = guild,
            StartedAt = started
        };
        await this.typingStarted.InvokeAsync(this, ea);
    }

    internal async Task OnWebhooksUpdateAsync(DiscordChannel channel, DiscordGuild guild)
    {
        WebhooksUpdateEventArgs ea = new()
        {
            Channel = channel,
            Guild = guild
        };
        await this.webhooksUpdated.InvokeAsync(this, ea);
    }

    internal async Task OnStickersUpdatedAsync(IEnumerable<DiscordMessageSticker> newStickers, JObject raw)
    {
        DiscordGuild guild = this.InternalGetCachedGuild((ulong)raw["guild_id"]);
        ConcurrentDictionary<ulong, DiscordMessageSticker> oldStickers = new(guild.stickers);

        guild.stickers.Clear();

        foreach (DiscordMessageSticker nst in newStickers)
        {
            if (nst.User != null)
            {
                nst.User.Discord = this;
            }

            nst.Discord = this;

            guild.stickers[nst.Id] = nst;
        }

        GuildStickersUpdateEventArgs sea = new()
        {
            Guild = guild,
            StickersBefore = oldStickers,
            StickersAfter = guild.Stickers
        };

        await this.guildStickersUpdated.InvokeAsync(this, sea);
    }

    internal async Task OnUnknownEventAsync(GatewayPayload payload)
    {
        UnknownEventArgs ea = new() { EventName = payload.EventName, Json = (payload.Data as JObject)?.ToString() };
        await this.unknownEvent.InvokeAsync(this, ea);
    }

    #endregion

    #region AutoModeration
    internal async Task OnAutoModerationRuleCreateAsync(DiscordAutoModerationRule ruleCreated)
    {
        ruleCreated.Discord = this;
        await this.autoModerationRuleCreated.InvokeAsync(this, new AutoModerationRuleCreateEventArgs { Rule = ruleCreated });
    }

    internal async Task OnAutoModerationRuleUpdatedAsync(DiscordAutoModerationRule ruleUpdated)
    {
        ruleUpdated.Discord = this;
        await this.autoModerationRuleUpdated.InvokeAsync(this, new AutoModerationRuleUpdateEventArgs { Rule = ruleUpdated });
    }

    internal async Task OnAutoModerationRuleDeletedAsync(DiscordAutoModerationRule ruleDeleted)
    {
        ruleDeleted.Discord = this;
        await this.autoModerationRuleDeleted.InvokeAsync(this, new AutoModerationRuleDeleteEventArgs { Rule = ruleDeleted });
    }

    internal async Task OnAutoModerationRuleExecutedAsync(DiscordAutoModerationActionExecution ruleExecuted) => await this.autoModerationRuleExecuted.InvokeAsync(this, new AutoModerationRuleExecuteEventArgs { Rule = ruleExecuted });
    #endregion

    #endregion
}
<|MERGE_RESOLUTION|>--- conflicted
+++ resolved
@@ -1,2711 +1,2707 @@
-using System;
-using System.Collections.Concurrent;
-using System.Collections.Generic;
-using System.Collections.Immutable;
-using System.Collections.ObjectModel;
-using System.Globalization;
-using System.Linq;
-using System.Threading;
-using System.Threading.Tasks;
-using DSharpPlus.Entities;
-using DSharpPlus.Entities.AuditLogs;
-using DSharpPlus.EventArgs;
-using DSharpPlus.Net.Abstractions;
-using DSharpPlus.Net.Serialization;
-using Microsoft.Extensions.Logging;
-using Newtonsoft.Json.Linq;
-
-namespace DSharpPlus;
-
-public sealed partial class DiscordClient
-{
-    #region Private Fields
-
-    private string sessionId;
-    private bool guildDownloadCompleted = false;
-
-    #endregion
-
-    #region Dispatch Handler
-
-    internal async Task HandleDispatchAsync(GatewayPayload payload)
-    {
-        if (payload.Data is not JObject dat)
-        {
-            this.Logger.LogWarning(LoggerEvents.WebSocketReceive, "Invalid payload body (this message is probably safe to ignore); opcode: {Op} event: {Event}; payload: {Payload}", payload.OpCode, payload.EventName, payload.Data);
-            return;
-        }
-
-        DiscordChannel chn;
-        DiscordThreadChannel thread;
-        ulong gid;
-        ulong cid;
-        TransportUser usr;
-        TransportMember mbr = default;
-        TransportUser refUsr = default;
-        TransportMember refMbr = default;
-        JToken rawMbr;
-        JToken? rawRefMsg = dat["referenced_message"];
-        JArray rawMembers;
-        JArray rawPresences;
-
-        switch (payload.EventName.ToLowerInvariant())
-        {
-            #region Gateway Status
-
-            case "ready":
-                JArray? glds = (JArray)dat["guilds"];
-                JArray? dmcs = (JArray)dat["private_channels"];
-
-                dat.Remove("guilds");
-                dat.Remove("private_channels");
-
-                await this.OnReadyEventAsync(dat.ToDiscordObject<ReadyPayload>(), glds, dmcs);
-                break;
-
-            case "resumed":
-                await this.OnResumedAsync();
-                break;
-
-            #endregion
-
-            #region Channel
-
-            case "channel_create":
-                chn = dat.ToDiscordObject<DiscordChannel>();
-                await this.OnChannelCreateEventAsync(chn);
-                break;
-
-            case "channel_update":
-                await this.OnChannelUpdateEventAsync(dat.ToDiscordObject<DiscordChannel>());
-                break;
-
-            case "channel_delete":
-                bool isPrivate = dat["is_private"]?.ToObject<bool>() ?? false;
-
-                chn = isPrivate ? dat.ToDiscordObject<DiscordDmChannel>() : dat.ToDiscordObject<DiscordChannel>();
-                await this.OnChannelDeleteEventAsync(chn);
-                break;
-
-            case "channel_pins_update":
-                cid = (ulong)dat["channel_id"];
-                string? ts = (string)dat["last_pin_timestamp"];
-                await this.OnChannelPinsUpdateAsync((ulong?)dat["guild_id"], cid, ts != null ? DateTimeOffset.Parse(ts, CultureInfo.InvariantCulture) : default(DateTimeOffset?));
-                break;
-
-            #endregion
-
-            #region Scheduled Guild Events
-
-            case "guild_scheduled_event_create":
-                DiscordScheduledGuildEvent cevt = dat.ToDiscordObject<DiscordScheduledGuildEvent>();
-                await this.OnScheduledGuildEventCreateEventAsync(cevt);
-                break;
-            case "guild_scheduled_event_delete":
-                DiscordScheduledGuildEvent devt = dat.ToDiscordObject<DiscordScheduledGuildEvent>();
-                await this.OnScheduledGuildEventDeleteEventAsync(devt);
-                break;
-            case "guild_scheduled_event_update":
-                DiscordScheduledGuildEvent uevt = dat.ToDiscordObject<DiscordScheduledGuildEvent>();
-                await this.OnScheduledGuildEventUpdateEventAsync(uevt);
-                break;
-            case "guild_scheduled_event_user_add":
-                gid = (ulong)dat["guild_id"];
-                ulong uid = (ulong)dat["user_id"];
-                ulong eid = (ulong)dat["guild_scheduled_event_id"];
-                await this.OnScheduledGuildEventUserAddEventAsync(gid, eid, uid);
-                break;
-            case "guild_scheduled_event_user_remove":
-                gid = (ulong)dat["guild_id"];
-                uid = (ulong)dat["user_id"];
-                eid = (ulong)dat["guild_scheduled_event_id"];
-                await this.OnScheduledGuildEventUserRemoveEventAsync(gid, eid, uid);
-                break;
-            #endregion
-
-            #region Guild
-
-            case "guild_create":
-
-                rawMembers = (JArray)dat["members"];
-                rawPresences = (JArray)dat["presences"];
-                dat.Remove("members");
-                dat.Remove("presences");
-
-                await this.OnGuildCreateEventAsync(dat.ToDiscordObject<DiscordGuild>(), rawMembers, rawPresences.ToDiscordObject<IEnumerable<DiscordPresence>>());
-                break;
-
-            case "guild_update":
-
-                rawMembers = (JArray)dat["members"];
-                dat.Remove("members");
-
-                await this.OnGuildUpdateEventAsync(dat.ToDiscordObject<DiscordGuild>(), rawMembers);
-                break;
-
-            case "guild_delete":
-                dat.Remove("members");
-
-                await this.OnGuildDeleteEventAsync(dat.ToDiscordObject<DiscordGuild>());
-                break;
-
-            case "guild_emojis_update":
-                gid = (ulong)dat["guild_id"];
-                IEnumerable<DiscordEmoji> ems = dat["emojis"].ToDiscordObject<IEnumerable<DiscordEmoji>>();
-                await this.OnGuildEmojisUpdateEventAsync(this.guilds[gid], ems);
-                break;
-
-            case "guild_integrations_update":
-                gid = (ulong)dat["guild_id"];
-
-                // discord fires this event inconsistently if the current user leaves a guild.
-                if (!this.guilds.TryGetValue(gid, out DiscordGuild value))
-                {
-                    return;
-                }
-
-                await this.OnGuildIntegrationsUpdateEventAsync(value);
-                break;
-
-            case "guild_audit_log_entry_create":
-                gid = (ulong)dat["guild_id"];
-                DiscordGuild guild = this.guilds[gid];
-                AuditLogAction auditLogAction = dat.ToDiscordObject<AuditLogAction>();
-                DiscordAuditLogEntry entry = await AuditLogParser.ParseAuditLogEntryAsync(guild, auditLogAction);
-                await this.OnGuildAuditLogEntryCreateEventAsync(guild, entry);
-                break;
-
-            #endregion
-
-            #region Guild Ban
-
-            case "guild_ban_add":
-                usr = dat["user"].ToDiscordObject<TransportUser>();
-                gid = (ulong)dat["guild_id"];
-                await this.OnGuildBanAddEventAsync(usr, this.guilds[gid]);
-                break;
-
-            case "guild_ban_remove":
-                usr = dat["user"].ToDiscordObject<TransportUser>();
-                gid = (ulong)dat["guild_id"];
-                await this.OnGuildBanRemoveEventAsync(usr, this.guilds[gid]);
-                break;
-
-            #endregion
-
-            #region Guild Member
-
-            case "guild_member_add":
-                gid = (ulong)dat["guild_id"];
-                await this.OnGuildMemberAddEventAsync(dat.ToDiscordObject<TransportMember>(), this.guilds[gid]);
-                break;
-
-            case "guild_member_remove":
-                gid = (ulong)dat["guild_id"];
-                usr = dat["user"].ToDiscordObject<TransportUser>();
-
-                if (!this.guilds.TryGetValue(gid, out value))
-                {
-                    // discord fires this event inconsistently if the current user leaves a guild.
-                    if (usr.Id != this.CurrentUser.Id)
-                    {
-                        this.Logger.LogError(LoggerEvents.WebSocketReceive, "Could not find {Guild} in guild cache", gid);
-                    }
-
-                    return;
-                }
-
-                await this.OnGuildMemberRemoveEventAsync(usr, value);
-                break;
-
-            case "guild_member_update":
-                gid = (ulong)dat["guild_id"];
-                await this.OnGuildMemberUpdateEventAsync(dat.ToDiscordObject<TransportMember>(), this.guilds[gid]);
-                break;
-
-            case "guild_members_chunk":
-                await this.OnGuildMembersChunkEventAsync(dat);
-                break;
-
-            #endregion
-
-            #region Guild Role
-
-            case "guild_role_create":
-                gid = (ulong)dat["guild_id"];
-                await this.OnGuildRoleCreateEventAsync(dat["role"].ToDiscordObject<DiscordRole>(), this.guilds[gid]);
-                break;
-
-            case "guild_role_update":
-                gid = (ulong)dat["guild_id"];
-                await this.OnGuildRoleUpdateEventAsync(dat["role"].ToDiscordObject<DiscordRole>(), this.guilds[gid]);
-                break;
-
-            case "guild_role_delete":
-                gid = (ulong)dat["guild_id"];
-                await this.OnGuildRoleDeleteEventAsync((ulong)dat["role_id"], this.guilds[gid]);
-                break;
-
-            #endregion
-
-            #region Invite
-
-            case "invite_create":
-                gid = (ulong)dat["guild_id"];
-                cid = (ulong)dat["channel_id"];
-                await this.OnInviteCreateEventAsync(cid, gid, dat.ToDiscordObject<DiscordInvite>());
-                break;
-
-            case "invite_delete":
-                gid = (ulong)dat["guild_id"];
-                cid = (ulong)dat["channel_id"];
-                await this.OnInviteDeleteEventAsync(cid, gid, dat);
-                break;
-
-            #endregion
-
-            #region Message
-
-            case "message_create":
-                rawMbr = dat["member"];
-
-                if (rawMbr != null)
-                {
-                    mbr = rawMbr.ToDiscordObject<TransportMember>();
-                }
-
-                if (rawRefMsg != null && rawRefMsg.HasValues)
-                {
-                    if (rawRefMsg.SelectToken("author") != null)
-                    {
-                        refUsr = rawRefMsg.SelectToken("author").ToDiscordObject<TransportUser>();
-                    }
-
-                    if (rawRefMsg.SelectToken("member") != null)
-                    {
-                        refMbr = rawRefMsg.SelectToken("member").ToDiscordObject<TransportMember>();
-                    }
-                }
-
-                TransportUser author = dat["author"].ToDiscordObject<TransportUser>();
-                dat.Remove("author");
-                dat.Remove("member");
-
-                await this.OnMessageCreateEventAsync(dat.ToDiscordObject<DiscordMessage>(), author, mbr, refUsr, refMbr);
-                break;
-
-            case "message_update":
-                rawMbr = dat["member"];
-
-                if (rawMbr != null)
-                {
-                    mbr = rawMbr.ToDiscordObject<TransportMember>();
-                }
-
-                if (rawRefMsg != null && rawRefMsg.HasValues)
-                {
-                    if (rawRefMsg.SelectToken("author") != null)
-                    {
-                        refUsr = rawRefMsg.SelectToken("author").ToDiscordObject<TransportUser>();
-                    }
-
-                    if (rawRefMsg.SelectToken("member") != null)
-                    {
-                        refMbr = rawRefMsg.SelectToken("member").ToDiscordObject<TransportMember>();
-                    }
-                }
-
-                await this.OnMessageUpdateEventAsync(dat.ToDiscordObject<DiscordMessage>(), dat["author"]?.ToDiscordObject<TransportUser>(), mbr, refUsr, refMbr);
-                break;
-
-            // delete event does *not* include message object
-            case "message_delete":
-                await this.OnMessageDeleteEventAsync((ulong)dat["id"], (ulong)dat["channel_id"], (ulong?)dat["guild_id"]);
-                break;
-
-            case "message_delete_bulk":
-                await this.OnMessageBulkDeleteEventAsync(dat["ids"].ToDiscordObject<ulong[]>(), (ulong)dat["channel_id"], (ulong?)dat["guild_id"]);
-                break;
-
-            case "message_poll_vote_add":
-                await this.OnMessagePollVoteEventAsync(dat.ToDiscordObject<DiscordPollVoteUpdate>(), true);
-                break;
-
-            case "message_poll_vote_remove":
-                await this.OnMessagePollVoteEventAsync(dat.ToDiscordObject<DiscordPollVoteUpdate>(), false);
-                break;
-
-            #endregion
-
-            #region Message Reaction
-
-            case "message_reaction_add":
-                rawMbr = dat["member"];
-
-                if (rawMbr != null)
-                {
-                    mbr = rawMbr.ToDiscordObject<TransportMember>();
-                }
-
-                await this.OnMessageReactionAddAsync((ulong)dat["user_id"], (ulong)dat["message_id"], (ulong)dat["channel_id"], (ulong?)dat["guild_id"], mbr, dat["emoji"].ToDiscordObject<DiscordEmoji>());
-                break;
-
-            case "message_reaction_remove":
-                await this.OnMessageReactionRemoveAsync((ulong)dat["user_id"], (ulong)dat["message_id"], (ulong)dat["channel_id"], (ulong?)dat["guild_id"], dat["emoji"].ToDiscordObject<DiscordEmoji>());
-                break;
-
-            case "message_reaction_remove_all":
-                await this.OnMessageReactionRemoveAllAsync((ulong)dat["message_id"], (ulong)dat["channel_id"]);
-                break;
-
-            case "message_reaction_remove_emoji":
-                await this.OnMessageReactionRemoveEmojiAsync((ulong)dat["message_id"], (ulong)dat["channel_id"], (ulong)dat["guild_id"], dat["emoji"]);
-                break;
-
-            #endregion
-
-            #region User/Presence Update
-
-            case "presence_update":
-                // Presences are a mess. I'm not touching this. ~Velvet
-                await this.OnPresenceUpdateEventAsync(dat, (JObject)dat["user"]);
-                break;
-
-            case "user_settings_update":
-                await this.OnUserSettingsUpdateEventAsync(dat.ToDiscordObject<TransportUser>());
-                break;
-
-            case "user_update":
-                await this.OnUserUpdateEventAsync(dat.ToDiscordObject<TransportUser>());
-                break;
-
-            #endregion
-
-            #region Voice
-
-            case "voice_state_update":
-                await this.OnVoiceStateUpdateEventAsync(dat);
-                break;
-
-            case "voice_server_update":
-                gid = (ulong)dat["guild_id"];
-                await this.OnVoiceServerUpdateEventAsync((string)dat["endpoint"], (string)dat["token"], this.guilds[gid]);
-                break;
-
-            #endregion
-
-            #region Thread
-
-            case "thread_create":
-                thread = dat.ToDiscordObject<DiscordThreadChannel>();
-                await this.OnThreadCreateEventAsync(thread);
-                break;
-
-            case "thread_update":
-                thread = dat.ToDiscordObject<DiscordThreadChannel>();
-                await this.OnThreadUpdateEventAsync(thread);
-                break;
-
-            case "thread_delete":
-                thread = dat.ToDiscordObject<DiscordThreadChannel>();
-                await this.OnThreadDeleteEventAsync(thread);
-                break;
-
-            case "thread_list_sync":
-                gid = (ulong)dat["guild_id"]; //get guild
-                await this.OnThreadListSyncEventAsync(this.guilds[gid], dat["channel_ids"].ToDiscordObject<IReadOnlyList<ulong>>(), dat["threads"].ToDiscordObject<IReadOnlyList<DiscordThreadChannel>>(), dat["members"].ToDiscordObject<IReadOnlyList<DiscordThreadChannelMember>>());
-                break;
-
-            case "thread_member_update":
-                await this.OnThreadMemberUpdateEventAsync(dat.ToDiscordObject<DiscordThreadChannelMember>());
-                break;
-
-            case "thread_members_update":
-                gid = (ulong)dat["guild_id"];
-                await this.OnThreadMembersUpdateEventAsync(this.guilds[gid], (ulong)dat["id"], dat["added_members"]?.ToDiscordObject<IReadOnlyList<DiscordThreadChannelMember>>(), dat["removed_member_ids"]?.ToDiscordObject<IReadOnlyList<ulong?>>(), (int)dat["member_count"]);
-                break;
-
-            #endregion
-
-            #region Interaction/Integration/Application
-
-            case "interaction_create":
-
-                rawMbr = dat["member"];
-
-                if (rawMbr != null)
-                {
-                    mbr = dat["member"].ToDiscordObject<TransportMember>();
-                    usr = mbr.User;
-                }
-                else
-                {
-                    usr = dat["user"].ToDiscordObject<TransportUser>();
-                }
-
-                JToken? rawChannel = dat["channel"];
-                DiscordChannel? channel = null;
-                if (rawChannel is not null)
-                {
-                    channel = rawChannel.ToDiscordObject<DiscordChannel>();
-                }
-                
-                // Re: Removing re-serialized data: This one is probably fine?
-                // The user on the object is marked with [JsonIgnore].
-
-                cid = (ulong)dat["channel_id"];
-<<<<<<< HEAD
-                await this.OnInteractionCreateAsync((ulong?)dat["guild_id"], cid, usr, mbr, dat.ToDiscordObject<DiscordInteraction>());
-=======
-                await OnInteractionCreateAsync((ulong?)dat["guild_id"], cid, usr, mbr, channel, dat.ToDiscordObject<DiscordInteraction>());
->>>>>>> 7c861b5a
-                break;
-
-            case "integration_create":
-                await this.OnIntegrationCreateAsync(dat.ToDiscordObject<DiscordIntegration>(), (ulong)dat["guild_id"]);
-                break;
-
-            case "integration_update":
-                await this.OnIntegrationUpdateAsync(dat.ToDiscordObject<DiscordIntegration>(), (ulong)dat["guild_id"]);
-                break;
-
-            case "integration_delete":
-                await this.OnIntegrationDeleteAsync((ulong)dat["id"], (ulong)dat["guild_id"], (ulong?)dat["application_id"]);
-                break;
-
-            case "application_command_permissions_update":
-                await this.OnApplicationCommandPermissionsUpdateAsync(dat);
-                break;
-            #endregion
-
-            #region Stage Instance
-
-            case "stage_instance_create":
-                await this.OnStageInstanceCreateAsync(dat.ToDiscordObject<DiscordStageInstance>());
-                break;
-
-            case "stage_instance_update":
-                await this.OnStageInstanceUpdateAsync(dat.ToDiscordObject<DiscordStageInstance>());
-                break;
-
-            case "stage_instance_delete":
-                await this.OnStageInstanceDeleteAsync(dat.ToDiscordObject<DiscordStageInstance>());
-                break;
-
-            #endregion
-
-            #region Misc
-
-            case "gift_code_update": //Not supposed to be dispatched to bots
-                break;
-
-            case "embedded_activity_update": //Not supposed to be dispatched to bots
-                break;
-
-            case "typing_start":
-                cid = (ulong)dat["channel_id"];
-                rawMbr = dat["member"];
-
-                if (rawMbr != null)
-                {
-                    mbr = rawMbr.ToDiscordObject<TransportMember>();
-                }
-
-                await this.OnTypingStartEventAsync((ulong)dat["user_id"], cid, this.InternalGetCachedChannel(cid), (ulong?)dat["guild_id"], Utilities.GetDateTimeOffset((long)dat["timestamp"]), mbr);
-                break;
-
-            case "webhooks_update":
-                gid = (ulong)dat["guild_id"];
-                cid = (ulong)dat["channel_id"];
-                await this.OnWebhooksUpdateAsync(this.guilds[gid].GetChannel(cid), this.guilds[gid]);
-                break;
-
-            case "guild_stickers_update":
-                IEnumerable<DiscordMessageSticker> strs = dat["stickers"].ToDiscordObject<IEnumerable<DiscordMessageSticker>>();
-                await this.OnStickersUpdatedAsync(strs, dat);
-                break;
-
-            default:
-                await this.OnUnknownEventAsync(payload);
-                if (this.Configuration.LogUnknownEvents)
-                {
-                    this.Logger.LogWarning(LoggerEvents.WebSocketReceive, "Unknown event: {EventName}\npayload: {@Payload}", payload.EventName, payload.Data);
-                }
-
-                break;
-
-            #endregion
-
-            #region AutoModeration
-            case "auto_moderation_rule_create":
-                await this.OnAutoModerationRuleCreateAsync(dat.ToDiscordObject<DiscordAutoModerationRule>());
-                break;
-
-            case "auto_moderation_rule_update":
-                await this.OnAutoModerationRuleUpdatedAsync(dat.ToDiscordObject<DiscordAutoModerationRule>());
-                break;
-
-            case "auto_moderation_rule_delete":
-                await this.OnAutoModerationRuleDeletedAsync(dat.ToDiscordObject<DiscordAutoModerationRule>());
-                break;
-
-            case "auto_moderation_action_execution":
-                await this.OnAutoModerationRuleExecutedAsync(dat.ToDiscordObject<DiscordAutoModerationActionExecution>());
-                break;
-                #endregion
-        }
-    }
-
-    #endregion
-
-    #region Events
-
-    #region Gateway
-
-    internal async Task OnReadyEventAsync(ReadyPayload ready, JArray rawGuilds, JArray rawDmChannels)
-    {
-        //ready.CurrentUser.Discord = this;
-
-        TransportUser rusr = ready.CurrentUser;
-        this.CurrentUser.Username = rusr.Username;
-        this.CurrentUser.Discriminator = rusr.Discriminator;
-        this.CurrentUser.AvatarHash = rusr.AvatarHash;
-        this.CurrentUser.MfaEnabled = rusr.MfaEnabled;
-        this.CurrentUser.Verified = rusr.Verified;
-        this.CurrentUser.IsBot = rusr.IsBot;
-
-        this.GatewayVersion = ready.GatewayVersion;
-        this.sessionId = ready.SessionId;
-        Dictionary<ulong, JObject> raw_guild_index = rawGuilds.ToDictionary(xt => (ulong)xt["id"], xt => (JObject)xt);
-
-        this.privateChannels.Clear();
-        foreach (JToken rawChannel in rawDmChannels)
-        {
-            DiscordDmChannel channel = rawChannel.ToDiscordObject<DiscordDmChannel>();
-
-            channel.Discord = this;
-
-            //xdc.recipients =
-            //    .Select(xtu => this.InternalGetCachedUser(xtu.Id) ?? new DiscordUser(xtu) { Discord = this })
-            //    .ToList();
-
-            IEnumerable<TransportUser> recips_raw = rawChannel["recipients"].ToDiscordObject<IEnumerable<TransportUser>>();
-            List<DiscordUser> recipients = [];
-            foreach (TransportUser xr in recips_raw)
-            {
-                DiscordUser xu = new(xr) { Discord = this };
-                xu = this.UpdateUserCache(xu);
-
-                recipients.Add(xu);
-            }
-            channel.Recipients = recipients;
-
-            this.privateChannels[channel.Id] = channel;
-        }
-
-        this.guilds.Clear();
-
-        IEnumerable<DiscordGuild> guilds = rawGuilds.ToDiscordObject<IEnumerable<DiscordGuild>>();
-        foreach (DiscordGuild guild in guilds)
-        {
-            guild.Discord = this;
-            guild.channels ??= new ConcurrentDictionary<ulong, DiscordChannel>();
-            guild.threads ??= new ConcurrentDictionary<ulong, DiscordThreadChannel>();
-
-            foreach (DiscordChannel xc in guild.Channels.Values)
-            {
-                xc.GuildId = guild.Id;
-                xc.Discord = this;
-                foreach (DiscordOverwrite xo in xc.permissionOverwrites)
-                {
-                    xo.Discord = this;
-                    xo.channelId = xc.Id;
-                }
-            }
-            foreach (DiscordThreadChannel xt in guild.Threads.Values)
-            {
-                xt.GuildId = guild.Id;
-                xt.Discord = this;
-            }
-
-            guild.roles ??= new ConcurrentDictionary<ulong, DiscordRole>();
-
-            foreach (DiscordRole xr in guild.Roles.Values)
-            {
-                xr.Discord = this;
-                xr.guild_id = guild.Id;
-            }
-
-            JObject raw_guild = raw_guild_index[guild.Id];
-            JArray? raw_members = (JArray)raw_guild["members"];
-
-            guild.members?.Clear();
-            guild.members ??= new ConcurrentDictionary<ulong, DiscordMember>();
-
-            if (raw_members != null)
-            {
-                foreach (JToken xj in raw_members)
-                {
-                    TransportMember xtm = xj.ToDiscordObject<TransportMember>();
-
-                    DiscordUser xu = new(xtm.User) { Discord = this };
-                    xu = this.UpdateUserCache(xu);
-
-                    guild.members[xtm.User.Id] = new DiscordMember(xtm) { Discord = this, guild_id = guild.Id };
-                }
-            }
-
-            guild.emojis ??= new ConcurrentDictionary<ulong, DiscordEmoji>();
-
-            foreach (DiscordEmoji xe in guild.Emojis.Values)
-            {
-                xe.Discord = this;
-            }
-
-            guild.voiceStates ??= new ConcurrentDictionary<ulong, DiscordVoiceState>();
-
-            foreach (DiscordVoiceState xvs in guild.VoiceStates.Values)
-            {
-                xvs.Discord = this;
-            }
-
-            this.guilds[guild.Id] = guild;
-        }
-
-        await this.ready.InvokeAsync(this, new SessionReadyEventArgs());
-
-        if (!guilds.Any())
-        {
-            this.guildDownloadCompleted = true;
-            GuildDownloadCompletedEventArgs ea = new(this.Guilds);
-            await this.guildDownloadCompletedEv.InvokeAsync(this, ea);
-        }
-    }
-
-    internal Task OnResumedAsync()
-    {
-        this.Logger.LogInformation(LoggerEvents.SessionUpdate, "Session resumed");
-        return this.resumed.InvokeAsync(this, new SessionReadyEventArgs());
-    }
-
-    #endregion
-
-    #region Channel
-
-    internal async Task OnChannelCreateEventAsync(DiscordChannel channel)
-    {
-        channel.Discord = this;
-        foreach (DiscordOverwrite xo in channel.permissionOverwrites)
-        {
-            xo.Discord = this;
-            xo.channelId = channel.Id;
-        }
-
-        this.guilds[channel.GuildId.Value].channels[channel.Id] = channel;
-
-        await this.channelCreated.InvokeAsync(this, new ChannelCreateEventArgs { Channel = channel, Guild = channel.Guild });
-    }
-
-    internal async Task OnChannelUpdateEventAsync(DiscordChannel channel)
-    {
-        if (channel == null)
-        {
-            return;
-        }
-
-        channel.Discord = this;
-
-        DiscordGuild? gld = channel.Guild;
-
-        DiscordChannel? channel_new = this.InternalGetCachedChannel(channel.Id);
-        DiscordChannel channel_old = null;
-
-        if (channel_new != null)
-        {
-            channel_old = new DiscordChannel
-            {
-                Bitrate = channel_new.Bitrate,
-                Discord = this,
-                GuildId = channel_new.GuildId,
-                Id = channel_new.Id,
-                //IsPrivate = channel_new.IsPrivate,
-                LastMessageId = channel_new.LastMessageId,
-                Name = channel_new.Name,
-                permissionOverwrites = new List<DiscordOverwrite>(channel_new.permissionOverwrites),
-                Position = channel_new.Position,
-                Topic = channel_new.Topic,
-                Type = channel_new.Type,
-                UserLimit = channel_new.UserLimit,
-                ParentId = channel_new.ParentId,
-                IsNSFW = channel_new.IsNSFW,
-                PerUserRateLimit = channel_new.PerUserRateLimit,
-                RtcRegionId = channel_new.RtcRegionId,
-                QualityMode = channel_new.QualityMode
-            };
-
-            channel_new.Bitrate = channel.Bitrate;
-            channel_new.Name = channel.Name;
-            channel_new.Position = channel.Position;
-            channel_new.Topic = channel.Topic;
-            channel_new.UserLimit = channel.UserLimit;
-            channel_new.ParentId = channel.ParentId;
-            channel_new.IsNSFW = channel.IsNSFW;
-            channel_new.PerUserRateLimit = channel.PerUserRateLimit;
-            channel_new.Type = channel.Type;
-            channel_new.RtcRegionId = channel.RtcRegionId;
-            channel_new.QualityMode = channel.QualityMode;
-
-            channel_new.permissionOverwrites.Clear();
-
-            foreach (DiscordOverwrite po in channel.permissionOverwrites)
-            {
-                po.Discord = this;
-                po.channelId = channel.Id;
-            }
-
-            channel_new.permissionOverwrites.AddRange(channel.permissionOverwrites);
-        }
-        else if (gld != null)
-        {
-            gld.channels[channel.Id] = channel;
-        }
-
-        await this.channelUpdated.InvokeAsync(this, new ChannelUpdateEventArgs { ChannelAfter = channel_new, Guild = gld, ChannelBefore = channel_old });
-    }
-
-    internal async Task OnChannelDeleteEventAsync(DiscordChannel channel)
-    {
-        if (channel == null)
-        {
-            return;
-        }
-
-        channel.Discord = this;
-
-        //if (channel.IsPrivate)
-        if (channel.Type is DiscordChannelType.Group or DiscordChannelType.Private)
-        {
-            DiscordDmChannel? dmChannel = channel as DiscordDmChannel;
-
-            _ = this.privateChannels.TryRemove(dmChannel.Id, out _);
-
-            await this.dmChannelDeleted.InvokeAsync(this, new DmChannelDeleteEventArgs { Channel = dmChannel });
-        }
-        else
-        {
-            DiscordGuild gld = channel.Guild;
-
-            if (gld.channels.TryRemove(channel.Id, out DiscordChannel? cachedChannel))
-            {
-                channel = cachedChannel;
-            }
-
-            await this.channelDeleted.InvokeAsync(this, new ChannelDeleteEventArgs { Channel = channel, Guild = gld });
-        }
-    }
-
-    internal async Task OnChannelPinsUpdateAsync(ulong? guildId, ulong channelId, DateTimeOffset? lastPinTimestamp)
-    {
-        DiscordGuild guild = this.InternalGetCachedGuild(guildId);
-        DiscordChannel? channel = this.InternalGetCachedChannel(channelId) ?? this.InternalGetCachedThread(channelId);
-
-        if (channel == null)
-        {
-            channel = new DiscordDmChannel
-            {
-                Id = channelId,
-                Discord = this,
-                Type = DiscordChannelType.Private,
-                Recipients = Array.Empty<DiscordUser>()
-            };
-
-            DiscordDmChannel chn = (DiscordDmChannel)channel;
-
-            this.privateChannels[channelId] = chn;
-        }
-
-        ChannelPinsUpdateEventArgs ea = new()
-        {
-            Guild = guild,
-            Channel = channel,
-            LastPinTimestamp = lastPinTimestamp
-        };
-        await this.channelPinsUpdated.InvokeAsync(this, ea);
-    }
-
-    #endregion
-
-    #region Scheduled Guild Events
-
-    private async Task OnScheduledGuildEventCreateEventAsync(DiscordScheduledGuildEvent evt)
-    {
-        evt.Discord = this;
-
-        if (evt.Creator != null)
-        {
-            evt.Creator.Discord = this;
-            this.UpdateUserCache(evt.Creator);
-        }
-
-        evt.Guild.scheduledEvents[evt.Id] = evt;
-
-        await this.scheduledGuildEventCreated.InvokeAsync(this, new ScheduledGuildEventCreateEventArgs { Event = evt });
-    }
-
-    private async Task OnScheduledGuildEventDeleteEventAsync(DiscordScheduledGuildEvent evt)
-    {
-        DiscordGuild guild = this.InternalGetCachedGuild(evt.GuildId);
-
-        if (guild == null) // ??? //
-        {
-            return;
-        }
-
-        guild.scheduledEvents.TryRemove(evt.Id, out _);
-
-        evt.Discord = this;
-
-        if (evt.Creator != null)
-        {
-            evt.Creator.Discord = this;
-            this.UpdateUserCache(evt.Creator);
-        }
-
-        await this.scheduledGuildEventDeleted.InvokeAsync(this, new ScheduledGuildEventDeleteEventArgs { Event = evt });
-    }
-
-    private async Task OnScheduledGuildEventUpdateEventAsync(DiscordScheduledGuildEvent evt)
-    {
-        evt.Discord = this;
-
-        if (evt.Creator != null)
-        {
-            evt.Creator.Discord = this;
-            this.UpdateUserCache(evt.Creator);
-        }
-
-        DiscordGuild guild = this.InternalGetCachedGuild(evt.GuildId);
-        guild.scheduledEvents.TryGetValue(evt.GuildId, out DiscordScheduledGuildEvent? oldEvt);
-
-        evt.Guild.scheduledEvents[evt.Id] = evt;
-
-        if (evt.Status is DiscordScheduledGuildEventStatus.Completed)
-        {
-            await this.scheduledGuildEventCompleted.InvokeAsync(this, new ScheduledGuildEventCompletedEventArgs() { Event = evt });
-        }
-        else
-        {
-            await this.scheduledGuildEventUpdated.InvokeAsync(this, new ScheduledGuildEventUpdateEventArgs() { EventBefore = oldEvt, EventAfter = evt });
-        }
-    }
-
-    private async Task OnScheduledGuildEventUserAddEventAsync(ulong guildId, ulong eventId, ulong userId)
-    {
-        DiscordGuild guild = this.InternalGetCachedGuild(guildId);
-        DiscordScheduledGuildEvent evt = guild.scheduledEvents.GetOrAdd(eventId, new DiscordScheduledGuildEvent()
-        {
-            Id = eventId,
-            GuildId = guildId,
-            Discord = this,
-            UserCount = 0
-        });
-
-        evt.UserCount++;
-
-        DiscordUser user =
-            guild.Members.TryGetValue(userId, out DiscordMember? mbr) ? mbr :
-            this.GetCachedOrEmptyUserInternal(userId) ?? new DiscordUser() { Id = userId, Discord = this };
-
-        await this.scheduledGuildEventUserAdded.InvokeAsync(this, new ScheduledGuildEventUserAddEventArgs() { Event = evt, User = user });
-    }
-
-    private async Task OnScheduledGuildEventUserRemoveEventAsync(ulong guildId, ulong eventId, ulong userId)
-    {
-        DiscordGuild guild = this.InternalGetCachedGuild(guildId);
-        DiscordScheduledGuildEvent evt = guild.scheduledEvents.GetOrAdd(eventId, new DiscordScheduledGuildEvent()
-        {
-            Id = eventId,
-            GuildId = guildId,
-            Discord = this,
-            UserCount = 0
-        });
-
-        evt.UserCount = evt.UserCount is 0 ? 0 : evt.UserCount - 1;
-
-        DiscordUser user =
-            guild.Members.TryGetValue(userId, out DiscordMember? mbr) ? mbr :
-            this.GetCachedOrEmptyUserInternal(userId) ?? new DiscordUser() { Id = userId, Discord = this };
-
-        await this.scheduledGuildEventUserRemoved.InvokeAsync(this, new ScheduledGuildEventUserRemoveEventArgs() { Event = evt, User = user });
-    }
-
-    #endregion
-
-    #region Guild
-
-    internal async Task OnGuildCreateEventAsync(DiscordGuild guild, JArray rawMembers, IEnumerable<DiscordPresence> presences)
-    {
-        if (presences != null)
-        {
-            foreach (DiscordPresence xp in presences)
-            {
-                xp.Discord = this;
-                xp.GuildId = guild.Id;
-                xp.Activity = new DiscordActivity(xp.RawActivity);
-                if (xp.RawActivities != null)
-                {
-                    xp.internalActivities = new DiscordActivity[xp.RawActivities.Length];
-                    for (int i = 0; i < xp.RawActivities.Length; i++)
-                    {
-                        xp.internalActivities[i] = new DiscordActivity(xp.RawActivities[i]);
-                    }
-                }
-                this.presences[xp.User.Id] = xp;
-            }
-        }
-
-        bool exists = this.guilds.TryGetValue(guild.Id, out DiscordGuild? foundGuild);
-
-        guild.Discord = this;
-        guild.IsUnavailable = false;
-        DiscordGuild eventGuild = guild;
-
-        if (exists)
-        {
-            guild = foundGuild;
-        }
-
-        guild.channels ??= new ConcurrentDictionary<ulong, DiscordChannel>();
-        guild.threads ??= new ConcurrentDictionary<ulong, DiscordThreadChannel>();
-        guild.roles ??= new ConcurrentDictionary<ulong, DiscordRole>();
-        guild.emojis ??= new ConcurrentDictionary<ulong, DiscordEmoji>();
-        guild.stickers ??= new ConcurrentDictionary<ulong, DiscordMessageSticker>();
-        guild.voiceStates ??= new ConcurrentDictionary<ulong, DiscordVoiceState>();
-        guild.members ??= new ConcurrentDictionary<ulong, DiscordMember>();
-        guild.stageInstances ??= new ConcurrentDictionary<ulong, DiscordStageInstance>();
-        guild.scheduledEvents ??= new ConcurrentDictionary<ulong, DiscordScheduledGuildEvent>();
-
-        this.UpdateCachedGuild(eventGuild, rawMembers);
-
-        guild.JoinedAt = eventGuild.JoinedAt;
-        guild.IsLarge = eventGuild.IsLarge;
-        guild.MemberCount = Math.Max(eventGuild.MemberCount, guild.members.Count);
-        guild.IsUnavailable = eventGuild.IsUnavailable;
-        guild.PremiumSubscriptionCount = eventGuild.PremiumSubscriptionCount;
-        guild.PremiumTier = eventGuild.PremiumTier;
-        guild.Banner = eventGuild.Banner;
-        guild.VanityUrlCode = eventGuild.VanityUrlCode;
-        guild.Description = eventGuild.Description;
-        guild.IsNSFW = eventGuild.IsNSFW;
-
-        foreach (KeyValuePair<ulong, DiscordVoiceState> kvp in eventGuild.voiceStates ??= new())
-        {
-            guild.voiceStates[kvp.Key] = kvp.Value;
-        }
-
-        foreach (DiscordScheduledGuildEvent xe in guild.scheduledEvents.Values)
-        {
-            xe.Discord = this;
-
-            if (xe.Creator != null)
-            {
-                xe.Creator.Discord = this;
-            }
-        }
-
-        foreach (DiscordChannel xc in guild.channels.Values)
-        {
-            xc.GuildId = guild.Id;
-            xc.Discord = this;
-            foreach (DiscordOverwrite xo in xc.permissionOverwrites)
-            {
-                xo.Discord = this;
-                xo.channelId = xc.Id;
-            }
-        }
-        foreach (DiscordThreadChannel xt in guild.threads.Values)
-        {
-            xt.GuildId = guild.Id;
-            xt.Discord = this;
-        }
-        foreach (DiscordEmoji xe in guild.emojis.Values)
-        {
-            xe.Discord = this;
-        }
-
-        foreach (DiscordMessageSticker xs in guild.stickers.Values)
-        {
-            xs.Discord = this;
-        }
-
-        foreach (DiscordVoiceState xvs in guild.voiceStates.Values)
-        {
-            xvs.Discord = this;
-        }
-
-        foreach (DiscordRole xr in guild.roles.Values)
-        {
-            xr.Discord = this;
-            xr.guild_id = guild.Id;
-        }
-
-        foreach (DiscordStageInstance instance in guild.stageInstances.Values)
-        {
-            instance.Discord = this;
-        }
-
-        bool old = Volatile.Read(ref this.guildDownloadCompleted);
-        bool dcompl = this.guilds.Values.All(xg => !xg.IsUnavailable);
-        Volatile.Write(ref this.guildDownloadCompleted, dcompl);
-
-        if (exists)
-        {
-            await this.guildAvailable.InvokeAsync(this, new GuildCreateEventArgs { Guild = guild });
-        }
-        else
-        {
-            await this.guildCreated.InvokeAsync(this, new GuildCreateEventArgs { Guild = guild });
-        }
-
-        if (dcompl && !old)
-        {
-            await this.guildDownloadCompletedEv.InvokeAsync(this, new GuildDownloadCompletedEventArgs(this.Guilds));
-        }
-    }
-
-    internal async Task OnGuildUpdateEventAsync(DiscordGuild guild, JArray rawMembers)
-    {
-        DiscordGuild oldGuild;
-
-        if (!this.guilds.TryGetValue(guild.Id, out DiscordGuild gld))
-        {
-            this.guilds[guild.Id] = guild;
-            oldGuild = null;
-        }
-        else
-        {
-            oldGuild = new DiscordGuild
-            {
-                Discord = gld.Discord,
-                Name = gld.Name,
-                afkChannelId = gld.afkChannelId,
-                AfkTimeout = gld.AfkTimeout,
-                DefaultMessageNotifications = gld.DefaultMessageNotifications,
-                ExplicitContentFilter = gld.ExplicitContentFilter,
-                Features = gld.Features,
-                IconHash = gld.IconHash,
-                Id = gld.Id,
-                IsLarge = gld.IsLarge,
-                isSynced = gld.isSynced,
-                IsUnavailable = gld.IsUnavailable,
-                JoinedAt = gld.JoinedAt,
-                MemberCount = gld.MemberCount,
-                MaxMembers = gld.MaxMembers,
-                MaxPresences = gld.MaxPresences,
-                ApproximateMemberCount = gld.ApproximateMemberCount,
-                ApproximatePresenceCount = gld.ApproximatePresenceCount,
-                MaxVideoChannelUsers = gld.MaxVideoChannelUsers,
-                DiscoverySplashHash = gld.DiscoverySplashHash,
-                PreferredLocale = gld.PreferredLocale,
-                MfaLevel = gld.MfaLevel,
-                OwnerId = gld.OwnerId,
-                SplashHash = gld.SplashHash,
-                systemChannelId = gld.systemChannelId,
-                SystemChannelFlags = gld.SystemChannelFlags,
-                WidgetEnabled = gld.WidgetEnabled,
-                widgetChannelId = gld.widgetChannelId,
-                VerificationLevel = gld.VerificationLevel,
-                rulesChannelId = gld.rulesChannelId,
-                publicUpdatesChannelId = gld.publicUpdatesChannelId,
-                voiceRegionId = gld.voiceRegionId,
-                PremiumProgressBarEnabled = gld.PremiumProgressBarEnabled,
-                IsNSFW = gld.IsNSFW,
-                channels = new ConcurrentDictionary<ulong, DiscordChannel>(),
-                threads = new ConcurrentDictionary<ulong, DiscordThreadChannel>(),
-                emojis = new ConcurrentDictionary<ulong, DiscordEmoji>(),
-                members = new ConcurrentDictionary<ulong, DiscordMember>(),
-                roles = new ConcurrentDictionary<ulong, DiscordRole>(),
-                voiceStates = new ConcurrentDictionary<ulong, DiscordVoiceState>()
-            };
-
-            foreach (KeyValuePair<ulong, DiscordChannel> kvp in gld.channels ??= new())
-            {
-                oldGuild.channels[kvp.Key] = kvp.Value;
-            }
-
-            foreach (KeyValuePair<ulong, DiscordThreadChannel> kvp in gld.threads ??= new())
-            {
-                oldGuild.threads[kvp.Key] = kvp.Value;
-            }
-
-            foreach (KeyValuePair<ulong, DiscordEmoji> kvp in gld.emojis ??= new())
-            {
-                oldGuild.emojis[kvp.Key] = kvp.Value;
-            }
-
-            foreach (KeyValuePair<ulong, DiscordRole> kvp in gld.roles ??= new())
-            {
-                oldGuild.roles[kvp.Key] = kvp.Value;
-            }
-            //new ConcurrentDictionary<ulong, DiscordVoiceState>()
-            foreach (KeyValuePair<ulong, DiscordVoiceState> kvp in gld.voiceStates ??= new())
-            {
-                oldGuild.voiceStates[kvp.Key] = kvp.Value;
-            }
-
-            foreach (KeyValuePair<ulong, DiscordMember> kvp in gld.members ??= new())
-            {
-                oldGuild.members[kvp.Key] = kvp.Value;
-            }
-        }
-
-        guild.Discord = this;
-        guild.IsUnavailable = false;
-        DiscordGuild eventGuild = guild;
-        guild = this.guilds[eventGuild.Id];
-        guild.channels ??= new ConcurrentDictionary<ulong, DiscordChannel>();
-        guild.threads ??= new ConcurrentDictionary<ulong, DiscordThreadChannel>();
-        guild.roles ??= new ConcurrentDictionary<ulong, DiscordRole>();
-        guild.emojis ??= new ConcurrentDictionary<ulong, DiscordEmoji>();
-        guild.voiceStates ??= new ConcurrentDictionary<ulong, DiscordVoiceState>();
-        guild.members ??= new ConcurrentDictionary<ulong, DiscordMember>();
-        this.UpdateCachedGuild(eventGuild, rawMembers);
-
-        foreach (DiscordChannel xc in guild.channels.Values)
-        {
-            xc.GuildId = guild.Id;
-            xc.Discord = this;
-            foreach (DiscordOverwrite xo in xc.permissionOverwrites)
-            {
-                xo.Discord = this;
-                xo.channelId = xc.Id;
-            }
-        }
-        foreach (DiscordThreadChannel xc in guild.threads.Values)
-        {
-            xc.GuildId = guild.Id;
-            xc.Discord = this;
-        }
-        foreach (DiscordEmoji xe in guild.emojis.Values)
-        {
-            xe.Discord = this;
-        }
-
-        foreach (DiscordVoiceState xvs in guild.voiceStates.Values)
-        {
-            xvs.Discord = this;
-        }
-
-        foreach (DiscordRole xr in guild.roles.Values)
-        {
-            xr.Discord = this;
-            xr.guild_id = guild.Id;
-        }
-
-        await this.guildUpdated.InvokeAsync(this, new GuildUpdateEventArgs { GuildBefore = oldGuild, GuildAfter = guild });
-    }
-
-    internal async Task OnGuildDeleteEventAsync(DiscordGuild guild)
-    {
-        if (guild.IsUnavailable)
-        {
-            if (!this.guilds.TryGetValue(guild.Id, out DiscordGuild? gld))
-            {
-                return;
-            }
-
-            gld.IsUnavailable = true;
-
-            await this.guildUnavailable.InvokeAsync(this, new GuildDeleteEventArgs { Guild = guild, Unavailable = true });
-        }
-        else
-        {
-            if (!this.guilds.TryRemove(guild.Id, out DiscordGuild? gld))
-            {
-                return;
-            }
-
-            await this.guildDeleted.InvokeAsync(this, new GuildDeleteEventArgs { Guild = gld });
-        }
-    }
-
-    internal async Task OnGuildEmojisUpdateEventAsync(DiscordGuild guild, IEnumerable<DiscordEmoji> newEmojis)
-    {
-        ConcurrentDictionary<ulong, DiscordEmoji> oldEmojis = new(guild.emojis);
-        guild.emojis.Clear();
-
-        foreach (DiscordEmoji emoji in newEmojis)
-        {
-            emoji.Discord = this;
-            guild.emojis[emoji.Id] = emoji;
-        }
-
-        GuildEmojisUpdateEventArgs ea = new()
-        {
-            Guild = guild,
-            EmojisAfter = guild.Emojis,
-            EmojisBefore = oldEmojis
-        };
-        await this.guildEmojisUpdated.InvokeAsync(this, ea);
-    }
-
-    internal async Task OnGuildIntegrationsUpdateEventAsync(DiscordGuild guild)
-    {
-        GuildIntegrationsUpdateEventArgs ea = new()
-        {
-            Guild = guild
-        };
-        await this.guildIntegrationsUpdated.InvokeAsync(this, ea);
-    }
-
-    private async Task OnGuildAuditLogEntryCreateEventAsync(DiscordGuild guild, DiscordAuditLogEntry auditLogEntry)
-    {
-        GuildAuditLogCreatedEventArgs ea = new()
-        {
-            Guild = guild,
-            AuditLogEntry = auditLogEntry
-        };
-        await this.guildAuditLogCreated.InvokeAsync(this, ea);
-    }
-
-    #endregion
-
-    #region Guild Ban
-
-    internal async Task OnGuildBanAddEventAsync(TransportUser user, DiscordGuild guild)
-    {
-        DiscordUser usr = new(user) { Discord = this };
-        usr = this.UpdateUserCache(usr);
-
-        if (!guild.Members.TryGetValue(user.Id, out DiscordMember? mbr))
-        {
-            mbr = new DiscordMember(usr) { Discord = this, guild_id = guild.Id };
-        }
-
-        GuildBanAddEventArgs ea = new()
-        {
-            Guild = guild,
-            Member = mbr
-        };
-        await this.guildBanAdded.InvokeAsync(this, ea);
-    }
-
-    internal async Task OnGuildBanRemoveEventAsync(TransportUser user, DiscordGuild guild)
-    {
-        DiscordUser usr = new(user) { Discord = this };
-        usr = this.UpdateUserCache(usr);
-
-        if (!guild.Members.TryGetValue(user.Id, out DiscordMember? mbr))
-        {
-            mbr = new DiscordMember(usr) { Discord = this, guild_id = guild.Id };
-        }
-
-        GuildBanRemoveEventArgs ea = new()
-        {
-            Guild = guild,
-            Member = mbr
-        };
-        await this.guildBanRemoved.InvokeAsync(this, ea);
-    }
-
-    #endregion
-
-    #region Guild Member
-
-    internal async Task OnGuildMemberAddEventAsync(TransportMember member, DiscordGuild guild)
-    {
-        DiscordUser usr = new(member.User) { Discord = this };
-        this.UpdateUserCache(usr);
-
-        DiscordMember mbr = new(member)
-        {
-            Discord = this,
-            guild_id = guild.Id
-        };
-
-        guild.members[mbr.Id] = mbr;
-        guild.MemberCount++;
-
-        GuildMemberAddEventArgs ea = new()
-        {
-            Guild = guild,
-            Member = mbr
-        };
-        await this.guildMemberAdded.InvokeAsync(this, ea);
-    }
-
-    internal async Task OnGuildMemberRemoveEventAsync(TransportUser user, DiscordGuild guild)
-    {
-        DiscordUser usr = new(user);
-
-        if (!guild.members.TryRemove(user.Id, out DiscordMember? mbr))
-        {
-            mbr = new DiscordMember(usr) { Discord = this, guild_id = guild.Id };
-        }
-
-        guild.MemberCount--;
-
-        this.UpdateUserCache(usr);
-
-        GuildMemberRemoveEventArgs ea = new()
-        {
-            Guild = guild,
-            Member = mbr
-        };
-        await this.guildMemberRemoved.InvokeAsync(this, ea);
-    }
-
-    internal async Task OnGuildMemberUpdateEventAsync(TransportMember member, DiscordGuild guild)
-    {
-        DiscordUser userAfter = new(member.User) { Discord = this };
-        _ = this.UpdateUserCache(userAfter);
-
-        DiscordMember memberAfter = new(member) { Discord = this, guild_id = guild.Id };
-
-        if (!guild.Members.TryGetValue(member.User.Id, out DiscordMember? memberBefore))
-        {
-            memberBefore = new DiscordMember(member) { Discord = this, guild_id = guild.Id };
-        }
-
-        guild.members.AddOrUpdate(member.User.Id, memberAfter, (_, _) => memberAfter);
-
-        GuildMemberUpdateEventArgs ea = new()
-        {
-            Guild = guild,
-            MemberAfter = memberAfter,
-            MemberBefore = memberBefore,
-        };
-
-        await this.guildMemberUpdated.InvokeAsync(this, ea);
-    }
-
-    internal async Task OnGuildMembersChunkEventAsync(JObject dat)
-    {
-        DiscordGuild guild = this.Guilds[(ulong)dat["guild_id"]];
-        int chunkIndex = (int)dat["chunk_index"];
-        int chunkCount = (int)dat["chunk_count"];
-        string? nonce = (string)dat["nonce"];
-
-        HashSet<DiscordMember> mbrs = [];
-        HashSet<DiscordPresence> pres = [];
-
-        TransportMember[] members = dat["members"].ToDiscordObject<TransportMember[]>();
-
-        int memCount = members.Length;
-        for (int i = 0; i < memCount; i++)
-        {
-            DiscordMember mbr = new(members[i]) { Discord = this, guild_id = guild.Id };
-
-            if (!this.UserCache.ContainsKey(mbr.Id))
-            {
-                this.UserCache[mbr.Id] = new DiscordUser(members[i].User) { Discord = this };
-            }
-
-            guild.members[mbr.Id] = mbr;
-
-            mbrs.Add(mbr);
-        }
-
-        guild.MemberCount = guild.members.Count;
-
-        GuildMembersChunkEventArgs ea = new()
-        {
-            Guild = guild,
-            Members = new ReadOnlySet<DiscordMember>(mbrs),
-            ChunkIndex = chunkIndex,
-            ChunkCount = chunkCount,
-            Nonce = nonce,
-        };
-
-        if (dat["presences"] != null)
-        {
-            DiscordPresence[] presences = dat["presences"].ToDiscordObject<DiscordPresence[]>();
-
-            int presCount = presences.Length;
-            for (int i = 0; i < presCount; i++)
-            {
-                DiscordPresence xp = presences[i];
-                xp.Discord = this;
-                xp.Activity = new DiscordActivity(xp.RawActivity);
-
-                if (xp.RawActivities != null)
-                {
-                    xp.internalActivities = new DiscordActivity[xp.RawActivities.Length];
-                    for (int j = 0; j < xp.RawActivities.Length; j++)
-                    {
-                        xp.internalActivities[j] = new DiscordActivity(xp.RawActivities[j]);
-                    }
-                }
-
-                pres.Add(xp);
-            }
-
-            ea.Presences = new ReadOnlySet<DiscordPresence>(pres);
-        }
-
-        if (dat["not_found"] != null)
-        {
-            ISet<ulong> nf = dat["not_found"].ToDiscordObject<ISet<ulong>>();
-            ea.NotFound = new ReadOnlySet<ulong>(nf);
-        }
-
-        await this.guildMembersChunked.InvokeAsync(this, ea);
-    }
-
-    #endregion
-
-    #region Guild Role
-
-    internal async Task OnGuildRoleCreateEventAsync(DiscordRole role, DiscordGuild guild)
-    {
-        role.Discord = this;
-        role.guild_id = guild.Id;
-
-        guild.roles[role.Id] = role;
-
-        GuildRoleCreateEventArgs ea = new()
-        {
-            Guild = guild,
-            Role = role
-        };
-        await this.guildRoleCreated.InvokeAsync(this, ea);
-    }
-
-    internal async Task OnGuildRoleUpdateEventAsync(DiscordRole role, DiscordGuild guild)
-    {
-        DiscordRole newRole = guild.GetRole(role.Id);
-        DiscordRole oldRole = new()
-        {
-            guild_id = guild.Id,
-            color = newRole.color,
-            Discord = this,
-            IsHoisted = newRole.IsHoisted,
-            Id = newRole.Id,
-            IsManaged = newRole.IsManaged,
-            IsMentionable = newRole.IsMentionable,
-            Name = newRole.Name,
-            Permissions = newRole.Permissions,
-            Position = newRole.Position,
-            IconHash = newRole.IconHash,
-            emoji = newRole.emoji
-        };
-
-        newRole.guild_id = guild.Id;
-        newRole.color = role.color;
-        newRole.IsHoisted = role.IsHoisted;
-        newRole.IsManaged = role.IsManaged;
-        newRole.IsMentionable = role.IsMentionable;
-        newRole.Name = role.Name;
-        newRole.Permissions = role.Permissions;
-        newRole.Position = role.Position;
-        newRole.emoji = role.emoji;
-        newRole.IconHash = role.IconHash;
-
-        GuildRoleUpdateEventArgs ea = new()
-        {
-            Guild = guild,
-            RoleAfter = newRole,
-            RoleBefore = oldRole
-        };
-        await this.guildRoleUpdated.InvokeAsync(this, ea);
-    }
-
-    internal async Task OnGuildRoleDeleteEventAsync(ulong roleId, DiscordGuild guild)
-    {
-        if (!guild.roles.TryRemove(roleId, out DiscordRole? role))
-        {
-            this.Logger.LogWarning("Attempted to delete a nonexistent role ({RoleId}) from guild ({Guild}).", roleId, guild);
-        }
-
-        GuildRoleDeleteEventArgs ea = new()
-        {
-            Guild = guild,
-            Role = role
-        };
-        await this.guildRoleDeleted.InvokeAsync(this, ea);
-    }
-
-    #endregion
-
-    #region Invite
-
-    internal async Task OnInviteCreateEventAsync(ulong channelId, ulong guildId, DiscordInvite invite)
-    {
-        DiscordGuild guild = this.InternalGetCachedGuild(guildId);
-        DiscordChannel channel = this.InternalGetCachedChannel(channelId);
-
-        invite.Discord = this;
-
-        guild.invites[invite.Code] = invite;
-
-        InviteCreateEventArgs ea = new()
-        {
-            Channel = channel,
-            Guild = guild,
-            Invite = invite
-        };
-        await this.inviteCreated.InvokeAsync(this, ea);
-    }
-
-    internal async Task OnInviteDeleteEventAsync(ulong channelId, ulong guildId, JToken dat)
-    {
-        DiscordGuild guild = this.InternalGetCachedGuild(guildId);
-        DiscordChannel channel = this.InternalGetCachedChannel(channelId);
-
-        if (!guild.invites.TryRemove(dat["code"].ToString(), out DiscordInvite? invite))
-        {
-            invite = dat.ToDiscordObject<DiscordInvite>();
-            invite.Discord = this;
-        }
-
-        invite.IsRevoked = true;
-
-        InviteDeleteEventArgs ea = new()
-        {
-            Channel = channel,
-            Guild = guild,
-            Invite = invite
-        };
-        await this.inviteDeleted.InvokeAsync(this, ea);
-    }
-
-    #endregion
-
-    #region Message
-
-    internal async Task OnMessageCreateEventAsync(DiscordMessage message, TransportUser author, TransportMember member, TransportUser referenceAuthor, TransportMember referenceMember)
-    {
-        message.Discord = this;
-        this.PopulateMessageReactionsAndCache(message, author, member);
-        message.PopulateMentions();
-
-        if (message.Channel == null && message.ChannelId == default)
-        {
-            this.Logger.LogWarning(LoggerEvents.WebSocketReceive, "Channel which the last message belongs to is not in cache - cache state might be invalid!");
-        }
-
-        if (message.ReferencedMessage != null)
-        {
-            message.ReferencedMessage.Discord = this;
-            this.PopulateMessageReactionsAndCache(message.ReferencedMessage, referenceAuthor, referenceMember);
-            message.ReferencedMessage.PopulateMentions();
-        }
-
-        foreach (DiscordMessageSticker sticker in message.Stickers)
-        {
-            sticker.Discord = this;
-        }
-
-        MessageCreateEventArgs ea = new()
-        {
-            Message = message,
-
-            MentionedUsers = new ReadOnlyCollection<DiscordUser>(message.mentionedUsers),
-            MentionedRoles = message.mentionedRoles != null ? new ReadOnlyCollection<DiscordRole>(message.mentionedRoles) : null,
-            MentionedChannels = message.mentionedChannels != null ? new ReadOnlyCollection<DiscordChannel>(message.mentionedChannels) : null
-        };
-        await this.messageCreated.InvokeAsync(this, ea);
-    }
-
-    internal async Task OnMessageUpdateEventAsync(DiscordMessage message, TransportUser author, TransportMember member, TransportUser referenceAuthor, TransportMember referenceMember)
-    {
-        message.Discord = this;
-        DiscordMessage event_message = message;
-
-        DiscordMessage oldmsg = null;
-        if (this.Configuration.MessageCacheSize == 0
-            || this.MessageCache == null
-            || !this.MessageCache.TryGet(event_message.Id, out message)) // previous message was not in cache
-        {
-            message = event_message;
-            this.PopulateMessageReactionsAndCache(message, author, member);
-            if (message.ReferencedMessage != null)
-            {
-                message.ReferencedMessage.Discord = this;
-                this.PopulateMessageReactionsAndCache(message.ReferencedMessage, referenceAuthor, referenceMember);
-                message.ReferencedMessage.PopulateMentions();
-            }
-        }
-        else // previous message was fetched in cache
-        {
-            oldmsg = new DiscordMessage(message);
-
-            // cached message is updated with information from the event message
-            message.EditedTimestamp = event_message.EditedTimestamp;
-            if (event_message.Content != null)
-            {
-                message.Content = event_message.Content;
-            }
-
-            message.embeds.Clear();
-            message.embeds.AddRange(event_message.embeds);
-            message.attachments.Clear();
-            message.attachments.AddRange(event_message.attachments);
-            message.Pinned = event_message.Pinned;
-            message.IsTTS = event_message.IsTTS;
-            message.Poll = event_message.Poll;
-
-            // Mentions
-            message.mentionedUsers.Clear();
-            message.mentionedUsers.AddRange(event_message.mentionedUsers ?? []);
-            message.mentionedRoles.Clear();
-            message.mentionedRoles.AddRange(event_message.mentionedRoles ?? []);
-            message.mentionedChannels.Clear();
-            message.mentionedChannels.AddRange(event_message.mentionedChannels ?? []);
-            message.MentionEveryone = event_message.MentionEveryone;
-        }
-
-        message.PopulateMentions();
-
-        MessageUpdateEventArgs ea = new()
-        {
-            Message = message,
-            MessageBefore = oldmsg,
-            MentionedUsers = new ReadOnlyCollection<DiscordUser>(message.mentionedUsers),
-            MentionedRoles = message.mentionedRoles != null ? new ReadOnlyCollection<DiscordRole>(message.mentionedRoles) : null,
-            MentionedChannels = message.mentionedChannels != null ? new ReadOnlyCollection<DiscordChannel>(message.mentionedChannels) : null
-        };
-        await this.messageUpdated.InvokeAsync(this, ea);
-    }
-
-    internal async Task OnMessageDeleteEventAsync(ulong messageId, ulong channelId, ulong? guildId)
-    {
-        DiscordGuild guild = this.InternalGetCachedGuild(guildId);
-        DiscordChannel? channel = this.InternalGetCachedChannel(channelId) ?? this.InternalGetCachedThread(channelId);
-
-        if (channel == null)
-        {
-            channel = new DiscordDmChannel
-            {
-                Id = channelId,
-                Discord = this,
-                Type = DiscordChannelType.Private,
-                Recipients = Array.Empty<DiscordUser>()
-
-            };
-            this.privateChannels[channelId] = (DiscordDmChannel)channel;
-        }
-
-        if (channel == null
-            || this.Configuration.MessageCacheSize == 0
-            || this.MessageCache == null
-            || !this.MessageCache.TryGet(messageId, out DiscordMessage? msg))
-        {
-            msg = new DiscordMessage
-            {
-
-                Id = messageId,
-                ChannelId = channelId,
-                Discord = this,
-            };
-        }
-
-        if (this.Configuration.MessageCacheSize > 0)
-        {
-            this.MessageCache?.Remove(msg.Id);
-        }
-
-        MessageDeleteEventArgs ea = new()
-        {
-            Message = msg,
-            Channel = channel,
-            Guild = guild,
-        };
-        await this.messageDeleted.InvokeAsync(this, ea);
-    }
-
-    private async Task OnMessagePollVoteEventAsync(DiscordPollVoteUpdate voteUpdate, bool wasAdded)
-    {
-        voteUpdate.WasAdded = wasAdded;
-        voteUpdate.client = this;
-
-        MessagePollVoteEventArgs ea = new()
-        {
-            PollVoteUpdate = voteUpdate
-        };
-
-        await this.messagePollVoted.InvokeAsync(this, ea);
-    }
-
-    internal async Task OnMessageBulkDeleteEventAsync(ulong[] messageIds, ulong channelId, ulong? guildId)
-    {
-        DiscordChannel? channel = this.InternalGetCachedChannel(channelId) ?? this.InternalGetCachedThread(channelId);
-
-        List<DiscordMessage> msgs = new(messageIds.Length);
-        foreach (ulong messageId in messageIds)
-        {
-            if (channel == null
-                || this.Configuration.MessageCacheSize == 0
-                || this.MessageCache == null
-                || !this.MessageCache.TryGet(messageId, out DiscordMessage? msg))
-            {
-                msg = new DiscordMessage
-                {
-                    Id = messageId,
-                    ChannelId = channelId,
-                    Discord = this,
-                };
-            }
-            if (this.Configuration.MessageCacheSize > 0)
-            {
-                this.MessageCache?.Remove(msg.Id);
-            }
-
-            msgs.Add(msg);
-        }
-
-        DiscordGuild guild = this.InternalGetCachedGuild(guildId);
-
-        MessageBulkDeleteEventArgs ea = new()
-        {
-            Channel = channel,
-            Messages = new ReadOnlyCollection<DiscordMessage>(msgs),
-            Guild = guild
-        };
-        await this.messagesBulkDeleted.InvokeAsync(this, ea);
-    }
-
-    #endregion
-
-    #region Message Reaction
-
-    internal async Task OnMessageReactionAddAsync(ulong userId, ulong messageId, ulong channelId, ulong? guildId, TransportMember mbr, DiscordEmoji emoji)
-    {
-        DiscordChannel? channel = this.InternalGetCachedChannel(channelId) ?? this.InternalGetCachedThread(channelId);
-        DiscordGuild? guild = this.InternalGetCachedGuild(guildId);
-
-        emoji.Discord = this;
-
-        DiscordUser usr = null!;
-        usr = !this.TryGetCachedUserInternal(userId, out usr)
-            ? this.UpdateUser(new DiscordUser { Id = userId, Discord = this }, guildId, guild, mbr)
-            : this.UpdateUser(usr, guild?.Id, guild, mbr);
-
-        if (channel == null)
-        {
-            channel = new DiscordDmChannel
-            {
-                Id = channelId,
-                Discord = this,
-                Type = DiscordChannelType.Private,
-                Recipients = new DiscordUser[] { usr }
-            };
-            this.privateChannels[channelId] = (DiscordDmChannel)channel;
-        }
-
-        if (channel == null
-            || this.Configuration.MessageCacheSize == 0
-            || this.MessageCache == null
-            || !this.MessageCache.TryGet(messageId, out DiscordMessage? msg))
-        {
-            msg = new DiscordMessage
-            {
-                Id = messageId,
-                ChannelId = channelId,
-                Discord = this,
-                reactions = []
-            };
-        }
-
-        DiscordReaction? react = msg.reactions.FirstOrDefault(xr => xr.Emoji == emoji);
-        if (react == null)
-        {
-            msg.reactions.Add(react = new DiscordReaction
-            {
-                Count = 1,
-                Emoji = emoji,
-                IsMe = this.CurrentUser.Id == userId
-            });
-        }
-        else
-        {
-            react.Count++;
-            react.IsMe |= this.CurrentUser.Id == userId;
-        }
-
-        MessageReactionAddEventArgs ea = new()
-        {
-            Message = msg,
-            User = usr,
-            Guild = guild,
-            Emoji = emoji
-        };
-        await this.messageReactionAdded.InvokeAsync(this, ea);
-    }
-
-    internal async Task OnMessageReactionRemoveAsync(ulong userId, ulong messageId, ulong channelId, ulong? guildId, DiscordEmoji emoji)
-    {
-        DiscordChannel? channel = this.InternalGetCachedChannel(channelId) ?? this.InternalGetCachedThread(channelId);
-
-        emoji.Discord = this;
-
-        if (!this.UserCache.TryGetValue(userId, out DiscordUser? usr))
-        {
-            usr = new DiscordUser { Id = userId, Discord = this };
-        }
-
-        if (channel == null)
-        {
-            channel = new DiscordDmChannel
-            {
-                Id = channelId,
-                Discord = this,
-                Type = DiscordChannelType.Private,
-                Recipients = new DiscordUser[] { usr }
-            };
-            this.privateChannels[channelId] = (DiscordDmChannel)channel;
-        }
-
-        if (channel?.Guild != null)
-        {
-            usr = channel.Guild.Members.TryGetValue(userId, out DiscordMember? member)
-                ? member
-                : new DiscordMember(usr) { Discord = this, guild_id = channel.GuildId.Value };
-        }
-
-        if (channel == null
-            || this.Configuration.MessageCacheSize == 0
-            || this.MessageCache == null
-            || !this.MessageCache.TryGet(messageId, out DiscordMessage? msg))
-        {
-            msg = new DiscordMessage
-            {
-                Id = messageId,
-                ChannelId = channelId,
-                Discord = this
-            };
-        }
-
-        DiscordReaction? react = msg.reactions?.FirstOrDefault(xr => xr.Emoji == emoji);
-        if (react != null)
-        {
-            react.Count--;
-            react.IsMe &= this.CurrentUser.Id != userId;
-
-            if (msg.reactions != null && react.Count <= 0) // shit happens
-            {
-                for (int i = 0; i < msg.reactions.Count; i++)
-                {
-                    if (msg.reactions[i].Emoji == emoji)
-                    {
-                        msg.reactions.RemoveAt(i);
-                        break;
-                    }
-                }
-            }
-        }
-
-        DiscordGuild guild = this.InternalGetCachedGuild(guildId);
-
-        MessageReactionRemoveEventArgs ea = new()
-        {
-            Message = msg,
-            User = usr,
-            Guild = guild,
-            Emoji = emoji
-        };
-        await this.messageReactionRemoved.InvokeAsync(this, ea);
-    }
-
-    internal async Task OnMessageReactionRemoveAllAsync(ulong messageId, ulong channelId)
-    {
-        DiscordChannel channel = this.InternalGetCachedChannel(channelId) ?? this.InternalGetCachedThread(channelId);
-
-        if (channel == null
-            || this.Configuration.MessageCacheSize == 0
-            || this.MessageCache == null
-            || !this.MessageCache.TryGet(messageId, out DiscordMessage? msg))
-        {
-            msg = new DiscordMessage
-            {
-                Id = messageId,
-                ChannelId = channelId,
-                Discord = this
-            };
-        }
-
-        msg.reactions?.Clear();
-        MessageReactionsClearEventArgs ea = new()
-        {
-            Message = msg,
-        };
-
-        await this.messageReactionsCleared.InvokeAsync(this, ea);
-    }
-
-    internal async Task OnMessageReactionRemoveEmojiAsync(ulong messageId, ulong channelId, ulong guildId, JToken dat)
-    {
-        DiscordGuild guild = this.InternalGetCachedGuild(guildId);
-        DiscordChannel? channel = this.InternalGetCachedChannel(channelId) ?? this.InternalGetCachedThread(channelId);
-
-        if (channel == null)
-        {
-            channel = new DiscordDmChannel
-            {
-                Id = channelId,
-                Discord = this,
-                Type = DiscordChannelType.Private,
-                Recipients = Array.Empty<DiscordUser>()
-            };
-            this.privateChannels[channelId] = (DiscordDmChannel)channel;
-        }
-
-        if (channel == null
-            || this.Configuration.MessageCacheSize == 0
-            || this.MessageCache == null
-            || !this.MessageCache.TryGet(messageId, out DiscordMessage? msg))
-        {
-            msg = new DiscordMessage
-            {
-                Id = messageId,
-                ChannelId = channelId,
-                Discord = this
-            };
-        }
-
-        DiscordEmoji partialEmoji = dat.ToDiscordObject<DiscordEmoji>();
-
-        if (!guild.emojis.TryGetValue(partialEmoji.Id, out DiscordEmoji? emoji))
-        {
-            emoji = partialEmoji;
-            emoji.Discord = this;
-        }
-
-        msg.reactions?.RemoveAll(r => r.Emoji.Equals(emoji));
-
-        MessageReactionRemoveEmojiEventArgs ea = new()
-        {
-            Message = msg,
-            Channel = channel,
-            Guild = guild,
-            Emoji = emoji
-        };
-
-        await this.messageReactionRemovedEmoji.InvokeAsync(this, ea);
-    }
-
-    #endregion
-
-    #region User/Presence Update
-
-    internal async Task OnPresenceUpdateEventAsync(JObject rawPresence, JObject rawUser)
-    {
-        ulong uid = (ulong)rawUser["id"];
-        DiscordPresence old = null;
-
-        if (this.presences.TryGetValue(uid, out DiscordPresence? presence))
-        {
-            old = new DiscordPresence(presence);
-            DiscordJson.PopulateObject(rawPresence, presence);
-        }
-        else
-        {
-            presence = rawPresence.ToDiscordObject<DiscordPresence>();
-            presence.Discord = this;
-            presence.Activity = new DiscordActivity(presence.RawActivity);
-            this.presences[presence.InternalUser.Id] = presence;
-        }
-
-        // reuse arrays / avoid linq (this is a hot zone)
-        if (presence.Activities == null || rawPresence["activities"] == null)
-        {
-            presence.internalActivities = [];
-        }
-        else
-        {
-            if (presence.internalActivities.Length != presence.RawActivities.Length)
-            {
-                presence.internalActivities = new DiscordActivity[presence.RawActivities.Length];
-            }
-
-            for (int i = 0; i < presence.internalActivities.Length; i++)
-            {
-                presence.internalActivities[i] = new DiscordActivity(presence.RawActivities[i]);
-            }
-
-            if (presence.internalActivities.Length > 0)
-            {
-                presence.RawActivity = presence.RawActivities[0];
-
-                if (presence.Activity != null)
-                {
-                    presence.Activity.UpdateWith(presence.RawActivity);
-                }
-                else
-                {
-                    presence.Activity = new DiscordActivity(presence.RawActivity);
-                }
-            }
-            else
-            {
-                presence.RawActivity = null;
-                presence.Activity = null;
-            }
-        }
-
-        // Caching partial objects is not a good idea, but considering these
-        // Objects will most likely be GC'd immediately after this event,
-        // This probably isn't great for GC pressure because this is a hot zone.
-        _ = this.UserCache.TryGetValue(uid, out DiscordUser? usr);
-
-        DiscordUser usrafter = usr ?? new DiscordUser(presence.InternalUser);
-        PresenceUpdateEventArgs ea = new()
-        {
-            Status = presence.Status,
-            Activity = presence.Activity,
-            User = usr,
-            PresenceBefore = old,
-            PresenceAfter = presence,
-            UserBefore = old != null ? new DiscordUser(old.InternalUser) { Discord = this } : usrafter,
-            UserAfter = usrafter
-        };
-        await this.presenceUpdated.InvokeAsync(this, ea);
-    }
-
-    internal async Task OnUserSettingsUpdateEventAsync(TransportUser user)
-    {
-        DiscordUser usr = new(user) { Discord = this };
-
-        UserSettingsUpdateEventArgs ea = new()
-        {
-            User = usr
-        };
-        await this.userSettingsUpdated.InvokeAsync(this, ea);
-    }
-
-    internal async Task OnUserUpdateEventAsync(TransportUser user)
-    {
-        DiscordUser usr_old = new()
-        {
-            AvatarHash = this.CurrentUser.AvatarHash,
-            Discord = this,
-            Discriminator = this.CurrentUser.Discriminator,
-            Email = this.CurrentUser.Email,
-            Id = this.CurrentUser.Id,
-            IsBot = this.CurrentUser.IsBot,
-            MfaEnabled = this.CurrentUser.MfaEnabled,
-            Username = this.CurrentUser.Username,
-            Verified = this.CurrentUser.Verified
-        };
-
-        this.CurrentUser.AvatarHash = user.AvatarHash;
-        this.CurrentUser.Discriminator = user.Discriminator;
-        this.CurrentUser.Email = user.Email;
-        this.CurrentUser.Id = user.Id;
-        this.CurrentUser.IsBot = user.IsBot;
-        this.CurrentUser.MfaEnabled = user.MfaEnabled;
-        this.CurrentUser.Username = user.Username;
-        this.CurrentUser.Verified = user.Verified;
-
-        UserUpdateEventArgs ea = new()
-        {
-            UserAfter = this.CurrentUser,
-            UserBefore = usr_old
-        };
-        await this.userUpdated.InvokeAsync(this, ea);
-    }
-
-    #endregion
-
-    #region Voice
-
-    internal async Task OnVoiceStateUpdateEventAsync(JObject raw)
-    {
-        ulong gid = (ulong)raw["guild_id"];
-        ulong uid = (ulong)raw["user_id"];
-        DiscordGuild gld = this.guilds[gid];
-
-        DiscordVoiceState vstateNew = raw.ToDiscordObject<DiscordVoiceState>();
-        vstateNew.Discord = this;
-
-        gld.voiceStates.TryRemove(uid, out DiscordVoiceState? vstateOld);
-
-        if (vstateNew.Channel != null)
-        {
-            gld.voiceStates[vstateNew.UserId] = vstateNew;
-        }
-
-        if (gld.members.TryGetValue(uid, out DiscordMember? mbr))
-        {
-            mbr.IsMuted = vstateNew.IsServerMuted;
-            mbr.IsDeafened = vstateNew.IsServerDeafened;
-        }
-        else
-        {
-            TransportMember transportMbr = vstateNew.TransportMember;
-            this.UpdateUser(new DiscordUser(transportMbr.User) { Discord = this }, gid, gld, transportMbr);
-        }
-
-        VoiceStateUpdateEventArgs ea = new()
-        {
-            Guild = vstateNew.Guild,
-            Channel = vstateNew.Channel,
-            User = vstateNew.User,
-            SessionId = vstateNew.SessionId,
-
-            Before = vstateOld,
-            After = vstateNew
-        };
-        await this.voiceStateUpdated.InvokeAsync(this, ea);
-    }
-
-    internal async Task OnVoiceServerUpdateEventAsync(string endpoint, string token, DiscordGuild guild)
-    {
-        VoiceServerUpdateEventArgs ea = new()
-        {
-            Endpoint = endpoint,
-            VoiceToken = token,
-            Guild = guild
-        };
-        await this.voiceServerUpdated.InvokeAsync(this, ea);
-    }
-
-    #endregion
-
-    #region Thread
-
-    internal async Task OnThreadCreateEventAsync(DiscordThreadChannel thread)
-    {
-        thread.Discord = this;
-        this.InternalGetCachedGuild(thread.GuildId).threads[thread.Id] = thread;
-
-        await this.threadCreated.InvokeAsync(this, new ThreadCreateEventArgs { Thread = thread, Guild = thread.Guild, Parent = thread.Parent });
-    }
-
-    internal async Task OnThreadUpdateEventAsync(DiscordThreadChannel thread)
-    {
-        if (thread == null)
-        {
-            return;
-        }
-
-        DiscordThreadChannel threadOld;
-        ThreadUpdateEventArgs updateEvent;
-
-        thread.Discord = this;
-
-        DiscordGuild guild = thread.Guild;
-        guild.Discord = this;
-
-        DiscordThreadChannel cthread = this.InternalGetCachedThread(thread.Id);
-
-        if (cthread != null) //thread is cached
-        {
-            threadOld = new DiscordThreadChannel
-            {
-                Discord = this,
-                GuildId = cthread.GuildId,
-                CreatorId = cthread.CreatorId,
-                ParentId = cthread.ParentId,
-                Id = cthread.Id,
-                Name = cthread.Name,
-                Type = cthread.Type,
-                LastMessageId = cthread.LastMessageId,
-                MessageCount = cthread.MessageCount,
-                MemberCount = cthread.MemberCount,
-                ThreadMetadata = cthread.ThreadMetadata,
-                CurrentMember = cthread.CurrentMember,
-            };
-
-            updateEvent = new ThreadUpdateEventArgs
-            {
-                ThreadAfter = thread,
-                ThreadBefore = threadOld,
-                Guild = thread.Guild,
-                Parent = thread.Parent
-            };
-        }
-        else
-        {
-            updateEvent = new ThreadUpdateEventArgs
-            {
-                ThreadAfter = thread,
-                Guild = thread.Guild,
-                Parent = thread.Parent
-            };
-            guild.threads[thread.Id] = thread;
-        }
-
-        await this.threadUpdated.InvokeAsync(this, updateEvent);
-    }
-
-    internal async Task OnThreadDeleteEventAsync(DiscordThreadChannel thread)
-    {
-        if (thread == null)
-        {
-            return;
-        }
-
-        thread.Discord = this;
-
-        DiscordGuild gld = thread.Guild;
-        if (gld.threads.TryRemove(thread.Id, out DiscordThreadChannel? cachedThread))
-        {
-            thread = cachedThread;
-        }
-
-        await this.threadDeleted.InvokeAsync(this, new ThreadDeleteEventArgs { Thread = thread, Guild = thread.Guild, Parent = thread.Parent });
-    }
-
-    internal async Task OnThreadListSyncEventAsync(DiscordGuild guild, IReadOnlyList<ulong> channel_ids, IReadOnlyList<DiscordThreadChannel> threads, IReadOnlyList<DiscordThreadChannelMember> members)
-    {
-        guild.Discord = this;
-        IEnumerable<DiscordChannel> channels = channel_ids.Select(x => guild.GetChannel(x) ?? new DiscordChannel { Id = x, GuildId = guild.Id }); //getting channel objects
-
-        foreach (DiscordChannel? channel in channels)
-        {
-            channel.Discord = this;
-        }
-
-        foreach (DiscordThreadChannel thread in threads)
-        {
-            thread.Discord = this;
-            guild.threads[thread.Id] = thread;
-        }
-
-        foreach (DiscordThreadChannelMember member in members)
-        {
-            member.Discord = this;
-            member.guild_id = guild.Id;
-
-            DiscordThreadChannel? thread = threads.SingleOrDefault(x => x.Id == member.ThreadId);
-            if (thread != null)
-            {
-                thread.CurrentMember = member;
-            }
-        }
-
-        await this.threadListSynced.InvokeAsync(this, new ThreadListSyncEventArgs { Guild = guild, Channels = channels.ToList().AsReadOnly(), Threads = threads, CurrentMembers = members.ToList().AsReadOnly() });
-    }
-
-    internal async Task OnThreadMemberUpdateEventAsync(DiscordThreadChannelMember member)
-    {
-        member.Discord = this;
-
-        DiscordThreadChannel thread = this.InternalGetCachedThread(member.ThreadId);
-        member.guild_id = thread.Guild.Id;
-        thread.CurrentMember = member;
-        thread.Guild.threads[thread.Id] = thread;
-
-        await this.threadMemberUpdated.InvokeAsync(this, new ThreadMemberUpdateEventArgs { ThreadMember = member, Thread = thread });
-    }
-
-    internal async Task OnThreadMembersUpdateEventAsync(DiscordGuild guild, ulong thread_id, IReadOnlyList<DiscordThreadChannelMember> addedMembers, IReadOnlyList<ulong?> removed_member_ids, int member_count)
-    {
-        DiscordThreadChannel? thread = this.InternalGetCachedThread(thread_id) ?? new DiscordThreadChannel
-        {
-            Id = thread_id,
-            GuildId = guild.Id,
-        };
-        thread.Discord = this;
-        guild.Discord = this;
-        thread.MemberCount = member_count;
-
-        List<DiscordMember> removedMembers = [];
-        if (removed_member_ids != null)
-        {
-            foreach (ulong? removedId in removed_member_ids)
-            {
-                removedMembers.Add(guild.members.TryGetValue(removedId.Value, out DiscordMember? member) ? member : new DiscordMember { Id = removedId.Value, guild_id = guild.Id, Discord = this });
-            }
-
-            if (removed_member_ids.Contains(this.CurrentUser.Id)) //indicates the bot was removed from the thread
-            {
-                thread.CurrentMember = null;
-            }
-        }
-        else
-        {
-            removed_member_ids = Array.Empty<ulong?>();
-        }
-
-        if (addedMembers != null)
-        {
-            foreach (DiscordThreadChannelMember threadMember in addedMembers)
-            {
-                threadMember.Discord = this;
-                threadMember.guild_id = guild.Id;
-            }
-
-            if (addedMembers.Any(member => member.Id == this.CurrentUser.Id))
-            {
-                thread.CurrentMember = addedMembers.Single(member => member.Id == this.CurrentUser.Id);
-            }
-        }
-        else
-        {
-            addedMembers = Array.Empty<DiscordThreadChannelMember>();
-        }
-
-        ThreadMembersUpdateEventArgs threadMembersUpdateArg = new()
-        {
-            Guild = guild,
-            Thread = thread,
-            AddedMembers = addedMembers,
-            RemovedMembers = removedMembers,
-            MemberCount = member_count
-        };
-
-        await this.threadMembersUpdated.InvokeAsync(this, threadMembersUpdateArg);
-    }
-
-    #endregion
-
-
-    #region Integration
-
-    internal async Task OnIntegrationCreateAsync(DiscordIntegration integration, ulong guild_id)
-    {
-        DiscordGuild? guild = this.InternalGetCachedGuild(guild_id) ?? new DiscordGuild
-        {
-            Id = guild_id,
-            Discord = this
-        };
-        IntegrationCreateEventArgs ea = new()
-        {
-            Guild = guild,
-            Integration = integration
-        };
-
-        await this.integrationCreated.InvokeAsync(this, ea);
-    }
-
-    internal async Task OnIntegrationUpdateAsync(DiscordIntegration integration, ulong guild_id)
-    {
-        DiscordGuild? guild = this.InternalGetCachedGuild(guild_id) ?? new DiscordGuild
-        {
-            Id = guild_id,
-            Discord = this
-        };
-        IntegrationUpdateEventArgs ea = new()
-        {
-            Guild = guild,
-            Integration = integration
-        };
-
-        await this.integrationUpdated.InvokeAsync(this, ea);
-    }
-
-    internal async Task OnIntegrationDeleteAsync(ulong integration_id, ulong guild_id, ulong? application_id)
-    {
-        DiscordGuild? guild = this.InternalGetCachedGuild(guild_id) ?? new DiscordGuild
-        {
-            Id = guild_id,
-            Discord = this
-        };
-        IntegrationDeleteEventArgs ea = new()
-        {
-            Guild = guild,
-            Applicationid = application_id,
-            IntegrationId = integration_id
-        };
-
-        await this.integrationDeleted.InvokeAsync(this, ea);
-    }
-
-    #endregion
-
-    #region Commands
-
-    internal async Task OnApplicationCommandPermissionsUpdateAsync(JObject obj)
-    {
-        ApplicationCommandPermissionsUpdatedEventArgs? ev = obj.ToObject<ApplicationCommandPermissionsUpdatedEventArgs>();
-
-        await this.applicationCommandPermissionsUpdated.InvokeAsync(this, ev);
-    }
-
-    #endregion
-
-    #region Stage Instance
-
-    internal async Task OnStageInstanceCreateAsync(DiscordStageInstance instance)
-    {
-        instance.Discord = this;
-
-        DiscordGuild guild = this.InternalGetCachedGuild(instance.GuildId);
-
-        guild.stageInstances[instance.Id] = instance;
-
-        StageInstanceCreateEventArgs eventArgs = new()
-        {
-            StageInstance = instance
-        };
-
-        await this.stageInstanceCreated.InvokeAsync(this, eventArgs);
-    }
-
-    internal async Task OnStageInstanceUpdateAsync(DiscordStageInstance instance)
-    {
-        instance.Discord = this;
-
-        DiscordGuild guild = this.InternalGetCachedGuild(instance.GuildId);
-
-        if (!guild.stageInstances.TryRemove(instance.Id, out DiscordStageInstance? oldInstance))
-        {
-            oldInstance = new DiscordStageInstance { Id = instance.Id, GuildId = instance.GuildId, ChannelId = instance.ChannelId };
-        }
-
-        guild.stageInstances[instance.Id] = instance;
-
-        StageInstanceUpdateEventArgs eventArgs = new()
-        {
-            StageInstanceBefore = oldInstance,
-            StageInstanceAfter = instance
-        };
-
-        await this.stageInstanceUpdated.InvokeAsync(this, eventArgs);
-    }
-
-    internal async Task OnStageInstanceDeleteAsync(DiscordStageInstance instance)
-    {
-        instance.Discord = this;
-
-        DiscordGuild guild = this.InternalGetCachedGuild(instance.GuildId);
-
-        guild.stageInstances.TryRemove(instance.Id, out _);
-
-        StageInstanceDeleteEventArgs eventArgs = new()
-        {
-            StageInstance = instance
-        };
-
-        await this.stageInstanceDeleted.InvokeAsync(this, eventArgs);
-    }
-
-    #endregion
-
-    #region Misc
-
-    internal async Task OnInteractionCreateAsync(ulong? guildId, ulong channelId, TransportUser user, TransportMember member, DiscordChannel? channel, DiscordInteraction interaction)
-    {
-        DiscordUser usr = new(user) { Discord = this };
-
-        interaction.ChannelId = channelId;
-        interaction.GuildId = guildId;
-        interaction.Discord = this;
-        interaction.Data.Discord = this;
-
-        if (member != null)
-        {
-            usr = new DiscordMember(member) { guild_id = guildId.Value, Discord = this };
-            this.UpdateUser(usr, guildId, interaction.Guild, member);
-        }
-        else
-        {
-            this.UpdateUserCache(usr);
-        }
-
-        interaction.User = usr;
-
-        DiscordInteractionResolvedCollection resolved = interaction.Data.Resolved;
-        if (resolved != null)
-        {
-            if (resolved.Users != null)
-            {
-                foreach (KeyValuePair<ulong, DiscordUser> c in resolved.Users)
-                {
-                    c.Value.Discord = this;
-                    this.UpdateUserCache(c.Value);
-                }
-            }
-
-            if (resolved.Members != null)
-            {
-                foreach (KeyValuePair<ulong, DiscordMember> c in resolved.Members)
-                {
-                    c.Value.Discord = this;
-                    c.Value.Id = c.Key;
-                    c.Value.guild_id = guildId.Value;
-                    c.Value.User.Discord = this;
-
-                    this.UpdateUserCache(c.Value.User);
-                }
-            }
-
-            if (resolved.Channels != null)
-            {
-                foreach (KeyValuePair<ulong, DiscordChannel> c in resolved.Channels)
-                {
-                    UpdateChannelCache(c.Value);
-                    c.Value.Discord = this;
-
-                    if (guildId.HasValue)
-                    {
-                        c.Value.GuildId = guildId.Value;
-                    }
-                }
-            }
-
-            if (resolved.Roles != null)
-            {
-                foreach (KeyValuePair<ulong, DiscordRole> c in resolved.Roles)
-                {
-                    c.Value.Discord = this;
-
-                    if (guildId.HasValue)
-                    {
-                        c.Value.guild_id = guildId.Value;
-                    }
-                }
-            }
-
-            if (resolved.Messages != null)
-            {
-                foreach (KeyValuePair<ulong, DiscordMessage> m in resolved.Messages)
-                {
-                    m.Value.Discord = this;
-
-                    if (guildId.HasValue)
-                    {
-                        m.Value.guildId = guildId.Value;
-                    }
-                }
-            }
-        }
-
-        UpdateChannelCache(channel);
-
-        if (interaction.Type is DiscordInteractionType.Component)
-        {
-
-            interaction.Message.Discord = this;
-            interaction.Message.ChannelId = interaction.ChannelId;
-            ComponentInteractionCreateEventArgs cea = new()
-            {
-                Message = interaction.Message,
-                Interaction = interaction
-            };
-
-            await this.componentInteractionCreated.InvokeAsync(this, cea);
-        }
-        else if (interaction.Type is DiscordInteractionType.ModalSubmit)
-        {
-            ModalSubmitEventArgs mea = new(interaction);
-
-            await this.modalSubmitted.InvokeAsync(this, mea);
-        }
-        else if (interaction.Data.Type is DiscordApplicationCommandType.MessageContextMenu or DiscordApplicationCommandType.UserContextMenu) // Context-Menu. //
-        {
-            ulong targetId = interaction.Data.Target.Value;
-            DiscordUser targetUser = null;
-            DiscordMember targetMember = null;
-            DiscordMessage targetMessage = null;
-
-            interaction.Data.Resolved.Messages?.TryGetValue(targetId, out targetMessage);
-            interaction.Data.Resolved.Members?.TryGetValue(targetId, out targetMember);
-            interaction.Data.Resolved.Users?.TryGetValue(targetId, out targetUser);
-
-            ContextMenuInteractionCreateEventArgs ctea = new()
-            {
-                Interaction = interaction,
-                TargetUser = targetMember ?? targetUser,
-                TargetMessage = targetMessage,
-                Type = interaction.Data.Type,
-            };
-            await this.contextMenuInteractionCreated.InvokeAsync(this, ctea);
-        }
-
-        InteractionCreateEventArgs ea = new()
-        {
-            Interaction = interaction
-        };
-
-        await this.interactionCreated.InvokeAsync(this, ea);
-    }
-
-    internal async Task OnTypingStartEventAsync(ulong userId, ulong channelId, DiscordChannel channel, ulong? guildId, DateTimeOffset started, TransportMember mbr)
-    {
-        if (channel == null)
-        {
-            channel = new DiscordChannel
-            {
-                Discord = this,
-                Id = channelId,
-                GuildId = guildId ?? default,
-            };
-        }
-
-        DiscordGuild guild = this.InternalGetCachedGuild(guildId);
-        DiscordUser usr = this.UpdateUser(new DiscordUser { Id = userId, Discord = this }, guildId, guild, mbr);
-
-        TypingStartEventArgs ea = new()
-        {
-            Channel = channel,
-            User = usr,
-            Guild = guild,
-            StartedAt = started
-        };
-        await this.typingStarted.InvokeAsync(this, ea);
-    }
-
-    internal async Task OnWebhooksUpdateAsync(DiscordChannel channel, DiscordGuild guild)
-    {
-        WebhooksUpdateEventArgs ea = new()
-        {
-            Channel = channel,
-            Guild = guild
-        };
-        await this.webhooksUpdated.InvokeAsync(this, ea);
-    }
-
-    internal async Task OnStickersUpdatedAsync(IEnumerable<DiscordMessageSticker> newStickers, JObject raw)
-    {
-        DiscordGuild guild = this.InternalGetCachedGuild((ulong)raw["guild_id"]);
-        ConcurrentDictionary<ulong, DiscordMessageSticker> oldStickers = new(guild.stickers);
-
-        guild.stickers.Clear();
-
-        foreach (DiscordMessageSticker nst in newStickers)
-        {
-            if (nst.User != null)
-            {
-                nst.User.Discord = this;
-            }
-
-            nst.Discord = this;
-
-            guild.stickers[nst.Id] = nst;
-        }
-
-        GuildStickersUpdateEventArgs sea = new()
-        {
-            Guild = guild,
-            StickersBefore = oldStickers,
-            StickersAfter = guild.Stickers
-        };
-
-        await this.guildStickersUpdated.InvokeAsync(this, sea);
-    }
-
-    internal async Task OnUnknownEventAsync(GatewayPayload payload)
-    {
-        UnknownEventArgs ea = new() { EventName = payload.EventName, Json = (payload.Data as JObject)?.ToString() };
-        await this.unknownEvent.InvokeAsync(this, ea);
-    }
-
-    #endregion
-
-    #region AutoModeration
-    internal async Task OnAutoModerationRuleCreateAsync(DiscordAutoModerationRule ruleCreated)
-    {
-        ruleCreated.Discord = this;
-        await this.autoModerationRuleCreated.InvokeAsync(this, new AutoModerationRuleCreateEventArgs { Rule = ruleCreated });
-    }
-
-    internal async Task OnAutoModerationRuleUpdatedAsync(DiscordAutoModerationRule ruleUpdated)
-    {
-        ruleUpdated.Discord = this;
-        await this.autoModerationRuleUpdated.InvokeAsync(this, new AutoModerationRuleUpdateEventArgs { Rule = ruleUpdated });
-    }
-
-    internal async Task OnAutoModerationRuleDeletedAsync(DiscordAutoModerationRule ruleDeleted)
-    {
-        ruleDeleted.Discord = this;
-        await this.autoModerationRuleDeleted.InvokeAsync(this, new AutoModerationRuleDeleteEventArgs { Rule = ruleDeleted });
-    }
-
-    internal async Task OnAutoModerationRuleExecutedAsync(DiscordAutoModerationActionExecution ruleExecuted) => await this.autoModerationRuleExecuted.InvokeAsync(this, new AutoModerationRuleExecuteEventArgs { Rule = ruleExecuted });
-    #endregion
-
-    #endregion
-}
+using System;
+using System.Collections.Concurrent;
+using System.Collections.Generic;
+using System.Collections.Immutable;
+using System.Collections.ObjectModel;
+using System.Globalization;
+using System.Linq;
+using System.Threading;
+using System.Threading.Tasks;
+using DSharpPlus.Entities;
+using DSharpPlus.Entities.AuditLogs;
+using DSharpPlus.EventArgs;
+using DSharpPlus.Net.Abstractions;
+using DSharpPlus.Net.Serialization;
+using Microsoft.Extensions.Logging;
+using Newtonsoft.Json.Linq;
+
+namespace DSharpPlus;
+
+public sealed partial class DiscordClient
+{
+    #region Private Fields
+
+    private string sessionId;
+    private bool guildDownloadCompleted = false;
+
+    #endregion
+
+    #region Dispatch Handler
+
+    internal async Task HandleDispatchAsync(GatewayPayload payload)
+    {
+        if (payload.Data is not JObject dat)
+        {
+            this.Logger.LogWarning(LoggerEvents.WebSocketReceive, "Invalid payload body (this message is probably safe to ignore); opcode: {Op} event: {Event}; payload: {Payload}", payload.OpCode, payload.EventName, payload.Data);
+            return;
+        }
+
+        DiscordChannel chn;
+        DiscordThreadChannel thread;
+        ulong gid;
+        ulong cid;
+        TransportUser usr;
+        TransportMember mbr = default;
+        TransportUser refUsr = default;
+        TransportMember refMbr = default;
+        JToken rawMbr;
+        JToken? rawRefMsg = dat["referenced_message"];
+        JArray rawMembers;
+        JArray rawPresences;
+
+        switch (payload.EventName.ToLowerInvariant())
+        {
+            #region Gateway Status
+
+            case "ready":
+                JArray? glds = (JArray)dat["guilds"];
+                JArray? dmcs = (JArray)dat["private_channels"];
+
+                dat.Remove("guilds");
+                dat.Remove("private_channels");
+
+                await this.OnReadyEventAsync(dat.ToDiscordObject<ReadyPayload>(), glds, dmcs);
+                break;
+
+            case "resumed":
+                await this.OnResumedAsync();
+                break;
+
+            #endregion
+
+            #region Channel
+
+            case "channel_create":
+                chn = dat.ToDiscordObject<DiscordChannel>();
+                await this.OnChannelCreateEventAsync(chn);
+                break;
+
+            case "channel_update":
+                await this.OnChannelUpdateEventAsync(dat.ToDiscordObject<DiscordChannel>());
+                break;
+
+            case "channel_delete":
+                bool isPrivate = dat["is_private"]?.ToObject<bool>() ?? false;
+
+                chn = isPrivate ? dat.ToDiscordObject<DiscordDmChannel>() : dat.ToDiscordObject<DiscordChannel>();
+                await this.OnChannelDeleteEventAsync(chn);
+                break;
+
+            case "channel_pins_update":
+                cid = (ulong)dat["channel_id"];
+                string? ts = (string)dat["last_pin_timestamp"];
+                await this.OnChannelPinsUpdateAsync((ulong?)dat["guild_id"], cid, ts != null ? DateTimeOffset.Parse(ts, CultureInfo.InvariantCulture) : default(DateTimeOffset?));
+                break;
+
+            #endregion
+
+            #region Scheduled Guild Events
+
+            case "guild_scheduled_event_create":
+                DiscordScheduledGuildEvent cevt = dat.ToDiscordObject<DiscordScheduledGuildEvent>();
+                await this.OnScheduledGuildEventCreateEventAsync(cevt);
+                break;
+            case "guild_scheduled_event_delete":
+                DiscordScheduledGuildEvent devt = dat.ToDiscordObject<DiscordScheduledGuildEvent>();
+                await this.OnScheduledGuildEventDeleteEventAsync(devt);
+                break;
+            case "guild_scheduled_event_update":
+                DiscordScheduledGuildEvent uevt = dat.ToDiscordObject<DiscordScheduledGuildEvent>();
+                await this.OnScheduledGuildEventUpdateEventAsync(uevt);
+                break;
+            case "guild_scheduled_event_user_add":
+                gid = (ulong)dat["guild_id"];
+                ulong uid = (ulong)dat["user_id"];
+                ulong eid = (ulong)dat["guild_scheduled_event_id"];
+                await this.OnScheduledGuildEventUserAddEventAsync(gid, eid, uid);
+                break;
+            case "guild_scheduled_event_user_remove":
+                gid = (ulong)dat["guild_id"];
+                uid = (ulong)dat["user_id"];
+                eid = (ulong)dat["guild_scheduled_event_id"];
+                await this.OnScheduledGuildEventUserRemoveEventAsync(gid, eid, uid);
+                break;
+            #endregion
+
+            #region Guild
+
+            case "guild_create":
+
+                rawMembers = (JArray)dat["members"];
+                rawPresences = (JArray)dat["presences"];
+                dat.Remove("members");
+                dat.Remove("presences");
+
+                await this.OnGuildCreateEventAsync(dat.ToDiscordObject<DiscordGuild>(), rawMembers, rawPresences.ToDiscordObject<IEnumerable<DiscordPresence>>());
+                break;
+
+            case "guild_update":
+
+                rawMembers = (JArray)dat["members"];
+                dat.Remove("members");
+
+                await this.OnGuildUpdateEventAsync(dat.ToDiscordObject<DiscordGuild>(), rawMembers);
+                break;
+
+            case "guild_delete":
+                dat.Remove("members");
+
+                await this.OnGuildDeleteEventAsync(dat.ToDiscordObject<DiscordGuild>());
+                break;
+
+            case "guild_emojis_update":
+                gid = (ulong)dat["guild_id"];
+                IEnumerable<DiscordEmoji> ems = dat["emojis"].ToDiscordObject<IEnumerable<DiscordEmoji>>();
+                await this.OnGuildEmojisUpdateEventAsync(this.guilds[gid], ems);
+                break;
+
+            case "guild_integrations_update":
+                gid = (ulong)dat["guild_id"];
+
+                // discord fires this event inconsistently if the current user leaves a guild.
+                if (!this.guilds.TryGetValue(gid, out DiscordGuild value))
+                {
+                    return;
+                }
+
+                await this.OnGuildIntegrationsUpdateEventAsync(value);
+                break;
+
+            case "guild_audit_log_entry_create":
+                gid = (ulong)dat["guild_id"];
+                DiscordGuild guild = this.guilds[gid];
+                AuditLogAction auditLogAction = dat.ToDiscordObject<AuditLogAction>();
+                DiscordAuditLogEntry entry = await AuditLogParser.ParseAuditLogEntryAsync(guild, auditLogAction);
+                await this.OnGuildAuditLogEntryCreateEventAsync(guild, entry);
+                break;
+
+            #endregion
+
+            #region Guild Ban
+
+            case "guild_ban_add":
+                usr = dat["user"].ToDiscordObject<TransportUser>();
+                gid = (ulong)dat["guild_id"];
+                await this.OnGuildBanAddEventAsync(usr, this.guilds[gid]);
+                break;
+
+            case "guild_ban_remove":
+                usr = dat["user"].ToDiscordObject<TransportUser>();
+                gid = (ulong)dat["guild_id"];
+                await this.OnGuildBanRemoveEventAsync(usr, this.guilds[gid]);
+                break;
+
+            #endregion
+
+            #region Guild Member
+
+            case "guild_member_add":
+                gid = (ulong)dat["guild_id"];
+                await this.OnGuildMemberAddEventAsync(dat.ToDiscordObject<TransportMember>(), this.guilds[gid]);
+                break;
+
+            case "guild_member_remove":
+                gid = (ulong)dat["guild_id"];
+                usr = dat["user"].ToDiscordObject<TransportUser>();
+
+                if (!this.guilds.TryGetValue(gid, out value))
+                {
+                    // discord fires this event inconsistently if the current user leaves a guild.
+                    if (usr.Id != this.CurrentUser.Id)
+                    {
+                        this.Logger.LogError(LoggerEvents.WebSocketReceive, "Could not find {Guild} in guild cache", gid);
+                    }
+
+                    return;
+                }
+
+                await this.OnGuildMemberRemoveEventAsync(usr, value);
+                break;
+
+            case "guild_member_update":
+                gid = (ulong)dat["guild_id"];
+                await this.OnGuildMemberUpdateEventAsync(dat.ToDiscordObject<TransportMember>(), this.guilds[gid]);
+                break;
+
+            case "guild_members_chunk":
+                await this.OnGuildMembersChunkEventAsync(dat);
+                break;
+
+            #endregion
+
+            #region Guild Role
+
+            case "guild_role_create":
+                gid = (ulong)dat["guild_id"];
+                await this.OnGuildRoleCreateEventAsync(dat["role"].ToDiscordObject<DiscordRole>(), this.guilds[gid]);
+                break;
+
+            case "guild_role_update":
+                gid = (ulong)dat["guild_id"];
+                await this.OnGuildRoleUpdateEventAsync(dat["role"].ToDiscordObject<DiscordRole>(), this.guilds[gid]);
+                break;
+
+            case "guild_role_delete":
+                gid = (ulong)dat["guild_id"];
+                await this.OnGuildRoleDeleteEventAsync((ulong)dat["role_id"], this.guilds[gid]);
+                break;
+
+            #endregion
+
+            #region Invite
+
+            case "invite_create":
+                gid = (ulong)dat["guild_id"];
+                cid = (ulong)dat["channel_id"];
+                await this.OnInviteCreateEventAsync(cid, gid, dat.ToDiscordObject<DiscordInvite>());
+                break;
+
+            case "invite_delete":
+                gid = (ulong)dat["guild_id"];
+                cid = (ulong)dat["channel_id"];
+                await this.OnInviteDeleteEventAsync(cid, gid, dat);
+                break;
+
+            #endregion
+
+            #region Message
+
+            case "message_create":
+                rawMbr = dat["member"];
+
+                if (rawMbr != null)
+                {
+                    mbr = rawMbr.ToDiscordObject<TransportMember>();
+                }
+
+                if (rawRefMsg != null && rawRefMsg.HasValues)
+                {
+                    if (rawRefMsg.SelectToken("author") != null)
+                    {
+                        refUsr = rawRefMsg.SelectToken("author").ToDiscordObject<TransportUser>();
+                    }
+
+                    if (rawRefMsg.SelectToken("member") != null)
+                    {
+                        refMbr = rawRefMsg.SelectToken("member").ToDiscordObject<TransportMember>();
+                    }
+                }
+
+                TransportUser author = dat["author"].ToDiscordObject<TransportUser>();
+                dat.Remove("author");
+                dat.Remove("member");
+
+                await this.OnMessageCreateEventAsync(dat.ToDiscordObject<DiscordMessage>(), author, mbr, refUsr, refMbr);
+                break;
+
+            case "message_update":
+                rawMbr = dat["member"];
+
+                if (rawMbr != null)
+                {
+                    mbr = rawMbr.ToDiscordObject<TransportMember>();
+                }
+
+                if (rawRefMsg != null && rawRefMsg.HasValues)
+                {
+                    if (rawRefMsg.SelectToken("author") != null)
+                    {
+                        refUsr = rawRefMsg.SelectToken("author").ToDiscordObject<TransportUser>();
+                    }
+
+                    if (rawRefMsg.SelectToken("member") != null)
+                    {
+                        refMbr = rawRefMsg.SelectToken("member").ToDiscordObject<TransportMember>();
+                    }
+                }
+
+                await this.OnMessageUpdateEventAsync(dat.ToDiscordObject<DiscordMessage>(), dat["author"]?.ToDiscordObject<TransportUser>(), mbr, refUsr, refMbr);
+                break;
+
+            // delete event does *not* include message object
+            case "message_delete":
+                await this.OnMessageDeleteEventAsync((ulong)dat["id"], (ulong)dat["channel_id"], (ulong?)dat["guild_id"]);
+                break;
+
+            case "message_delete_bulk":
+                await this.OnMessageBulkDeleteEventAsync(dat["ids"].ToDiscordObject<ulong[]>(), (ulong)dat["channel_id"], (ulong?)dat["guild_id"]);
+                break;
+
+            case "message_poll_vote_add":
+                await this.OnMessagePollVoteEventAsync(dat.ToDiscordObject<DiscordPollVoteUpdate>(), true);
+                break;
+
+            case "message_poll_vote_remove":
+                await this.OnMessagePollVoteEventAsync(dat.ToDiscordObject<DiscordPollVoteUpdate>(), false);
+                break;
+
+            #endregion
+
+            #region Message Reaction
+
+            case "message_reaction_add":
+                rawMbr = dat["member"];
+
+                if (rawMbr != null)
+                {
+                    mbr = rawMbr.ToDiscordObject<TransportMember>();
+                }
+
+                await this.OnMessageReactionAddAsync((ulong)dat["user_id"], (ulong)dat["message_id"], (ulong)dat["channel_id"], (ulong?)dat["guild_id"], mbr, dat["emoji"].ToDiscordObject<DiscordEmoji>());
+                break;
+
+            case "message_reaction_remove":
+                await this.OnMessageReactionRemoveAsync((ulong)dat["user_id"], (ulong)dat["message_id"], (ulong)dat["channel_id"], (ulong?)dat["guild_id"], dat["emoji"].ToDiscordObject<DiscordEmoji>());
+                break;
+
+            case "message_reaction_remove_all":
+                await this.OnMessageReactionRemoveAllAsync((ulong)dat["message_id"], (ulong)dat["channel_id"]);
+                break;
+
+            case "message_reaction_remove_emoji":
+                await this.OnMessageReactionRemoveEmojiAsync((ulong)dat["message_id"], (ulong)dat["channel_id"], (ulong)dat["guild_id"], dat["emoji"]);
+                break;
+
+            #endregion
+
+            #region User/Presence Update
+
+            case "presence_update":
+                // Presences are a mess. I'm not touching this. ~Velvet
+                await this.OnPresenceUpdateEventAsync(dat, (JObject)dat["user"]);
+                break;
+
+            case "user_settings_update":
+                await this.OnUserSettingsUpdateEventAsync(dat.ToDiscordObject<TransportUser>());
+                break;
+
+            case "user_update":
+                await this.OnUserUpdateEventAsync(dat.ToDiscordObject<TransportUser>());
+                break;
+
+            #endregion
+
+            #region Voice
+
+            case "voice_state_update":
+                await this.OnVoiceStateUpdateEventAsync(dat);
+                break;
+
+            case "voice_server_update":
+                gid = (ulong)dat["guild_id"];
+                await this.OnVoiceServerUpdateEventAsync((string)dat["endpoint"], (string)dat["token"], this.guilds[gid]);
+                break;
+
+            #endregion
+
+            #region Thread
+
+            case "thread_create":
+                thread = dat.ToDiscordObject<DiscordThreadChannel>();
+                await this.OnThreadCreateEventAsync(thread);
+                break;
+
+            case "thread_update":
+                thread = dat.ToDiscordObject<DiscordThreadChannel>();
+                await this.OnThreadUpdateEventAsync(thread);
+                break;
+
+            case "thread_delete":
+                thread = dat.ToDiscordObject<DiscordThreadChannel>();
+                await this.OnThreadDeleteEventAsync(thread);
+                break;
+
+            case "thread_list_sync":
+                gid = (ulong)dat["guild_id"]; //get guild
+                await this.OnThreadListSyncEventAsync(this.guilds[gid], dat["channel_ids"].ToDiscordObject<IReadOnlyList<ulong>>(), dat["threads"].ToDiscordObject<IReadOnlyList<DiscordThreadChannel>>(), dat["members"].ToDiscordObject<IReadOnlyList<DiscordThreadChannelMember>>());
+                break;
+
+            case "thread_member_update":
+                await this.OnThreadMemberUpdateEventAsync(dat.ToDiscordObject<DiscordThreadChannelMember>());
+                break;
+
+            case "thread_members_update":
+                gid = (ulong)dat["guild_id"];
+                await this.OnThreadMembersUpdateEventAsync(this.guilds[gid], (ulong)dat["id"], dat["added_members"]?.ToDiscordObject<IReadOnlyList<DiscordThreadChannelMember>>(), dat["removed_member_ids"]?.ToDiscordObject<IReadOnlyList<ulong?>>(), (int)dat["member_count"]);
+                break;
+
+            #endregion
+
+            #region Interaction/Integration/Application
+
+            case "interaction_create":
+
+                rawMbr = dat["member"];
+
+                if (rawMbr != null)
+                {
+                    mbr = dat["member"].ToDiscordObject<TransportMember>();
+                    usr = mbr.User;
+                }
+                else
+                {
+                    usr = dat["user"].ToDiscordObject<TransportUser>();
+                }
+
+                JToken? rawChannel = dat["channel"];
+                DiscordChannel? channel = null;
+                if (rawChannel is not null)
+                {
+                    channel = rawChannel.ToDiscordObject<DiscordChannel>();
+                }
+                
+                // Re: Removing re-serialized data: This one is probably fine?
+                // The user on the object is marked with [JsonIgnore].
+
+                cid = (ulong)dat["channel_id"];
+                await this.OnInteractionCreateAsync((ulong?)dat["guild_id"], cid, usr, mbr, channel, dat.ToDiscordObject<DiscordInteraction>());
+                break;
+
+            case "integration_create":
+                await this.OnIntegrationCreateAsync(dat.ToDiscordObject<DiscordIntegration>(), (ulong)dat["guild_id"]);
+                break;
+
+            case "integration_update":
+                await this.OnIntegrationUpdateAsync(dat.ToDiscordObject<DiscordIntegration>(), (ulong)dat["guild_id"]);
+                break;
+
+            case "integration_delete":
+                await this.OnIntegrationDeleteAsync((ulong)dat["id"], (ulong)dat["guild_id"], (ulong?)dat["application_id"]);
+                break;
+
+            case "application_command_permissions_update":
+                await this.OnApplicationCommandPermissionsUpdateAsync(dat);
+                break;
+            #endregion
+
+            #region Stage Instance
+
+            case "stage_instance_create":
+                await this.OnStageInstanceCreateAsync(dat.ToDiscordObject<DiscordStageInstance>());
+                break;
+
+            case "stage_instance_update":
+                await this.OnStageInstanceUpdateAsync(dat.ToDiscordObject<DiscordStageInstance>());
+                break;
+
+            case "stage_instance_delete":
+                await this.OnStageInstanceDeleteAsync(dat.ToDiscordObject<DiscordStageInstance>());
+                break;
+
+            #endregion
+
+            #region Misc
+
+            case "gift_code_update": //Not supposed to be dispatched to bots
+                break;
+
+            case "embedded_activity_update": //Not supposed to be dispatched to bots
+                break;
+
+            case "typing_start":
+                cid = (ulong)dat["channel_id"];
+                rawMbr = dat["member"];
+
+                if (rawMbr != null)
+                {
+                    mbr = rawMbr.ToDiscordObject<TransportMember>();
+                }
+
+                await this.OnTypingStartEventAsync((ulong)dat["user_id"], cid, this.InternalGetCachedChannel(cid), (ulong?)dat["guild_id"], Utilities.GetDateTimeOffset((long)dat["timestamp"]), mbr);
+                break;
+
+            case "webhooks_update":
+                gid = (ulong)dat["guild_id"];
+                cid = (ulong)dat["channel_id"];
+                await this.OnWebhooksUpdateAsync(this.guilds[gid].GetChannel(cid), this.guilds[gid]);
+                break;
+
+            case "guild_stickers_update":
+                IEnumerable<DiscordMessageSticker> strs = dat["stickers"].ToDiscordObject<IEnumerable<DiscordMessageSticker>>();
+                await this.OnStickersUpdatedAsync(strs, dat);
+                break;
+
+            default:
+                await this.OnUnknownEventAsync(payload);
+                if (this.Configuration.LogUnknownEvents)
+                {
+                    this.Logger.LogWarning(LoggerEvents.WebSocketReceive, "Unknown event: {EventName}\npayload: {@Payload}", payload.EventName, payload.Data);
+                }
+
+                break;
+
+            #endregion
+
+            #region AutoModeration
+            case "auto_moderation_rule_create":
+                await this.OnAutoModerationRuleCreateAsync(dat.ToDiscordObject<DiscordAutoModerationRule>());
+                break;
+
+            case "auto_moderation_rule_update":
+                await this.OnAutoModerationRuleUpdatedAsync(dat.ToDiscordObject<DiscordAutoModerationRule>());
+                break;
+
+            case "auto_moderation_rule_delete":
+                await this.OnAutoModerationRuleDeletedAsync(dat.ToDiscordObject<DiscordAutoModerationRule>());
+                break;
+
+            case "auto_moderation_action_execution":
+                await this.OnAutoModerationRuleExecutedAsync(dat.ToDiscordObject<DiscordAutoModerationActionExecution>());
+                break;
+                #endregion
+        }
+    }
+
+    #endregion
+
+    #region Events
+
+    #region Gateway
+
+    internal async Task OnReadyEventAsync(ReadyPayload ready, JArray rawGuilds, JArray rawDmChannels)
+    {
+        //ready.CurrentUser.Discord = this;
+
+        TransportUser rusr = ready.CurrentUser;
+        this.CurrentUser.Username = rusr.Username;
+        this.CurrentUser.Discriminator = rusr.Discriminator;
+        this.CurrentUser.AvatarHash = rusr.AvatarHash;
+        this.CurrentUser.MfaEnabled = rusr.MfaEnabled;
+        this.CurrentUser.Verified = rusr.Verified;
+        this.CurrentUser.IsBot = rusr.IsBot;
+
+        this.GatewayVersion = ready.GatewayVersion;
+        this.sessionId = ready.SessionId;
+        Dictionary<ulong, JObject> raw_guild_index = rawGuilds.ToDictionary(xt => (ulong)xt["id"], xt => (JObject)xt);
+
+        this.privateChannels.Clear();
+        foreach (JToken rawChannel in rawDmChannels)
+        {
+            DiscordDmChannel channel = rawChannel.ToDiscordObject<DiscordDmChannel>();
+
+            channel.Discord = this;
+
+            //xdc.recipients =
+            //    .Select(xtu => this.InternalGetCachedUser(xtu.Id) ?? new DiscordUser(xtu) { Discord = this })
+            //    .ToList();
+
+            IEnumerable<TransportUser> recips_raw = rawChannel["recipients"].ToDiscordObject<IEnumerable<TransportUser>>();
+            List<DiscordUser> recipients = [];
+            foreach (TransportUser xr in recips_raw)
+            {
+                DiscordUser xu = new(xr) { Discord = this };
+                xu = this.UpdateUserCache(xu);
+
+                recipients.Add(xu);
+            }
+            channel.Recipients = recipients;
+
+            this.privateChannels[channel.Id] = channel;
+        }
+
+        this.guilds.Clear();
+
+        IEnumerable<DiscordGuild> guilds = rawGuilds.ToDiscordObject<IEnumerable<DiscordGuild>>();
+        foreach (DiscordGuild guild in guilds)
+        {
+            guild.Discord = this;
+            guild.channels ??= new ConcurrentDictionary<ulong, DiscordChannel>();
+            guild.threads ??= new ConcurrentDictionary<ulong, DiscordThreadChannel>();
+
+            foreach (DiscordChannel xc in guild.Channels.Values)
+            {
+                xc.GuildId = guild.Id;
+                xc.Discord = this;
+                foreach (DiscordOverwrite xo in xc.permissionOverwrites)
+                {
+                    xo.Discord = this;
+                    xo.channelId = xc.Id;
+                }
+            }
+            foreach (DiscordThreadChannel xt in guild.Threads.Values)
+            {
+                xt.GuildId = guild.Id;
+                xt.Discord = this;
+            }
+
+            guild.roles ??= new ConcurrentDictionary<ulong, DiscordRole>();
+
+            foreach (DiscordRole xr in guild.Roles.Values)
+            {
+                xr.Discord = this;
+                xr.guild_id = guild.Id;
+            }
+
+            JObject raw_guild = raw_guild_index[guild.Id];
+            JArray? raw_members = (JArray)raw_guild["members"];
+
+            guild.members?.Clear();
+            guild.members ??= new ConcurrentDictionary<ulong, DiscordMember>();
+
+            if (raw_members != null)
+            {
+                foreach (JToken xj in raw_members)
+                {
+                    TransportMember xtm = xj.ToDiscordObject<TransportMember>();
+
+                    DiscordUser xu = new(xtm.User) { Discord = this };
+                    xu = this.UpdateUserCache(xu);
+
+                    guild.members[xtm.User.Id] = new DiscordMember(xtm) { Discord = this, guild_id = guild.Id };
+                }
+            }
+
+            guild.emojis ??= new ConcurrentDictionary<ulong, DiscordEmoji>();
+
+            foreach (DiscordEmoji xe in guild.Emojis.Values)
+            {
+                xe.Discord = this;
+            }
+
+            guild.voiceStates ??= new ConcurrentDictionary<ulong, DiscordVoiceState>();
+
+            foreach (DiscordVoiceState xvs in guild.VoiceStates.Values)
+            {
+                xvs.Discord = this;
+            }
+
+            this.guilds[guild.Id] = guild;
+        }
+
+        await this.ready.InvokeAsync(this, new SessionReadyEventArgs());
+
+        if (!guilds.Any())
+        {
+            this.guildDownloadCompleted = true;
+            GuildDownloadCompletedEventArgs ea = new(this.Guilds);
+            await this.guildDownloadCompletedEv.InvokeAsync(this, ea);
+        }
+    }
+
+    internal Task OnResumedAsync()
+    {
+        this.Logger.LogInformation(LoggerEvents.SessionUpdate, "Session resumed");
+        return this.resumed.InvokeAsync(this, new SessionReadyEventArgs());
+    }
+
+    #endregion
+
+    #region Channel
+
+    internal async Task OnChannelCreateEventAsync(DiscordChannel channel)
+    {
+        channel.Discord = this;
+        foreach (DiscordOverwrite xo in channel.permissionOverwrites)
+        {
+            xo.Discord = this;
+            xo.channelId = channel.Id;
+        }
+
+        this.guilds[channel.GuildId.Value].channels[channel.Id] = channel;
+
+        await this.channelCreated.InvokeAsync(this, new ChannelCreateEventArgs { Channel = channel, Guild = channel.Guild });
+    }
+
+    internal async Task OnChannelUpdateEventAsync(DiscordChannel channel)
+    {
+        if (channel == null)
+        {
+            return;
+        }
+
+        channel.Discord = this;
+
+        DiscordGuild? gld = channel.Guild;
+
+        DiscordChannel? channel_new = this.InternalGetCachedChannel(channel.Id);
+        DiscordChannel channel_old = null;
+
+        if (channel_new != null)
+        {
+            channel_old = new DiscordChannel
+            {
+                Bitrate = channel_new.Bitrate,
+                Discord = this,
+                GuildId = channel_new.GuildId,
+                Id = channel_new.Id,
+                //IsPrivate = channel_new.IsPrivate,
+                LastMessageId = channel_new.LastMessageId,
+                Name = channel_new.Name,
+                permissionOverwrites = new List<DiscordOverwrite>(channel_new.permissionOverwrites),
+                Position = channel_new.Position,
+                Topic = channel_new.Topic,
+                Type = channel_new.Type,
+                UserLimit = channel_new.UserLimit,
+                ParentId = channel_new.ParentId,
+                IsNSFW = channel_new.IsNSFW,
+                PerUserRateLimit = channel_new.PerUserRateLimit,
+                RtcRegionId = channel_new.RtcRegionId,
+                QualityMode = channel_new.QualityMode
+            };
+
+            channel_new.Bitrate = channel.Bitrate;
+            channel_new.Name = channel.Name;
+            channel_new.Position = channel.Position;
+            channel_new.Topic = channel.Topic;
+            channel_new.UserLimit = channel.UserLimit;
+            channel_new.ParentId = channel.ParentId;
+            channel_new.IsNSFW = channel.IsNSFW;
+            channel_new.PerUserRateLimit = channel.PerUserRateLimit;
+            channel_new.Type = channel.Type;
+            channel_new.RtcRegionId = channel.RtcRegionId;
+            channel_new.QualityMode = channel.QualityMode;
+
+            channel_new.permissionOverwrites.Clear();
+
+            foreach (DiscordOverwrite po in channel.permissionOverwrites)
+            {
+                po.Discord = this;
+                po.channelId = channel.Id;
+            }
+
+            channel_new.permissionOverwrites.AddRange(channel.permissionOverwrites);
+        }
+        else if (gld != null)
+        {
+            gld.channels[channel.Id] = channel;
+        }
+
+        await this.channelUpdated.InvokeAsync(this, new ChannelUpdateEventArgs { ChannelAfter = channel_new, Guild = gld, ChannelBefore = channel_old });
+    }
+
+    internal async Task OnChannelDeleteEventAsync(DiscordChannel channel)
+    {
+        if (channel == null)
+        {
+            return;
+        }
+
+        channel.Discord = this;
+
+        //if (channel.IsPrivate)
+        if (channel.Type is DiscordChannelType.Group or DiscordChannelType.Private)
+        {
+            DiscordDmChannel? dmChannel = channel as DiscordDmChannel;
+
+            _ = this.privateChannels.TryRemove(dmChannel.Id, out _);
+
+            await this.dmChannelDeleted.InvokeAsync(this, new DmChannelDeleteEventArgs { Channel = dmChannel });
+        }
+        else
+        {
+            DiscordGuild gld = channel.Guild;
+
+            if (gld.channels.TryRemove(channel.Id, out DiscordChannel? cachedChannel))
+            {
+                channel = cachedChannel;
+            }
+
+            await this.channelDeleted.InvokeAsync(this, new ChannelDeleteEventArgs { Channel = channel, Guild = gld });
+        }
+    }
+
+    internal async Task OnChannelPinsUpdateAsync(ulong? guildId, ulong channelId, DateTimeOffset? lastPinTimestamp)
+    {
+        DiscordGuild guild = this.InternalGetCachedGuild(guildId);
+        DiscordChannel? channel = this.InternalGetCachedChannel(channelId) ?? this.InternalGetCachedThread(channelId);
+
+        if (channel == null)
+        {
+            channel = new DiscordDmChannel
+            {
+                Id = channelId,
+                Discord = this,
+                Type = DiscordChannelType.Private,
+                Recipients = Array.Empty<DiscordUser>()
+            };
+
+            DiscordDmChannel chn = (DiscordDmChannel)channel;
+
+            this.privateChannels[channelId] = chn;
+        }
+
+        ChannelPinsUpdateEventArgs ea = new()
+        {
+            Guild = guild,
+            Channel = channel,
+            LastPinTimestamp = lastPinTimestamp
+        };
+        await this.channelPinsUpdated.InvokeAsync(this, ea);
+    }
+
+    #endregion
+
+    #region Scheduled Guild Events
+
+    private async Task OnScheduledGuildEventCreateEventAsync(DiscordScheduledGuildEvent evt)
+    {
+        evt.Discord = this;
+
+        if (evt.Creator != null)
+        {
+            evt.Creator.Discord = this;
+            this.UpdateUserCache(evt.Creator);
+        }
+
+        evt.Guild.scheduledEvents[evt.Id] = evt;
+
+        await this.scheduledGuildEventCreated.InvokeAsync(this, new ScheduledGuildEventCreateEventArgs { Event = evt });
+    }
+
+    private async Task OnScheduledGuildEventDeleteEventAsync(DiscordScheduledGuildEvent evt)
+    {
+        DiscordGuild guild = this.InternalGetCachedGuild(evt.GuildId);
+
+        if (guild == null) // ??? //
+        {
+            return;
+        }
+
+        guild.scheduledEvents.TryRemove(evt.Id, out _);
+
+        evt.Discord = this;
+
+        if (evt.Creator != null)
+        {
+            evt.Creator.Discord = this;
+            this.UpdateUserCache(evt.Creator);
+        }
+
+        await this.scheduledGuildEventDeleted.InvokeAsync(this, new ScheduledGuildEventDeleteEventArgs { Event = evt });
+    }
+
+    private async Task OnScheduledGuildEventUpdateEventAsync(DiscordScheduledGuildEvent evt)
+    {
+        evt.Discord = this;
+
+        if (evt.Creator != null)
+        {
+            evt.Creator.Discord = this;
+            this.UpdateUserCache(evt.Creator);
+        }
+
+        DiscordGuild guild = this.InternalGetCachedGuild(evt.GuildId);
+        guild.scheduledEvents.TryGetValue(evt.GuildId, out DiscordScheduledGuildEvent? oldEvt);
+
+        evt.Guild.scheduledEvents[evt.Id] = evt;
+
+        if (evt.Status is DiscordScheduledGuildEventStatus.Completed)
+        {
+            await this.scheduledGuildEventCompleted.InvokeAsync(this, new ScheduledGuildEventCompletedEventArgs() { Event = evt });
+        }
+        else
+        {
+            await this.scheduledGuildEventUpdated.InvokeAsync(this, new ScheduledGuildEventUpdateEventArgs() { EventBefore = oldEvt, EventAfter = evt });
+        }
+    }
+
+    private async Task OnScheduledGuildEventUserAddEventAsync(ulong guildId, ulong eventId, ulong userId)
+    {
+        DiscordGuild guild = this.InternalGetCachedGuild(guildId);
+        DiscordScheduledGuildEvent evt = guild.scheduledEvents.GetOrAdd(eventId, new DiscordScheduledGuildEvent()
+        {
+            Id = eventId,
+            GuildId = guildId,
+            Discord = this,
+            UserCount = 0
+        });
+
+        evt.UserCount++;
+
+        DiscordUser user =
+            guild.Members.TryGetValue(userId, out DiscordMember? mbr) ? mbr :
+            this.GetCachedOrEmptyUserInternal(userId) ?? new DiscordUser() { Id = userId, Discord = this };
+
+        await this.scheduledGuildEventUserAdded.InvokeAsync(this, new ScheduledGuildEventUserAddEventArgs() { Event = evt, User = user });
+    }
+
+    private async Task OnScheduledGuildEventUserRemoveEventAsync(ulong guildId, ulong eventId, ulong userId)
+    {
+        DiscordGuild guild = this.InternalGetCachedGuild(guildId);
+        DiscordScheduledGuildEvent evt = guild.scheduledEvents.GetOrAdd(eventId, new DiscordScheduledGuildEvent()
+        {
+            Id = eventId,
+            GuildId = guildId,
+            Discord = this,
+            UserCount = 0
+        });
+
+        evt.UserCount = evt.UserCount is 0 ? 0 : evt.UserCount - 1;
+
+        DiscordUser user =
+            guild.Members.TryGetValue(userId, out DiscordMember? mbr) ? mbr :
+            this.GetCachedOrEmptyUserInternal(userId) ?? new DiscordUser() { Id = userId, Discord = this };
+
+        await this.scheduledGuildEventUserRemoved.InvokeAsync(this, new ScheduledGuildEventUserRemoveEventArgs() { Event = evt, User = user });
+    }
+
+    #endregion
+
+    #region Guild
+
+    internal async Task OnGuildCreateEventAsync(DiscordGuild guild, JArray rawMembers, IEnumerable<DiscordPresence> presences)
+    {
+        if (presences != null)
+        {
+            foreach (DiscordPresence xp in presences)
+            {
+                xp.Discord = this;
+                xp.GuildId = guild.Id;
+                xp.Activity = new DiscordActivity(xp.RawActivity);
+                if (xp.RawActivities != null)
+                {
+                    xp.internalActivities = new DiscordActivity[xp.RawActivities.Length];
+                    for (int i = 0; i < xp.RawActivities.Length; i++)
+                    {
+                        xp.internalActivities[i] = new DiscordActivity(xp.RawActivities[i]);
+                    }
+                }
+                this.presences[xp.User.Id] = xp;
+            }
+        }
+
+        bool exists = this.guilds.TryGetValue(guild.Id, out DiscordGuild? foundGuild);
+
+        guild.Discord = this;
+        guild.IsUnavailable = false;
+        DiscordGuild eventGuild = guild;
+
+        if (exists)
+        {
+            guild = foundGuild;
+        }
+
+        guild.channels ??= new ConcurrentDictionary<ulong, DiscordChannel>();
+        guild.threads ??= new ConcurrentDictionary<ulong, DiscordThreadChannel>();
+        guild.roles ??= new ConcurrentDictionary<ulong, DiscordRole>();
+        guild.emojis ??= new ConcurrentDictionary<ulong, DiscordEmoji>();
+        guild.stickers ??= new ConcurrentDictionary<ulong, DiscordMessageSticker>();
+        guild.voiceStates ??= new ConcurrentDictionary<ulong, DiscordVoiceState>();
+        guild.members ??= new ConcurrentDictionary<ulong, DiscordMember>();
+        guild.stageInstances ??= new ConcurrentDictionary<ulong, DiscordStageInstance>();
+        guild.scheduledEvents ??= new ConcurrentDictionary<ulong, DiscordScheduledGuildEvent>();
+
+        this.UpdateCachedGuild(eventGuild, rawMembers);
+
+        guild.JoinedAt = eventGuild.JoinedAt;
+        guild.IsLarge = eventGuild.IsLarge;
+        guild.MemberCount = Math.Max(eventGuild.MemberCount, guild.members.Count);
+        guild.IsUnavailable = eventGuild.IsUnavailable;
+        guild.PremiumSubscriptionCount = eventGuild.PremiumSubscriptionCount;
+        guild.PremiumTier = eventGuild.PremiumTier;
+        guild.Banner = eventGuild.Banner;
+        guild.VanityUrlCode = eventGuild.VanityUrlCode;
+        guild.Description = eventGuild.Description;
+        guild.IsNSFW = eventGuild.IsNSFW;
+
+        foreach (KeyValuePair<ulong, DiscordVoiceState> kvp in eventGuild.voiceStates ??= new())
+        {
+            guild.voiceStates[kvp.Key] = kvp.Value;
+        }
+
+        foreach (DiscordScheduledGuildEvent xe in guild.scheduledEvents.Values)
+        {
+            xe.Discord = this;
+
+            if (xe.Creator != null)
+            {
+                xe.Creator.Discord = this;
+            }
+        }
+
+        foreach (DiscordChannel xc in guild.channels.Values)
+        {
+            xc.GuildId = guild.Id;
+            xc.Discord = this;
+            foreach (DiscordOverwrite xo in xc.permissionOverwrites)
+            {
+                xo.Discord = this;
+                xo.channelId = xc.Id;
+            }
+        }
+        foreach (DiscordThreadChannel xt in guild.threads.Values)
+        {
+            xt.GuildId = guild.Id;
+            xt.Discord = this;
+        }
+        foreach (DiscordEmoji xe in guild.emojis.Values)
+        {
+            xe.Discord = this;
+        }
+
+        foreach (DiscordMessageSticker xs in guild.stickers.Values)
+        {
+            xs.Discord = this;
+        }
+
+        foreach (DiscordVoiceState xvs in guild.voiceStates.Values)
+        {
+            xvs.Discord = this;
+        }
+
+        foreach (DiscordRole xr in guild.roles.Values)
+        {
+            xr.Discord = this;
+            xr.guild_id = guild.Id;
+        }
+
+        foreach (DiscordStageInstance instance in guild.stageInstances.Values)
+        {
+            instance.Discord = this;
+        }
+
+        bool old = Volatile.Read(ref this.guildDownloadCompleted);
+        bool dcompl = this.guilds.Values.All(xg => !xg.IsUnavailable);
+        Volatile.Write(ref this.guildDownloadCompleted, dcompl);
+
+        if (exists)
+        {
+            await this.guildAvailable.InvokeAsync(this, new GuildCreateEventArgs { Guild = guild });
+        }
+        else
+        {
+            await this.guildCreated.InvokeAsync(this, new GuildCreateEventArgs { Guild = guild });
+        }
+
+        if (dcompl && !old)
+        {
+            await this.guildDownloadCompletedEv.InvokeAsync(this, new GuildDownloadCompletedEventArgs(this.Guilds));
+        }
+    }
+
+    internal async Task OnGuildUpdateEventAsync(DiscordGuild guild, JArray rawMembers)
+    {
+        DiscordGuild oldGuild;
+
+        if (!this.guilds.TryGetValue(guild.Id, out DiscordGuild gld))
+        {
+            this.guilds[guild.Id] = guild;
+            oldGuild = null;
+        }
+        else
+        {
+            oldGuild = new DiscordGuild
+            {
+                Discord = gld.Discord,
+                Name = gld.Name,
+                afkChannelId = gld.afkChannelId,
+                AfkTimeout = gld.AfkTimeout,
+                DefaultMessageNotifications = gld.DefaultMessageNotifications,
+                ExplicitContentFilter = gld.ExplicitContentFilter,
+                Features = gld.Features,
+                IconHash = gld.IconHash,
+                Id = gld.Id,
+                IsLarge = gld.IsLarge,
+                isSynced = gld.isSynced,
+                IsUnavailable = gld.IsUnavailable,
+                JoinedAt = gld.JoinedAt,
+                MemberCount = gld.MemberCount,
+                MaxMembers = gld.MaxMembers,
+                MaxPresences = gld.MaxPresences,
+                ApproximateMemberCount = gld.ApproximateMemberCount,
+                ApproximatePresenceCount = gld.ApproximatePresenceCount,
+                MaxVideoChannelUsers = gld.MaxVideoChannelUsers,
+                DiscoverySplashHash = gld.DiscoverySplashHash,
+                PreferredLocale = gld.PreferredLocale,
+                MfaLevel = gld.MfaLevel,
+                OwnerId = gld.OwnerId,
+                SplashHash = gld.SplashHash,
+                systemChannelId = gld.systemChannelId,
+                SystemChannelFlags = gld.SystemChannelFlags,
+                WidgetEnabled = gld.WidgetEnabled,
+                widgetChannelId = gld.widgetChannelId,
+                VerificationLevel = gld.VerificationLevel,
+                rulesChannelId = gld.rulesChannelId,
+                publicUpdatesChannelId = gld.publicUpdatesChannelId,
+                voiceRegionId = gld.voiceRegionId,
+                PremiumProgressBarEnabled = gld.PremiumProgressBarEnabled,
+                IsNSFW = gld.IsNSFW,
+                channels = new ConcurrentDictionary<ulong, DiscordChannel>(),
+                threads = new ConcurrentDictionary<ulong, DiscordThreadChannel>(),
+                emojis = new ConcurrentDictionary<ulong, DiscordEmoji>(),
+                members = new ConcurrentDictionary<ulong, DiscordMember>(),
+                roles = new ConcurrentDictionary<ulong, DiscordRole>(),
+                voiceStates = new ConcurrentDictionary<ulong, DiscordVoiceState>()
+            };
+
+            foreach (KeyValuePair<ulong, DiscordChannel> kvp in gld.channels ??= new())
+            {
+                oldGuild.channels[kvp.Key] = kvp.Value;
+            }
+
+            foreach (KeyValuePair<ulong, DiscordThreadChannel> kvp in gld.threads ??= new())
+            {
+                oldGuild.threads[kvp.Key] = kvp.Value;
+            }
+
+            foreach (KeyValuePair<ulong, DiscordEmoji> kvp in gld.emojis ??= new())
+            {
+                oldGuild.emojis[kvp.Key] = kvp.Value;
+            }
+
+            foreach (KeyValuePair<ulong, DiscordRole> kvp in gld.roles ??= new())
+            {
+                oldGuild.roles[kvp.Key] = kvp.Value;
+            }
+            //new ConcurrentDictionary<ulong, DiscordVoiceState>()
+            foreach (KeyValuePair<ulong, DiscordVoiceState> kvp in gld.voiceStates ??= new())
+            {
+                oldGuild.voiceStates[kvp.Key] = kvp.Value;
+            }
+
+            foreach (KeyValuePair<ulong, DiscordMember> kvp in gld.members ??= new())
+            {
+                oldGuild.members[kvp.Key] = kvp.Value;
+            }
+        }
+
+        guild.Discord = this;
+        guild.IsUnavailable = false;
+        DiscordGuild eventGuild = guild;
+        guild = this.guilds[eventGuild.Id];
+        guild.channels ??= new ConcurrentDictionary<ulong, DiscordChannel>();
+        guild.threads ??= new ConcurrentDictionary<ulong, DiscordThreadChannel>();
+        guild.roles ??= new ConcurrentDictionary<ulong, DiscordRole>();
+        guild.emojis ??= new ConcurrentDictionary<ulong, DiscordEmoji>();
+        guild.voiceStates ??= new ConcurrentDictionary<ulong, DiscordVoiceState>();
+        guild.members ??= new ConcurrentDictionary<ulong, DiscordMember>();
+        this.UpdateCachedGuild(eventGuild, rawMembers);
+
+        foreach (DiscordChannel xc in guild.channels.Values)
+        {
+            xc.GuildId = guild.Id;
+            xc.Discord = this;
+            foreach (DiscordOverwrite xo in xc.permissionOverwrites)
+            {
+                xo.Discord = this;
+                xo.channelId = xc.Id;
+            }
+        }
+        foreach (DiscordThreadChannel xc in guild.threads.Values)
+        {
+            xc.GuildId = guild.Id;
+            xc.Discord = this;
+        }
+        foreach (DiscordEmoji xe in guild.emojis.Values)
+        {
+            xe.Discord = this;
+        }
+
+        foreach (DiscordVoiceState xvs in guild.voiceStates.Values)
+        {
+            xvs.Discord = this;
+        }
+
+        foreach (DiscordRole xr in guild.roles.Values)
+        {
+            xr.Discord = this;
+            xr.guild_id = guild.Id;
+        }
+
+        await this.guildUpdated.InvokeAsync(this, new GuildUpdateEventArgs { GuildBefore = oldGuild, GuildAfter = guild });
+    }
+
+    internal async Task OnGuildDeleteEventAsync(DiscordGuild guild)
+    {
+        if (guild.IsUnavailable)
+        {
+            if (!this.guilds.TryGetValue(guild.Id, out DiscordGuild? gld))
+            {
+                return;
+            }
+
+            gld.IsUnavailable = true;
+
+            await this.guildUnavailable.InvokeAsync(this, new GuildDeleteEventArgs { Guild = guild, Unavailable = true });
+        }
+        else
+        {
+            if (!this.guilds.TryRemove(guild.Id, out DiscordGuild? gld))
+            {
+                return;
+            }
+
+            await this.guildDeleted.InvokeAsync(this, new GuildDeleteEventArgs { Guild = gld });
+        }
+    }
+
+    internal async Task OnGuildEmojisUpdateEventAsync(DiscordGuild guild, IEnumerable<DiscordEmoji> newEmojis)
+    {
+        ConcurrentDictionary<ulong, DiscordEmoji> oldEmojis = new(guild.emojis);
+        guild.emojis.Clear();
+
+        foreach (DiscordEmoji emoji in newEmojis)
+        {
+            emoji.Discord = this;
+            guild.emojis[emoji.Id] = emoji;
+        }
+
+        GuildEmojisUpdateEventArgs ea = new()
+        {
+            Guild = guild,
+            EmojisAfter = guild.Emojis,
+            EmojisBefore = oldEmojis
+        };
+        await this.guildEmojisUpdated.InvokeAsync(this, ea);
+    }
+
+    internal async Task OnGuildIntegrationsUpdateEventAsync(DiscordGuild guild)
+    {
+        GuildIntegrationsUpdateEventArgs ea = new()
+        {
+            Guild = guild
+        };
+        await this.guildIntegrationsUpdated.InvokeAsync(this, ea);
+    }
+
+    private async Task OnGuildAuditLogEntryCreateEventAsync(DiscordGuild guild, DiscordAuditLogEntry auditLogEntry)
+    {
+        GuildAuditLogCreatedEventArgs ea = new()
+        {
+            Guild = guild,
+            AuditLogEntry = auditLogEntry
+        };
+        await this.guildAuditLogCreated.InvokeAsync(this, ea);
+    }
+
+    #endregion
+
+    #region Guild Ban
+
+    internal async Task OnGuildBanAddEventAsync(TransportUser user, DiscordGuild guild)
+    {
+        DiscordUser usr = new(user) { Discord = this };
+        usr = this.UpdateUserCache(usr);
+
+        if (!guild.Members.TryGetValue(user.Id, out DiscordMember? mbr))
+        {
+            mbr = new DiscordMember(usr) { Discord = this, guild_id = guild.Id };
+        }
+
+        GuildBanAddEventArgs ea = new()
+        {
+            Guild = guild,
+            Member = mbr
+        };
+        await this.guildBanAdded.InvokeAsync(this, ea);
+    }
+
+    internal async Task OnGuildBanRemoveEventAsync(TransportUser user, DiscordGuild guild)
+    {
+        DiscordUser usr = new(user) { Discord = this };
+        usr = this.UpdateUserCache(usr);
+
+        if (!guild.Members.TryGetValue(user.Id, out DiscordMember? mbr))
+        {
+            mbr = new DiscordMember(usr) { Discord = this, guild_id = guild.Id };
+        }
+
+        GuildBanRemoveEventArgs ea = new()
+        {
+            Guild = guild,
+            Member = mbr
+        };
+        await this.guildBanRemoved.InvokeAsync(this, ea);
+    }
+
+    #endregion
+
+    #region Guild Member
+
+    internal async Task OnGuildMemberAddEventAsync(TransportMember member, DiscordGuild guild)
+    {
+        DiscordUser usr = new(member.User) { Discord = this };
+        this.UpdateUserCache(usr);
+
+        DiscordMember mbr = new(member)
+        {
+            Discord = this,
+            guild_id = guild.Id
+        };
+
+        guild.members[mbr.Id] = mbr;
+        guild.MemberCount++;
+
+        GuildMemberAddEventArgs ea = new()
+        {
+            Guild = guild,
+            Member = mbr
+        };
+        await this.guildMemberAdded.InvokeAsync(this, ea);
+    }
+
+    internal async Task OnGuildMemberRemoveEventAsync(TransportUser user, DiscordGuild guild)
+    {
+        DiscordUser usr = new(user);
+
+        if (!guild.members.TryRemove(user.Id, out DiscordMember? mbr))
+        {
+            mbr = new DiscordMember(usr) { Discord = this, guild_id = guild.Id };
+        }
+
+        guild.MemberCount--;
+
+        this.UpdateUserCache(usr);
+
+        GuildMemberRemoveEventArgs ea = new()
+        {
+            Guild = guild,
+            Member = mbr
+        };
+        await this.guildMemberRemoved.InvokeAsync(this, ea);
+    }
+
+    internal async Task OnGuildMemberUpdateEventAsync(TransportMember member, DiscordGuild guild)
+    {
+        DiscordUser userAfter = new(member.User) { Discord = this };
+        _ = this.UpdateUserCache(userAfter);
+
+        DiscordMember memberAfter = new(member) { Discord = this, guild_id = guild.Id };
+
+        if (!guild.Members.TryGetValue(member.User.Id, out DiscordMember? memberBefore))
+        {
+            memberBefore = new DiscordMember(member) { Discord = this, guild_id = guild.Id };
+        }
+
+        guild.members.AddOrUpdate(member.User.Id, memberAfter, (_, _) => memberAfter);
+
+        GuildMemberUpdateEventArgs ea = new()
+        {
+            Guild = guild,
+            MemberAfter = memberAfter,
+            MemberBefore = memberBefore,
+        };
+
+        await this.guildMemberUpdated.InvokeAsync(this, ea);
+    }
+
+    internal async Task OnGuildMembersChunkEventAsync(JObject dat)
+    {
+        DiscordGuild guild = this.Guilds[(ulong)dat["guild_id"]];
+        int chunkIndex = (int)dat["chunk_index"];
+        int chunkCount = (int)dat["chunk_count"];
+        string? nonce = (string)dat["nonce"];
+
+        HashSet<DiscordMember> mbrs = [];
+        HashSet<DiscordPresence> pres = [];
+
+        TransportMember[] members = dat["members"].ToDiscordObject<TransportMember[]>();
+
+        int memCount = members.Length;
+        for (int i = 0; i < memCount; i++)
+        {
+            DiscordMember mbr = new(members[i]) { Discord = this, guild_id = guild.Id };
+
+            if (!this.UserCache.ContainsKey(mbr.Id))
+            {
+                this.UserCache[mbr.Id] = new DiscordUser(members[i].User) { Discord = this };
+            }
+
+            guild.members[mbr.Id] = mbr;
+
+            mbrs.Add(mbr);
+        }
+
+        guild.MemberCount = guild.members.Count;
+
+        GuildMembersChunkEventArgs ea = new()
+        {
+            Guild = guild,
+            Members = new ReadOnlySet<DiscordMember>(mbrs),
+            ChunkIndex = chunkIndex,
+            ChunkCount = chunkCount,
+            Nonce = nonce,
+        };
+
+        if (dat["presences"] != null)
+        {
+            DiscordPresence[] presences = dat["presences"].ToDiscordObject<DiscordPresence[]>();
+
+            int presCount = presences.Length;
+            for (int i = 0; i < presCount; i++)
+            {
+                DiscordPresence xp = presences[i];
+                xp.Discord = this;
+                xp.Activity = new DiscordActivity(xp.RawActivity);
+
+                if (xp.RawActivities != null)
+                {
+                    xp.internalActivities = new DiscordActivity[xp.RawActivities.Length];
+                    for (int j = 0; j < xp.RawActivities.Length; j++)
+                    {
+                        xp.internalActivities[j] = new DiscordActivity(xp.RawActivities[j]);
+                    }
+                }
+
+                pres.Add(xp);
+            }
+
+            ea.Presences = new ReadOnlySet<DiscordPresence>(pres);
+        }
+
+        if (dat["not_found"] != null)
+        {
+            ISet<ulong> nf = dat["not_found"].ToDiscordObject<ISet<ulong>>();
+            ea.NotFound = new ReadOnlySet<ulong>(nf);
+        }
+
+        await this.guildMembersChunked.InvokeAsync(this, ea);
+    }
+
+    #endregion
+
+    #region Guild Role
+
+    internal async Task OnGuildRoleCreateEventAsync(DiscordRole role, DiscordGuild guild)
+    {
+        role.Discord = this;
+        role.guild_id = guild.Id;
+
+        guild.roles[role.Id] = role;
+
+        GuildRoleCreateEventArgs ea = new()
+        {
+            Guild = guild,
+            Role = role
+        };
+        await this.guildRoleCreated.InvokeAsync(this, ea);
+    }
+
+    internal async Task OnGuildRoleUpdateEventAsync(DiscordRole role, DiscordGuild guild)
+    {
+        DiscordRole newRole = guild.GetRole(role.Id);
+        DiscordRole oldRole = new()
+        {
+            guild_id = guild.Id,
+            color = newRole.color,
+            Discord = this,
+            IsHoisted = newRole.IsHoisted,
+            Id = newRole.Id,
+            IsManaged = newRole.IsManaged,
+            IsMentionable = newRole.IsMentionable,
+            Name = newRole.Name,
+            Permissions = newRole.Permissions,
+            Position = newRole.Position,
+            IconHash = newRole.IconHash,
+            emoji = newRole.emoji
+        };
+
+        newRole.guild_id = guild.Id;
+        newRole.color = role.color;
+        newRole.IsHoisted = role.IsHoisted;
+        newRole.IsManaged = role.IsManaged;
+        newRole.IsMentionable = role.IsMentionable;
+        newRole.Name = role.Name;
+        newRole.Permissions = role.Permissions;
+        newRole.Position = role.Position;
+        newRole.emoji = role.emoji;
+        newRole.IconHash = role.IconHash;
+
+        GuildRoleUpdateEventArgs ea = new()
+        {
+            Guild = guild,
+            RoleAfter = newRole,
+            RoleBefore = oldRole
+        };
+        await this.guildRoleUpdated.InvokeAsync(this, ea);
+    }
+
+    internal async Task OnGuildRoleDeleteEventAsync(ulong roleId, DiscordGuild guild)
+    {
+        if (!guild.roles.TryRemove(roleId, out DiscordRole? role))
+        {
+            this.Logger.LogWarning("Attempted to delete a nonexistent role ({RoleId}) from guild ({Guild}).", roleId, guild);
+        }
+
+        GuildRoleDeleteEventArgs ea = new()
+        {
+            Guild = guild,
+            Role = role
+        };
+        await this.guildRoleDeleted.InvokeAsync(this, ea);
+    }
+
+    #endregion
+
+    #region Invite
+
+    internal async Task OnInviteCreateEventAsync(ulong channelId, ulong guildId, DiscordInvite invite)
+    {
+        DiscordGuild guild = this.InternalGetCachedGuild(guildId);
+        DiscordChannel channel = this.InternalGetCachedChannel(channelId);
+
+        invite.Discord = this;
+
+        guild.invites[invite.Code] = invite;
+
+        InviteCreateEventArgs ea = new()
+        {
+            Channel = channel,
+            Guild = guild,
+            Invite = invite
+        };
+        await this.inviteCreated.InvokeAsync(this, ea);
+    }
+
+    internal async Task OnInviteDeleteEventAsync(ulong channelId, ulong guildId, JToken dat)
+    {
+        DiscordGuild guild = this.InternalGetCachedGuild(guildId);
+        DiscordChannel channel = this.InternalGetCachedChannel(channelId);
+
+        if (!guild.invites.TryRemove(dat["code"].ToString(), out DiscordInvite? invite))
+        {
+            invite = dat.ToDiscordObject<DiscordInvite>();
+            invite.Discord = this;
+        }
+
+        invite.IsRevoked = true;
+
+        InviteDeleteEventArgs ea = new()
+        {
+            Channel = channel,
+            Guild = guild,
+            Invite = invite
+        };
+        await this.inviteDeleted.InvokeAsync(this, ea);
+    }
+
+    #endregion
+
+    #region Message
+
+    internal async Task OnMessageCreateEventAsync(DiscordMessage message, TransportUser author, TransportMember member, TransportUser referenceAuthor, TransportMember referenceMember)
+    {
+        message.Discord = this;
+        this.PopulateMessageReactionsAndCache(message, author, member);
+        message.PopulateMentions();
+
+        if (message.Channel == null && message.ChannelId == default)
+        {
+            this.Logger.LogWarning(LoggerEvents.WebSocketReceive, "Channel which the last message belongs to is not in cache - cache state might be invalid!");
+        }
+
+        if (message.ReferencedMessage != null)
+        {
+            message.ReferencedMessage.Discord = this;
+            this.PopulateMessageReactionsAndCache(message.ReferencedMessage, referenceAuthor, referenceMember);
+            message.ReferencedMessage.PopulateMentions();
+        }
+
+        foreach (DiscordMessageSticker sticker in message.Stickers)
+        {
+            sticker.Discord = this;
+        }
+
+        MessageCreateEventArgs ea = new()
+        {
+            Message = message,
+
+            MentionedUsers = new ReadOnlyCollection<DiscordUser>(message.mentionedUsers),
+            MentionedRoles = message.mentionedRoles != null ? new ReadOnlyCollection<DiscordRole>(message.mentionedRoles) : null,
+            MentionedChannels = message.mentionedChannels != null ? new ReadOnlyCollection<DiscordChannel>(message.mentionedChannels) : null
+        };
+        await this.messageCreated.InvokeAsync(this, ea);
+    }
+
+    internal async Task OnMessageUpdateEventAsync(DiscordMessage message, TransportUser author, TransportMember member, TransportUser referenceAuthor, TransportMember referenceMember)
+    {
+        message.Discord = this;
+        DiscordMessage event_message = message;
+
+        DiscordMessage oldmsg = null;
+        if (this.Configuration.MessageCacheSize == 0
+            || this.MessageCache == null
+            || !this.MessageCache.TryGet(event_message.Id, out message)) // previous message was not in cache
+        {
+            message = event_message;
+            this.PopulateMessageReactionsAndCache(message, author, member);
+            if (message.ReferencedMessage != null)
+            {
+                message.ReferencedMessage.Discord = this;
+                this.PopulateMessageReactionsAndCache(message.ReferencedMessage, referenceAuthor, referenceMember);
+                message.ReferencedMessage.PopulateMentions();
+            }
+        }
+        else // previous message was fetched in cache
+        {
+            oldmsg = new DiscordMessage(message);
+
+            // cached message is updated with information from the event message
+            message.EditedTimestamp = event_message.EditedTimestamp;
+            if (event_message.Content != null)
+            {
+                message.Content = event_message.Content;
+            }
+
+            message.embeds.Clear();
+            message.embeds.AddRange(event_message.embeds);
+            message.attachments.Clear();
+            message.attachments.AddRange(event_message.attachments);
+            message.Pinned = event_message.Pinned;
+            message.IsTTS = event_message.IsTTS;
+            message.Poll = event_message.Poll;
+
+            // Mentions
+            message.mentionedUsers.Clear();
+            message.mentionedUsers.AddRange(event_message.mentionedUsers ?? []);
+            message.mentionedRoles.Clear();
+            message.mentionedRoles.AddRange(event_message.mentionedRoles ?? []);
+            message.mentionedChannels.Clear();
+            message.mentionedChannels.AddRange(event_message.mentionedChannels ?? []);
+            message.MentionEveryone = event_message.MentionEveryone;
+        }
+
+        message.PopulateMentions();
+
+        MessageUpdateEventArgs ea = new()
+        {
+            Message = message,
+            MessageBefore = oldmsg,
+            MentionedUsers = new ReadOnlyCollection<DiscordUser>(message.mentionedUsers),
+            MentionedRoles = message.mentionedRoles != null ? new ReadOnlyCollection<DiscordRole>(message.mentionedRoles) : null,
+            MentionedChannels = message.mentionedChannels != null ? new ReadOnlyCollection<DiscordChannel>(message.mentionedChannels) : null
+        };
+        await this.messageUpdated.InvokeAsync(this, ea);
+    }
+
+    internal async Task OnMessageDeleteEventAsync(ulong messageId, ulong channelId, ulong? guildId)
+    {
+        DiscordGuild guild = this.InternalGetCachedGuild(guildId);
+        DiscordChannel? channel = this.InternalGetCachedChannel(channelId) ?? this.InternalGetCachedThread(channelId);
+
+        if (channel == null)
+        {
+            channel = new DiscordDmChannel
+            {
+                Id = channelId,
+                Discord = this,
+                Type = DiscordChannelType.Private,
+                Recipients = Array.Empty<DiscordUser>()
+
+            };
+            this.privateChannels[channelId] = (DiscordDmChannel)channel;
+        }
+
+        if (channel == null
+            || this.Configuration.MessageCacheSize == 0
+            || this.MessageCache == null
+            || !this.MessageCache.TryGet(messageId, out DiscordMessage? msg))
+        {
+            msg = new DiscordMessage
+            {
+
+                Id = messageId,
+                ChannelId = channelId,
+                Discord = this,
+            };
+        }
+
+        if (this.Configuration.MessageCacheSize > 0)
+        {
+            this.MessageCache?.Remove(msg.Id);
+        }
+
+        MessageDeleteEventArgs ea = new()
+        {
+            Message = msg,
+            Channel = channel,
+            Guild = guild,
+        };
+        await this.messageDeleted.InvokeAsync(this, ea);
+    }
+
+    private async Task OnMessagePollVoteEventAsync(DiscordPollVoteUpdate voteUpdate, bool wasAdded)
+    {
+        voteUpdate.WasAdded = wasAdded;
+        voteUpdate.client = this;
+
+        MessagePollVoteEventArgs ea = new()
+        {
+            PollVoteUpdate = voteUpdate
+        };
+
+        await this.messagePollVoted.InvokeAsync(this, ea);
+    }
+
+    internal async Task OnMessageBulkDeleteEventAsync(ulong[] messageIds, ulong channelId, ulong? guildId)
+    {
+        DiscordChannel? channel = this.InternalGetCachedChannel(channelId) ?? this.InternalGetCachedThread(channelId);
+
+        List<DiscordMessage> msgs = new(messageIds.Length);
+        foreach (ulong messageId in messageIds)
+        {
+            if (channel == null
+                || this.Configuration.MessageCacheSize == 0
+                || this.MessageCache == null
+                || !this.MessageCache.TryGet(messageId, out DiscordMessage? msg))
+            {
+                msg = new DiscordMessage
+                {
+                    Id = messageId,
+                    ChannelId = channelId,
+                    Discord = this,
+                };
+            }
+            if (this.Configuration.MessageCacheSize > 0)
+            {
+                this.MessageCache?.Remove(msg.Id);
+            }
+
+            msgs.Add(msg);
+        }
+
+        DiscordGuild guild = this.InternalGetCachedGuild(guildId);
+
+        MessageBulkDeleteEventArgs ea = new()
+        {
+            Channel = channel,
+            Messages = new ReadOnlyCollection<DiscordMessage>(msgs),
+            Guild = guild
+        };
+        await this.messagesBulkDeleted.InvokeAsync(this, ea);
+    }
+
+    #endregion
+
+    #region Message Reaction
+
+    internal async Task OnMessageReactionAddAsync(ulong userId, ulong messageId, ulong channelId, ulong? guildId, TransportMember mbr, DiscordEmoji emoji)
+    {
+        DiscordChannel? channel = this.InternalGetCachedChannel(channelId) ?? this.InternalGetCachedThread(channelId);
+        DiscordGuild? guild = this.InternalGetCachedGuild(guildId);
+
+        emoji.Discord = this;
+
+        DiscordUser usr = null!;
+        usr = !this.TryGetCachedUserInternal(userId, out usr)
+            ? this.UpdateUser(new DiscordUser { Id = userId, Discord = this }, guildId, guild, mbr)
+            : this.UpdateUser(usr, guild?.Id, guild, mbr);
+
+        if (channel == null)
+        {
+            channel = new DiscordDmChannel
+            {
+                Id = channelId,
+                Discord = this,
+                Type = DiscordChannelType.Private,
+                Recipients = new DiscordUser[] { usr }
+            };
+            this.privateChannels[channelId] = (DiscordDmChannel)channel;
+        }
+
+        if (channel == null
+            || this.Configuration.MessageCacheSize == 0
+            || this.MessageCache == null
+            || !this.MessageCache.TryGet(messageId, out DiscordMessage? msg))
+        {
+            msg = new DiscordMessage
+            {
+                Id = messageId,
+                ChannelId = channelId,
+                Discord = this,
+                reactions = []
+            };
+        }
+
+        DiscordReaction? react = msg.reactions.FirstOrDefault(xr => xr.Emoji == emoji);
+        if (react == null)
+        {
+            msg.reactions.Add(react = new DiscordReaction
+            {
+                Count = 1,
+                Emoji = emoji,
+                IsMe = this.CurrentUser.Id == userId
+            });
+        }
+        else
+        {
+            react.Count++;
+            react.IsMe |= this.CurrentUser.Id == userId;
+        }
+
+        MessageReactionAddEventArgs ea = new()
+        {
+            Message = msg,
+            User = usr,
+            Guild = guild,
+            Emoji = emoji
+        };
+        await this.messageReactionAdded.InvokeAsync(this, ea);
+    }
+
+    internal async Task OnMessageReactionRemoveAsync(ulong userId, ulong messageId, ulong channelId, ulong? guildId, DiscordEmoji emoji)
+    {
+        DiscordChannel? channel = this.InternalGetCachedChannel(channelId) ?? this.InternalGetCachedThread(channelId);
+
+        emoji.Discord = this;
+
+        if (!this.UserCache.TryGetValue(userId, out DiscordUser? usr))
+        {
+            usr = new DiscordUser { Id = userId, Discord = this };
+        }
+
+        if (channel == null)
+        {
+            channel = new DiscordDmChannel
+            {
+                Id = channelId,
+                Discord = this,
+                Type = DiscordChannelType.Private,
+                Recipients = new DiscordUser[] { usr }
+            };
+            this.privateChannels[channelId] = (DiscordDmChannel)channel;
+        }
+
+        if (channel?.Guild != null)
+        {
+            usr = channel.Guild.Members.TryGetValue(userId, out DiscordMember? member)
+                ? member
+                : new DiscordMember(usr) { Discord = this, guild_id = channel.GuildId.Value };
+        }
+
+        if (channel == null
+            || this.Configuration.MessageCacheSize == 0
+            || this.MessageCache == null
+            || !this.MessageCache.TryGet(messageId, out DiscordMessage? msg))
+        {
+            msg = new DiscordMessage
+            {
+                Id = messageId,
+                ChannelId = channelId,
+                Discord = this
+            };
+        }
+
+        DiscordReaction? react = msg.reactions?.FirstOrDefault(xr => xr.Emoji == emoji);
+        if (react != null)
+        {
+            react.Count--;
+            react.IsMe &= this.CurrentUser.Id != userId;
+
+            if (msg.reactions != null && react.Count <= 0) // shit happens
+            {
+                for (int i = 0; i < msg.reactions.Count; i++)
+                {
+                    if (msg.reactions[i].Emoji == emoji)
+                    {
+                        msg.reactions.RemoveAt(i);
+                        break;
+                    }
+                }
+            }
+        }
+
+        DiscordGuild guild = this.InternalGetCachedGuild(guildId);
+
+        MessageReactionRemoveEventArgs ea = new()
+        {
+            Message = msg,
+            User = usr,
+            Guild = guild,
+            Emoji = emoji
+        };
+        await this.messageReactionRemoved.InvokeAsync(this, ea);
+    }
+
+    internal async Task OnMessageReactionRemoveAllAsync(ulong messageId, ulong channelId)
+    {
+        DiscordChannel channel = this.InternalGetCachedChannel(channelId) ?? this.InternalGetCachedThread(channelId);
+
+        if (channel == null
+            || this.Configuration.MessageCacheSize == 0
+            || this.MessageCache == null
+            || !this.MessageCache.TryGet(messageId, out DiscordMessage? msg))
+        {
+            msg = new DiscordMessage
+            {
+                Id = messageId,
+                ChannelId = channelId,
+                Discord = this
+            };
+        }
+
+        msg.reactions?.Clear();
+        MessageReactionsClearEventArgs ea = new()
+        {
+            Message = msg,
+        };
+
+        await this.messageReactionsCleared.InvokeAsync(this, ea);
+    }
+
+    internal async Task OnMessageReactionRemoveEmojiAsync(ulong messageId, ulong channelId, ulong guildId, JToken dat)
+    {
+        DiscordGuild guild = this.InternalGetCachedGuild(guildId);
+        DiscordChannel? channel = this.InternalGetCachedChannel(channelId) ?? this.InternalGetCachedThread(channelId);
+
+        if (channel == null)
+        {
+            channel = new DiscordDmChannel
+            {
+                Id = channelId,
+                Discord = this,
+                Type = DiscordChannelType.Private,
+                Recipients = Array.Empty<DiscordUser>()
+            };
+            this.privateChannels[channelId] = (DiscordDmChannel)channel;
+        }
+
+        if (channel == null
+            || this.Configuration.MessageCacheSize == 0
+            || this.MessageCache == null
+            || !this.MessageCache.TryGet(messageId, out DiscordMessage? msg))
+        {
+            msg = new DiscordMessage
+            {
+                Id = messageId,
+                ChannelId = channelId,
+                Discord = this
+            };
+        }
+
+        DiscordEmoji partialEmoji = dat.ToDiscordObject<DiscordEmoji>();
+
+        if (!guild.emojis.TryGetValue(partialEmoji.Id, out DiscordEmoji? emoji))
+        {
+            emoji = partialEmoji;
+            emoji.Discord = this;
+        }
+
+        msg.reactions?.RemoveAll(r => r.Emoji.Equals(emoji));
+
+        MessageReactionRemoveEmojiEventArgs ea = new()
+        {
+            Message = msg,
+            Channel = channel,
+            Guild = guild,
+            Emoji = emoji
+        };
+
+        await this.messageReactionRemovedEmoji.InvokeAsync(this, ea);
+    }
+
+    #endregion
+
+    #region User/Presence Update
+
+    internal async Task OnPresenceUpdateEventAsync(JObject rawPresence, JObject rawUser)
+    {
+        ulong uid = (ulong)rawUser["id"];
+        DiscordPresence old = null;
+
+        if (this.presences.TryGetValue(uid, out DiscordPresence? presence))
+        {
+            old = new DiscordPresence(presence);
+            DiscordJson.PopulateObject(rawPresence, presence);
+        }
+        else
+        {
+            presence = rawPresence.ToDiscordObject<DiscordPresence>();
+            presence.Discord = this;
+            presence.Activity = new DiscordActivity(presence.RawActivity);
+            this.presences[presence.InternalUser.Id] = presence;
+        }
+
+        // reuse arrays / avoid linq (this is a hot zone)
+        if (presence.Activities == null || rawPresence["activities"] == null)
+        {
+            presence.internalActivities = [];
+        }
+        else
+        {
+            if (presence.internalActivities.Length != presence.RawActivities.Length)
+            {
+                presence.internalActivities = new DiscordActivity[presence.RawActivities.Length];
+            }
+
+            for (int i = 0; i < presence.internalActivities.Length; i++)
+            {
+                presence.internalActivities[i] = new DiscordActivity(presence.RawActivities[i]);
+            }
+
+            if (presence.internalActivities.Length > 0)
+            {
+                presence.RawActivity = presence.RawActivities[0];
+
+                if (presence.Activity != null)
+                {
+                    presence.Activity.UpdateWith(presence.RawActivity);
+                }
+                else
+                {
+                    presence.Activity = new DiscordActivity(presence.RawActivity);
+                }
+            }
+            else
+            {
+                presence.RawActivity = null;
+                presence.Activity = null;
+            }
+        }
+
+        // Caching partial objects is not a good idea, but considering these
+        // Objects will most likely be GC'd immediately after this event,
+        // This probably isn't great for GC pressure because this is a hot zone.
+        _ = this.UserCache.TryGetValue(uid, out DiscordUser? usr);
+
+        DiscordUser usrafter = usr ?? new DiscordUser(presence.InternalUser);
+        PresenceUpdateEventArgs ea = new()
+        {
+            Status = presence.Status,
+            Activity = presence.Activity,
+            User = usr,
+            PresenceBefore = old,
+            PresenceAfter = presence,
+            UserBefore = old != null ? new DiscordUser(old.InternalUser) { Discord = this } : usrafter,
+            UserAfter = usrafter
+        };
+        await this.presenceUpdated.InvokeAsync(this, ea);
+    }
+
+    internal async Task OnUserSettingsUpdateEventAsync(TransportUser user)
+    {
+        DiscordUser usr = new(user) { Discord = this };
+
+        UserSettingsUpdateEventArgs ea = new()
+        {
+            User = usr
+        };
+        await this.userSettingsUpdated.InvokeAsync(this, ea);
+    }
+
+    internal async Task OnUserUpdateEventAsync(TransportUser user)
+    {
+        DiscordUser usr_old = new()
+        {
+            AvatarHash = this.CurrentUser.AvatarHash,
+            Discord = this,
+            Discriminator = this.CurrentUser.Discriminator,
+            Email = this.CurrentUser.Email,
+            Id = this.CurrentUser.Id,
+            IsBot = this.CurrentUser.IsBot,
+            MfaEnabled = this.CurrentUser.MfaEnabled,
+            Username = this.CurrentUser.Username,
+            Verified = this.CurrentUser.Verified
+        };
+
+        this.CurrentUser.AvatarHash = user.AvatarHash;
+        this.CurrentUser.Discriminator = user.Discriminator;
+        this.CurrentUser.Email = user.Email;
+        this.CurrentUser.Id = user.Id;
+        this.CurrentUser.IsBot = user.IsBot;
+        this.CurrentUser.MfaEnabled = user.MfaEnabled;
+        this.CurrentUser.Username = user.Username;
+        this.CurrentUser.Verified = user.Verified;
+
+        UserUpdateEventArgs ea = new()
+        {
+            UserAfter = this.CurrentUser,
+            UserBefore = usr_old
+        };
+        await this.userUpdated.InvokeAsync(this, ea);
+    }
+
+    #endregion
+
+    #region Voice
+
+    internal async Task OnVoiceStateUpdateEventAsync(JObject raw)
+    {
+        ulong gid = (ulong)raw["guild_id"];
+        ulong uid = (ulong)raw["user_id"];
+        DiscordGuild gld = this.guilds[gid];
+
+        DiscordVoiceState vstateNew = raw.ToDiscordObject<DiscordVoiceState>();
+        vstateNew.Discord = this;
+
+        gld.voiceStates.TryRemove(uid, out DiscordVoiceState? vstateOld);
+
+        if (vstateNew.Channel != null)
+        {
+            gld.voiceStates[vstateNew.UserId] = vstateNew;
+        }
+
+        if (gld.members.TryGetValue(uid, out DiscordMember? mbr))
+        {
+            mbr.IsMuted = vstateNew.IsServerMuted;
+            mbr.IsDeafened = vstateNew.IsServerDeafened;
+        }
+        else
+        {
+            TransportMember transportMbr = vstateNew.TransportMember;
+            this.UpdateUser(new DiscordUser(transportMbr.User) { Discord = this }, gid, gld, transportMbr);
+        }
+
+        VoiceStateUpdateEventArgs ea = new()
+        {
+            Guild = vstateNew.Guild,
+            Channel = vstateNew.Channel,
+            User = vstateNew.User,
+            SessionId = vstateNew.SessionId,
+
+            Before = vstateOld,
+            After = vstateNew
+        };
+        await this.voiceStateUpdated.InvokeAsync(this, ea);
+    }
+
+    internal async Task OnVoiceServerUpdateEventAsync(string endpoint, string token, DiscordGuild guild)
+    {
+        VoiceServerUpdateEventArgs ea = new()
+        {
+            Endpoint = endpoint,
+            VoiceToken = token,
+            Guild = guild
+        };
+        await this.voiceServerUpdated.InvokeAsync(this, ea);
+    }
+
+    #endregion
+
+    #region Thread
+
+    internal async Task OnThreadCreateEventAsync(DiscordThreadChannel thread)
+    {
+        thread.Discord = this;
+        this.InternalGetCachedGuild(thread.GuildId).threads[thread.Id] = thread;
+
+        await this.threadCreated.InvokeAsync(this, new ThreadCreateEventArgs { Thread = thread, Guild = thread.Guild, Parent = thread.Parent });
+    }
+
+    internal async Task OnThreadUpdateEventAsync(DiscordThreadChannel thread)
+    {
+        if (thread == null)
+        {
+            return;
+        }
+
+        DiscordThreadChannel threadOld;
+        ThreadUpdateEventArgs updateEvent;
+
+        thread.Discord = this;
+
+        DiscordGuild guild = thread.Guild;
+        guild.Discord = this;
+
+        DiscordThreadChannel cthread = this.InternalGetCachedThread(thread.Id);
+
+        if (cthread != null) //thread is cached
+        {
+            threadOld = new DiscordThreadChannel
+            {
+                Discord = this,
+                GuildId = cthread.GuildId,
+                CreatorId = cthread.CreatorId,
+                ParentId = cthread.ParentId,
+                Id = cthread.Id,
+                Name = cthread.Name,
+                Type = cthread.Type,
+                LastMessageId = cthread.LastMessageId,
+                MessageCount = cthread.MessageCount,
+                MemberCount = cthread.MemberCount,
+                ThreadMetadata = cthread.ThreadMetadata,
+                CurrentMember = cthread.CurrentMember,
+            };
+
+            updateEvent = new ThreadUpdateEventArgs
+            {
+                ThreadAfter = thread,
+                ThreadBefore = threadOld,
+                Guild = thread.Guild,
+                Parent = thread.Parent
+            };
+        }
+        else
+        {
+            updateEvent = new ThreadUpdateEventArgs
+            {
+                ThreadAfter = thread,
+                Guild = thread.Guild,
+                Parent = thread.Parent
+            };
+            guild.threads[thread.Id] = thread;
+        }
+
+        await this.threadUpdated.InvokeAsync(this, updateEvent);
+    }
+
+    internal async Task OnThreadDeleteEventAsync(DiscordThreadChannel thread)
+    {
+        if (thread == null)
+        {
+            return;
+        }
+
+        thread.Discord = this;
+
+        DiscordGuild gld = thread.Guild;
+        if (gld.threads.TryRemove(thread.Id, out DiscordThreadChannel? cachedThread))
+        {
+            thread = cachedThread;
+        }
+
+        await this.threadDeleted.InvokeAsync(this, new ThreadDeleteEventArgs { Thread = thread, Guild = thread.Guild, Parent = thread.Parent });
+    }
+
+    internal async Task OnThreadListSyncEventAsync(DiscordGuild guild, IReadOnlyList<ulong> channel_ids, IReadOnlyList<DiscordThreadChannel> threads, IReadOnlyList<DiscordThreadChannelMember> members)
+    {
+        guild.Discord = this;
+        IEnumerable<DiscordChannel> channels = channel_ids.Select(x => guild.GetChannel(x) ?? new DiscordChannel { Id = x, GuildId = guild.Id }); //getting channel objects
+
+        foreach (DiscordChannel? channel in channels)
+        {
+            channel.Discord = this;
+        }
+
+        foreach (DiscordThreadChannel thread in threads)
+        {
+            thread.Discord = this;
+            guild.threads[thread.Id] = thread;
+        }
+
+        foreach (DiscordThreadChannelMember member in members)
+        {
+            member.Discord = this;
+            member.guild_id = guild.Id;
+
+            DiscordThreadChannel? thread = threads.SingleOrDefault(x => x.Id == member.ThreadId);
+            if (thread != null)
+            {
+                thread.CurrentMember = member;
+            }
+        }
+
+        await this.threadListSynced.InvokeAsync(this, new ThreadListSyncEventArgs { Guild = guild, Channels = channels.ToList().AsReadOnly(), Threads = threads, CurrentMembers = members.ToList().AsReadOnly() });
+    }
+
+    internal async Task OnThreadMemberUpdateEventAsync(DiscordThreadChannelMember member)
+    {
+        member.Discord = this;
+
+        DiscordThreadChannel thread = this.InternalGetCachedThread(member.ThreadId);
+        member.guild_id = thread.Guild.Id;
+        thread.CurrentMember = member;
+        thread.Guild.threads[thread.Id] = thread;
+
+        await this.threadMemberUpdated.InvokeAsync(this, new ThreadMemberUpdateEventArgs { ThreadMember = member, Thread = thread });
+    }
+
+    internal async Task OnThreadMembersUpdateEventAsync(DiscordGuild guild, ulong thread_id, IReadOnlyList<DiscordThreadChannelMember> addedMembers, IReadOnlyList<ulong?> removed_member_ids, int member_count)
+    {
+        DiscordThreadChannel? thread = this.InternalGetCachedThread(thread_id) ?? new DiscordThreadChannel
+        {
+            Id = thread_id,
+            GuildId = guild.Id,
+        };
+        thread.Discord = this;
+        guild.Discord = this;
+        thread.MemberCount = member_count;
+
+        List<DiscordMember> removedMembers = [];
+        if (removed_member_ids != null)
+        {
+            foreach (ulong? removedId in removed_member_ids)
+            {
+                removedMembers.Add(guild.members.TryGetValue(removedId.Value, out DiscordMember? member) ? member : new DiscordMember { Id = removedId.Value, guild_id = guild.Id, Discord = this });
+            }
+
+            if (removed_member_ids.Contains(this.CurrentUser.Id)) //indicates the bot was removed from the thread
+            {
+                thread.CurrentMember = null;
+            }
+        }
+        else
+        {
+            removed_member_ids = Array.Empty<ulong?>();
+        }
+
+        if (addedMembers != null)
+        {
+            foreach (DiscordThreadChannelMember threadMember in addedMembers)
+            {
+                threadMember.Discord = this;
+                threadMember.guild_id = guild.Id;
+            }
+
+            if (addedMembers.Any(member => member.Id == this.CurrentUser.Id))
+            {
+                thread.CurrentMember = addedMembers.Single(member => member.Id == this.CurrentUser.Id);
+            }
+        }
+        else
+        {
+            addedMembers = Array.Empty<DiscordThreadChannelMember>();
+        }
+
+        ThreadMembersUpdateEventArgs threadMembersUpdateArg = new()
+        {
+            Guild = guild,
+            Thread = thread,
+            AddedMembers = addedMembers,
+            RemovedMembers = removedMembers,
+            MemberCount = member_count
+        };
+
+        await this.threadMembersUpdated.InvokeAsync(this, threadMembersUpdateArg);
+    }
+
+    #endregion
+
+
+    #region Integration
+
+    internal async Task OnIntegrationCreateAsync(DiscordIntegration integration, ulong guild_id)
+    {
+        DiscordGuild? guild = this.InternalGetCachedGuild(guild_id) ?? new DiscordGuild
+        {
+            Id = guild_id,
+            Discord = this
+        };
+        IntegrationCreateEventArgs ea = new()
+        {
+            Guild = guild,
+            Integration = integration
+        };
+
+        await this.integrationCreated.InvokeAsync(this, ea);
+    }
+
+    internal async Task OnIntegrationUpdateAsync(DiscordIntegration integration, ulong guild_id)
+    {
+        DiscordGuild? guild = this.InternalGetCachedGuild(guild_id) ?? new DiscordGuild
+        {
+            Id = guild_id,
+            Discord = this
+        };
+        IntegrationUpdateEventArgs ea = new()
+        {
+            Guild = guild,
+            Integration = integration
+        };
+
+        await this.integrationUpdated.InvokeAsync(this, ea);
+    }
+
+    internal async Task OnIntegrationDeleteAsync(ulong integration_id, ulong guild_id, ulong? application_id)
+    {
+        DiscordGuild? guild = this.InternalGetCachedGuild(guild_id) ?? new DiscordGuild
+        {
+            Id = guild_id,
+            Discord = this
+        };
+        IntegrationDeleteEventArgs ea = new()
+        {
+            Guild = guild,
+            Applicationid = application_id,
+            IntegrationId = integration_id
+        };
+
+        await this.integrationDeleted.InvokeAsync(this, ea);
+    }
+
+    #endregion
+
+    #region Commands
+
+    internal async Task OnApplicationCommandPermissionsUpdateAsync(JObject obj)
+    {
+        ApplicationCommandPermissionsUpdatedEventArgs? ev = obj.ToObject<ApplicationCommandPermissionsUpdatedEventArgs>();
+
+        await this.applicationCommandPermissionsUpdated.InvokeAsync(this, ev);
+    }
+
+    #endregion
+
+    #region Stage Instance
+
+    internal async Task OnStageInstanceCreateAsync(DiscordStageInstance instance)
+    {
+        instance.Discord = this;
+
+        DiscordGuild guild = this.InternalGetCachedGuild(instance.GuildId);
+
+        guild.stageInstances[instance.Id] = instance;
+
+        StageInstanceCreateEventArgs eventArgs = new()
+        {
+            StageInstance = instance
+        };
+
+        await this.stageInstanceCreated.InvokeAsync(this, eventArgs);
+    }
+
+    internal async Task OnStageInstanceUpdateAsync(DiscordStageInstance instance)
+    {
+        instance.Discord = this;
+
+        DiscordGuild guild = this.InternalGetCachedGuild(instance.GuildId);
+
+        if (!guild.stageInstances.TryRemove(instance.Id, out DiscordStageInstance? oldInstance))
+        {
+            oldInstance = new DiscordStageInstance { Id = instance.Id, GuildId = instance.GuildId, ChannelId = instance.ChannelId };
+        }
+
+        guild.stageInstances[instance.Id] = instance;
+
+        StageInstanceUpdateEventArgs eventArgs = new()
+        {
+            StageInstanceBefore = oldInstance,
+            StageInstanceAfter = instance
+        };
+
+        await this.stageInstanceUpdated.InvokeAsync(this, eventArgs);
+    }
+
+    internal async Task OnStageInstanceDeleteAsync(DiscordStageInstance instance)
+    {
+        instance.Discord = this;
+
+        DiscordGuild guild = this.InternalGetCachedGuild(instance.GuildId);
+
+        guild.stageInstances.TryRemove(instance.Id, out _);
+
+        StageInstanceDeleteEventArgs eventArgs = new()
+        {
+            StageInstance = instance
+        };
+
+        await this.stageInstanceDeleted.InvokeAsync(this, eventArgs);
+    }
+
+    #endregion
+
+    #region Misc
+
+    internal async Task OnInteractionCreateAsync(ulong? guildId, ulong channelId, TransportUser user, TransportMember member, DiscordChannel? channel, DiscordInteraction interaction)
+    {
+        DiscordUser usr = new(user) { Discord = this };
+
+        interaction.ChannelId = channelId;
+        interaction.GuildId = guildId;
+        interaction.Discord = this;
+        interaction.Data.Discord = this;
+
+        if (member != null)
+        {
+            usr = new DiscordMember(member) { guild_id = guildId.Value, Discord = this };
+            this.UpdateUser(usr, guildId, interaction.Guild, member);
+        }
+        else
+        {
+            this.UpdateUserCache(usr);
+        }
+
+        interaction.User = usr;
+
+        DiscordInteractionResolvedCollection resolved = interaction.Data.Resolved;
+        if (resolved != null)
+        {
+            if (resolved.Users != null)
+            {
+                foreach (KeyValuePair<ulong, DiscordUser> c in resolved.Users)
+                {
+                    c.Value.Discord = this;
+                    this.UpdateUserCache(c.Value);
+                }
+            }
+
+            if (resolved.Members != null)
+            {
+                foreach (KeyValuePair<ulong, DiscordMember> c in resolved.Members)
+                {
+                    c.Value.Discord = this;
+                    c.Value.Id = c.Key;
+                    c.Value.guild_id = guildId.Value;
+                    c.Value.User.Discord = this;
+
+                    this.UpdateUserCache(c.Value.User);
+                }
+            }
+
+            if (resolved.Channels != null)
+            {
+                foreach (KeyValuePair<ulong, DiscordChannel> c in resolved.Channels)
+                {
+                    UpdateChannelCache(c.Value);
+                    c.Value.Discord = this;
+
+                    if (guildId.HasValue)
+                    {
+                        c.Value.GuildId = guildId.Value;
+                    }
+                }
+            }
+
+            if (resolved.Roles != null)
+            {
+                foreach (KeyValuePair<ulong, DiscordRole> c in resolved.Roles)
+                {
+                    c.Value.Discord = this;
+
+                    if (guildId.HasValue)
+                    {
+                        c.Value.guild_id = guildId.Value;
+                    }
+                }
+            }
+
+            if (resolved.Messages != null)
+            {
+                foreach (KeyValuePair<ulong, DiscordMessage> m in resolved.Messages)
+                {
+                    m.Value.Discord = this;
+
+                    if (guildId.HasValue)
+                    {
+                        m.Value.guildId = guildId.Value;
+                    }
+                }
+            }
+        }
+
+        UpdateChannelCache(channel);
+
+        if (interaction.Type is DiscordInteractionType.Component)
+        {
+
+            interaction.Message.Discord = this;
+            interaction.Message.ChannelId = interaction.ChannelId;
+            ComponentInteractionCreateEventArgs cea = new()
+            {
+                Message = interaction.Message,
+                Interaction = interaction
+            };
+
+            await this.componentInteractionCreated.InvokeAsync(this, cea);
+        }
+        else if (interaction.Type is DiscordInteractionType.ModalSubmit)
+        {
+            ModalSubmitEventArgs mea = new(interaction);
+
+            await this.modalSubmitted.InvokeAsync(this, mea);
+        }
+        else if (interaction.Data.Type is DiscordApplicationCommandType.MessageContextMenu or DiscordApplicationCommandType.UserContextMenu) // Context-Menu. //
+        {
+            ulong targetId = interaction.Data.Target.Value;
+            DiscordUser targetUser = null;
+            DiscordMember targetMember = null;
+            DiscordMessage targetMessage = null;
+
+            interaction.Data.Resolved.Messages?.TryGetValue(targetId, out targetMessage);
+            interaction.Data.Resolved.Members?.TryGetValue(targetId, out targetMember);
+            interaction.Data.Resolved.Users?.TryGetValue(targetId, out targetUser);
+
+            ContextMenuInteractionCreateEventArgs ctea = new()
+            {
+                Interaction = interaction,
+                TargetUser = targetMember ?? targetUser,
+                TargetMessage = targetMessage,
+                Type = interaction.Data.Type,
+            };
+            await this.contextMenuInteractionCreated.InvokeAsync(this, ctea);
+        }
+
+        InteractionCreateEventArgs ea = new()
+        {
+            Interaction = interaction
+        };
+
+        await this.interactionCreated.InvokeAsync(this, ea);
+    }
+
+    internal async Task OnTypingStartEventAsync(ulong userId, ulong channelId, DiscordChannel channel, ulong? guildId, DateTimeOffset started, TransportMember mbr)
+    {
+        if (channel == null)
+        {
+            channel = new DiscordChannel
+            {
+                Discord = this,
+                Id = channelId,
+                GuildId = guildId ?? default,
+            };
+        }
+
+        DiscordGuild guild = this.InternalGetCachedGuild(guildId);
+        DiscordUser usr = this.UpdateUser(new DiscordUser { Id = userId, Discord = this }, guildId, guild, mbr);
+
+        TypingStartEventArgs ea = new()
+        {
+            Channel = channel,
+            User = usr,
+            Guild = guild,
+            StartedAt = started
+        };
+        await this.typingStarted.InvokeAsync(this, ea);
+    }
+
+    internal async Task OnWebhooksUpdateAsync(DiscordChannel channel, DiscordGuild guild)
+    {
+        WebhooksUpdateEventArgs ea = new()
+        {
+            Channel = channel,
+            Guild = guild
+        };
+        await this.webhooksUpdated.InvokeAsync(this, ea);
+    }
+
+    internal async Task OnStickersUpdatedAsync(IEnumerable<DiscordMessageSticker> newStickers, JObject raw)
+    {
+        DiscordGuild guild = this.InternalGetCachedGuild((ulong)raw["guild_id"]);
+        ConcurrentDictionary<ulong, DiscordMessageSticker> oldStickers = new(guild.stickers);
+
+        guild.stickers.Clear();
+
+        foreach (DiscordMessageSticker nst in newStickers)
+        {
+            if (nst.User != null)
+            {
+                nst.User.Discord = this;
+            }
+
+            nst.Discord = this;
+
+            guild.stickers[nst.Id] = nst;
+        }
+
+        GuildStickersUpdateEventArgs sea = new()
+        {
+            Guild = guild,
+            StickersBefore = oldStickers,
+            StickersAfter = guild.Stickers
+        };
+
+        await this.guildStickersUpdated.InvokeAsync(this, sea);
+    }
+
+    internal async Task OnUnknownEventAsync(GatewayPayload payload)
+    {
+        UnknownEventArgs ea = new() { EventName = payload.EventName, Json = (payload.Data as JObject)?.ToString() };
+        await this.unknownEvent.InvokeAsync(this, ea);
+    }
+
+    #endregion
+
+    #region AutoModeration
+    internal async Task OnAutoModerationRuleCreateAsync(DiscordAutoModerationRule ruleCreated)
+    {
+        ruleCreated.Discord = this;
+        await this.autoModerationRuleCreated.InvokeAsync(this, new AutoModerationRuleCreateEventArgs { Rule = ruleCreated });
+    }
+
+    internal async Task OnAutoModerationRuleUpdatedAsync(DiscordAutoModerationRule ruleUpdated)
+    {
+        ruleUpdated.Discord = this;
+        await this.autoModerationRuleUpdated.InvokeAsync(this, new AutoModerationRuleUpdateEventArgs { Rule = ruleUpdated });
+    }
+
+    internal async Task OnAutoModerationRuleDeletedAsync(DiscordAutoModerationRule ruleDeleted)
+    {
+        ruleDeleted.Discord = this;
+        await this.autoModerationRuleDeleted.InvokeAsync(this, new AutoModerationRuleDeleteEventArgs { Rule = ruleDeleted });
+    }
+
+    internal async Task OnAutoModerationRuleExecutedAsync(DiscordAutoModerationActionExecution ruleExecuted) => await this.autoModerationRuleExecuted.InvokeAsync(this, new AutoModerationRuleExecuteEventArgs { Rule = ruleExecuted });
+    #endregion
+
+    #endregion
+}