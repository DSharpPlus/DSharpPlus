--- conflicted
+++ resolved
@@ -672,20 +672,18 @@
                 }
             }
 
-            var modifiedEvent = await this.Discord.ApiClient.ModifyScheduledGuildEventAsync(
+            var modifiedEvent = await this.Discord.ApiClient.ModifyScheduledGuildEventAsync
+            (
                 this.Id, guildEvent.Id,
                 model.Name, model.Description,
                 model.Channel.IfPresent(c => c?.Id),
                 model.StartTime, model.EndTime,
                 model.Type, model.PrivacyLevel,
-<<<<<<< HEAD
-                model.Metadata, model.Status, model.CoverImage, reason);
-=======
-                model.Metadata, model.Status, reason).ConfigureAwait(false);
+                model.Metadata, model.Status, reason
+            ).ConfigureAwait(false);
 
             this._scheduledEvents[modifiedEvent.Id] = modifiedEvent;
             return;
->>>>>>> 4397d804
         }
 
         /// <summary>
