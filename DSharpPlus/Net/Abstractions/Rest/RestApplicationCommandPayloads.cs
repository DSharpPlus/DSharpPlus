--- conflicted
+++ resolved
@@ -44,20 +44,18 @@
         [JsonProperty("default_permission", NullValueHandling = NullValueHandling.Ignore)]
         public bool? DefaultPermission { get; set; }
 
-<<<<<<< HEAD
+        [JsonProperty("name_localizations")]
+        public IReadOnlyDictionary<string, string> NameLocalizations { get; set; }
+
+        [JsonProperty("description_localizations")]
+        public IReadOnlyDictionary<string, string> DescriptionLocalizations{ get; set; }
+
         [JsonProperty("dm_permissions", NullValueHandling = NullValueHandling.Ignore)]
         public bool? AllowDMUsage { get; set; }
 
         [JsonProperty("default_member_permissions", NullValueHandling = NullValueHandling.Ignore)]
         public Permissions? DefaultMemberPermissions { get; set; }
 
-=======
-        [JsonProperty("name_localizations")]
-        public IReadOnlyDictionary<string, string> NameLocalizations { get; set; }
-
-        [JsonProperty("description_localizations")]
-        public IReadOnlyDictionary<string, string> DescriptionLocalizations{ get; set; }
->>>>>>> d236680a
     }
 
     internal class RestApplicationCommandEditPayload
@@ -74,19 +72,17 @@
         [JsonProperty("default_permission", NullValueHandling = NullValueHandling.Ignore)]
         public Optional<bool?> DefaultPermission { get; set; }
 
-<<<<<<< HEAD
+        [JsonProperty("name_localizations")]
+        public IReadOnlyDictionary<string, string> NameLocalizations { get; set; }
+
+        [JsonProperty("description_localizations")]
+        public IReadOnlyDictionary<string, string> DescriptionLocalizations{ get; set; }
+
         [JsonProperty("dm_permissions", NullValueHandling = NullValueHandling.Ignore)]
         public Optional<bool> AllowDMUsage { get; set; }
 
         [JsonProperty("default_member_permissions", NullValueHandling = NullValueHandling.Ignore)]
         public Optional<Permissions?> DefaultMemberPermissions { get; set; }
-=======
-        [JsonProperty("name_localizations")]
-        public IReadOnlyDictionary<string, string> NameLocalizations { get; set; }
-
-        [JsonProperty("description_localizations")]
-        public IReadOnlyDictionary<string, string> DescriptionLocalizations{ get; set; }
->>>>>>> d236680a
     }
 
     internal class RestInteractionResponsePayload
