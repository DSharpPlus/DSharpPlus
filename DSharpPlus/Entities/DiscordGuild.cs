﻿#pragma warning disable CS0618
using System;
using System.Collections.Generic;
using System.Collections.ObjectModel;
using System.Globalization;
using System.IO;
using System.Linq;
using System.Threading.Tasks;
using DSharpPlus.Net.Abstractions;
using Newtonsoft.Json;
using Newtonsoft.Json.Linq;
using DSharpPlus.Net.Models;

namespace DSharpPlus.Entities
{
    /// <summary>
    /// Represents a Discord guild.
    /// </summary>
    public class DiscordGuild : SnowflakeObject, IEquatable<DiscordGuild>
    {
        /// <summary>
        /// Gets the guild's name.
        /// </summary>
        [JsonProperty("name", NullValueHandling = NullValueHandling.Ignore)]
        public string Name { get; internal set; }

        /// <summary>
        /// Gets the guild icon's hash.
        /// </summary>
        [JsonProperty("icon", NullValueHandling = NullValueHandling.Ignore)]
        public string IconHash { get; internal set; }

        /// <summary>
        /// Gets the guild icon's url.
        /// </summary>
        [JsonIgnore]
        public string IconUrl 
            => !string.IsNullOrWhiteSpace(this.IconHash) ? $"https://cdn.discordapp.com/icons/{this.Id.ToString(CultureInfo.InvariantCulture)}/{IconHash}.jpg" : null;

        /// <summary>
        /// Gets the guild splash's hash.
        /// </summary>
        [JsonProperty("splash", NullValueHandling = NullValueHandling.Ignore)]
        public string SplashHash { get; internal set; }

        /// <summary>
        /// Gets the guild splash's url.
        /// </summary>
        [JsonIgnore]
        public string SplashUrl 
            => !string.IsNullOrWhiteSpace(this.SplashHash) ? $"https://cdn.discordapp.com/splashes/{this.Id.ToString(CultureInfo.InvariantCulture)}/{SplashHash}.jpg" : null;

        /// <summary>
        /// Gets the ID of the guild's owner.
        /// </summary>
        [JsonProperty("owner_id", NullValueHandling = NullValueHandling.Ignore)]
        internal ulong OwnerId { get; set; }

        /// <summary>
        /// Gets the guild's owner.
        /// </summary>
        [JsonIgnore]
        public DiscordMember Owner 
            => this.Members.FirstOrDefault(xm => xm.Id == this.OwnerId) ?? this.Discord.ApiClient.GetGuildMemberAsync(this.Id, this.OwnerId).ConfigureAwait(false).GetAwaiter().GetResult();

        /// <summary>
        /// Gets the guild's voice region ID.
        /// </summary>
        [JsonProperty("region", NullValueHandling = NullValueHandling.Ignore)]
        internal string VoiceRegionId { get; set; }

        /// <summary>
        /// Gets the guild's voice region.
        /// </summary>
        [JsonIgnore]
        public DiscordVoiceRegion VoiceRegion 
            => this.Discord.VoiceRegions[this.VoiceRegionId];

        /// <summary>
        /// Gets the guild's AFK voice channel ID.
        /// </summary>
        [JsonProperty("afk_channel_id", NullValueHandling = NullValueHandling.Ignore)]
        internal ulong AfkChannelId { get; set; } = 0;

        /// <summary>
        /// Gets the guild's AFK voice channel.
        /// </summary>
        [JsonIgnore]
        public DiscordChannel AfkChannel 
            => this.Channels.FirstOrDefault(xc => xc.Id == this.AfkChannelId);

        /// <summary>
        /// Gets the guild's AFK timeout.
        /// </summary>
        [JsonProperty("afk_timeout", NullValueHandling = NullValueHandling.Ignore)]
        public int AfkTimeout { get; internal set; }

        /// <summary>
        /// Gets whether this guild has the guild embed enabled.
        /// </summary>
        [JsonProperty("embed_enabled", NullValueHandling = NullValueHandling.Ignore)]
        public bool EmbedEnabled { get; internal set; }

        /// <summary>
        /// Gets the ID of the channel from the guild's embed.
        /// </summary>
        [JsonProperty("embed_channel_id", NullValueHandling = NullValueHandling.Ignore)]
        internal ulong EmbedChannelId { get; set; }

        /// <summary>
        /// Gets the channel from the guild's embed.
        /// </summary>
        [JsonIgnore]
        public DiscordChannel EmbedChannel 
            => this.Channels.FirstOrDefault(xc => xc.Id == this.EmbedChannelId);

        /// <summary>
        /// Gets the guild's verification level.
        /// </summary>
        [JsonProperty("verification_level", NullValueHandling = NullValueHandling.Ignore)]
        public VerificationLevel VerificationLevel { get; internal set; }

        /// <summary>
        /// Gets the guild's default notification settings.
        /// </summary>
        [JsonProperty("default_message_notifications", NullValueHandling = NullValueHandling.Ignore)]
        public DefaultMessageNotifications DefaultMessageNotifications { get; internal set; }

        /// <summary>
        /// Gets the guild's explicit content filter settings.
        /// </summary>
        [JsonProperty("explicit_content_filter")]
        public ExplicitContentFilter ExplicitContentFilter { get; internal set; }

        [JsonProperty("system_channel_id", NullValueHandling = NullValueHandling.Include)]
        internal ulong? SystemChannelId { get; set; }

        /// <summary>
        /// Gets the channel to which system messages (such as join notifications) are sent.
        /// </summary>
        [JsonIgnore]
        public DiscordChannel SystemChannel => SystemChannelId.HasValue
            ? this.Channels.FirstOrDefault(xc => xc.Id == SystemChannelId)
            : null;
        
        /// <summary>
        /// Gets a collection of this guild's roles.
        /// </summary>
        [JsonIgnore]
        public IReadOnlyList<DiscordRole> Roles 
            => this._roles_lazy.Value;

        [JsonProperty("roles", NullValueHandling = NullValueHandling.Ignore)]
        internal List<DiscordRole> _roles;
        [JsonIgnore]
        private Lazy<IReadOnlyList<DiscordRole>> _roles_lazy;

        /// <summary>
        /// Gets a collection of this guild's emojis.
        /// </summary>
        [JsonIgnore]
        public IReadOnlyList<DiscordEmoji> Emojis 
            => this._emojis_lazy.Value;

        [JsonProperty("emojis", NullValueHandling = NullValueHandling.Ignore)]
        internal List<DiscordEmoji> _emojis;
        [JsonIgnore]
        private Lazy<IReadOnlyList<DiscordEmoji>> _emojis_lazy;

        /// <summary>
        /// Gets a collection of this guild's features.
        /// </summary>
        [JsonProperty("features", NullValueHandling = NullValueHandling.Ignore)]
        public IReadOnlyList<string> Features { get; internal set; }

        /// <summary>
        /// Gets the required multi-factor authentication level for this guild.
        /// </summary>
        [JsonProperty("mfa_level", NullValueHandling = NullValueHandling.Ignore)]
        public MfaLevel MfaLevel { get; internal set; }

        /// <summary>
        /// Gets this guild's join date.
        /// </summary>
        [JsonProperty("joined_at", NullValueHandling = NullValueHandling.Ignore)]
        public DateTimeOffset JoinedAt { get; internal set; }

        /// <summary>
        /// Gets whether this guild is considered to be a large guild.
        /// </summary>
        [JsonProperty("large", NullValueHandling = NullValueHandling.Ignore)]
        public bool IsLarge { get; internal set; }

        /// <summary>
        /// Gets whether this guild is unavailable.
        /// </summary>
        [JsonProperty("unavailable", NullValueHandling = NullValueHandling.Ignore)]
        public bool IsUnavailable { get; internal set; }

        /// <summary>
        /// Gets the total number of members in this guild.
        /// </summary>
        [JsonProperty("member_count", NullValueHandling = NullValueHandling.Ignore)]
        public int MemberCount { get; internal set; }

        /// <summary>
        /// Gets a collection of all the voice states for this guilds.
        /// </summary>
        [JsonIgnore]
        public IReadOnlyList<DiscordVoiceState> VoiceStates 
            => this._voice_states_lazy.Value;

        [JsonProperty("voice_states", NullValueHandling = NullValueHandling.Ignore)]
        internal List<DiscordVoiceState> _voice_states;
        [JsonIgnore]
        private Lazy<IReadOnlyList<DiscordVoiceState>> _voice_states_lazy;

        /// <summary>
        /// Gets a collection of all the members that belong to this guild.
        /// </summary>
        [JsonIgnore]
        public IReadOnlyList<DiscordMember> Members 
            => this._members_lazy.Value;

        [JsonProperty("members", NullValueHandling = NullValueHandling.Ignore)]
        internal List<DiscordMember> _members;
        [JsonIgnore]
        private Lazy<IReadOnlyList<DiscordMember>> _members_lazy;

        /// <summary>
        /// Gets a collection of all the channels associated with this guild.
        /// </summary>
        [JsonIgnore]
        public IReadOnlyList<DiscordChannel> Channels 
            => this._channels_lazy.Value;

        [JsonProperty("channels", NullValueHandling = NullValueHandling.Ignore)]
        internal List<DiscordChannel> _channels;
        [JsonIgnore]
        private Lazy<IReadOnlyList<DiscordChannel>> _channels_lazy;

        /// <summary>
        /// Gets the guild member for current user.
        /// </summary>
        [JsonIgnore]
        public DiscordMember CurrentMember 
            => this._current_member_lazy.Value;

        [JsonIgnore]
        private Lazy<DiscordMember> _current_member_lazy;

        /// <summary>
        /// Gets the @everyone role for this guild.
        /// </summary>
        [JsonIgnore]
        public DiscordRole EveryoneRole 
            => this._roles.FirstOrDefault(xr => xr.Id == this.Id);

        /// <summary>
        /// Gets whether the current user is the guild's owner.
        /// </summary>
        [JsonProperty("is_owner", NullValueHandling = NullValueHandling.Ignore)]
        public bool IsOwner 
            => this.OwnerId == this.Discord.CurrentUser.Id;

        // I need to work on this
        // 
        // /// <summary>
        // /// Gets channels ordered in a manner in which they'd be ordered in the UI of the discord client.
        // /// </summary>
        // [JsonIgnore]
        // public IEnumerable<DiscordChannel> OrderedChannels 
        //    => this._channels.OrderBy(xc => xc.Parent?.Position).ThenBy(xc => xc.Type).ThenBy(xc => xc.Position);

        [JsonIgnore]
        internal bool IsSynced { get; set; }

        internal DiscordGuild()
        {
            this._roles_lazy = new Lazy<IReadOnlyList<DiscordRole>>(() => new ReadOnlyCollection<DiscordRole>(this._roles));
            this._emojis_lazy = new Lazy<IReadOnlyList<DiscordEmoji>>(() => new ReadOnlyCollection<DiscordEmoji>(this._emojis));
            this._voice_states_lazy = new Lazy<IReadOnlyList<DiscordVoiceState>>(() => new ReadOnlyCollection<DiscordVoiceState>(this._voice_states));
            this._channels_lazy = new Lazy<IReadOnlyList<DiscordChannel>>(() => new ReadOnlyCollection<DiscordChannel>(this._channels));
            this._members_lazy = new Lazy<IReadOnlyList<DiscordMember>>(() => new ReadOnlyCollection<DiscordMember>(this._members));

            this._current_member_lazy = new Lazy<DiscordMember>(() => this._members.FirstOrDefault(xm => xm.Id == this.Discord.CurrentUser.Id));
        }

        #region Guild Methods
        /// <summary>
        /// Adds a new member to this guild
        /// </summary>
        /// <param name="user">User to add</param>
        /// <param name="access_token">User's access token (OAuth2)</param>
        /// <param name="nickname">new nickame</param>
        /// <param name="roles">new roles</param>
        /// <param name="muted">whether this user has to be muted</param>
        /// <param name="deaf">whether this user has to be deafened</param>
        /// <returns></returns>
        public Task AddMemberAsync(DiscordUser user, string access_token, string nickname = null, IEnumerable<DiscordRole> roles = null,
            bool muted = false, bool deaf = false)
            => this.Discord.ApiClient.AddGuildMemberAsync(this.Id, user.Id, access_token, nickname, roles, muted, deaf);

        /// <summary>
        /// Deletes this guild. Requires the caller to be the owner of the guild.
        /// </summary>
        /// <returns></returns>
        public Task DeleteAsync() 
            => this.Discord.ApiClient.DeleteGuildAsync(this.Id);

        /// <summary>
        /// Modifies this guild.
        /// </summary>
        /// <param name="action">Action to perform on this guild..</param>
        /// <returns>The modified guild object.</returns>
        public async Task<DiscordGuild> ModifyAsync(Action<GuildEditModel> action)
        {
            var mdl = new GuildEditModel();
            action(mdl);
            if (mdl.AfkChannel.HasValue && mdl.AfkChannel.Value.Type != ChannelType.Voice)
                throw new ArgumentException("AFK channel needs to be a voice channel.");

<<<<<<< HEAD
            var iconb64 = Optional<string>.FromNoValue();
            if (mdl.Icon.HasValue && mdl.Icon.Value != null)
=======
            Optional<string> iconb64 = default;
            if (mdl.Icon.HasValue)
>>>>>>> e216a705
                using (var imgtool = new ImageTool(mdl.Icon.Value))
                    iconb64 = imgtool.GetBase64();
            else if (mdl.Icon.HasValue)
                iconb64 = null;

<<<<<<< HEAD
            var splashb64 = Optional<string>.FromNoValue();
            if (mdl.Splash.HasValue && mdl.Splash.Value != null)
=======
            Optional<string> splashb64 = default;
            if (mdl.Splash.HasValue)
>>>>>>> e216a705
                using (var imgtool = new ImageTool(mdl.Splash.Value))
                    splashb64 = imgtool.GetBase64();
            else if (mdl.Splash.HasValue)
                splashb64 = null;

            return await this.Discord.ApiClient.ModifyGuildAsync(this.Id, mdl.Name, mdl.Region.IfPresent(e => e.Id),
                mdl.VerificationLevel, mdl.DefaultMessageNotifications, mdl.MfaLevel, mdl.ExplicitContentFilter,
                mdl.AfkChannel.IfPresent(e => e.Id), mdl.AfkTimeout, iconb64, mdl.Owner.IfPresent(e => e.Id), splashb64,
                mdl.SystemChannel.IfPresent(e => e?.Id), mdl.AuditLogReason).ConfigureAwait(false);
        }

        /// <summary>
        /// Bans a specified member from this guild.
        /// </summary>
        /// <param name="member">Member to ban.</param>
        /// <param name="delete_message_days">How many days to remove messages from.</param>
        /// <param name="reason">Reason for audit logs.</param>
        /// <returns></returns>
        public Task BanMemberAsync(DiscordMember member, int delete_message_days = 0, string reason = null) 
            => this.Discord.ApiClient.CreateGuildBanAsync(this.Id, member.Id, delete_message_days, reason);

        /// <summary>
        /// Bans a specified user by ID. This doesn't require the user to be in this guild.
        /// </summary>
        /// <param name="user_id">ID of the user to ban.</param>
        /// <param name="delete_message_days">How many days to remove messages from.</param>
        /// <param name="reason">Reason for audit logs.</param>
        /// <returns></returns>
        public Task BanMemberAsync(ulong user_id, int delete_message_days = 0, string reason = null) 
            => this.Discord.ApiClient.CreateGuildBanAsync(this.Id, user_id, delete_message_days, reason);

        /// <summary>
        /// Unbans a user from this guild.
        /// </summary>
        /// <param name="user">User to unban.</param>
        /// <param name="reason">Reason for audit logs.</param>
        /// <returns></returns>
        public Task UnbanMemberAsync(DiscordUser user, string reason = null) 
            => this.Discord.ApiClient.RemoveGuildBanAsync(this.Id, user.Id, reason);

        /// <summary>
        /// Unbans a user by ID.
        /// </summary>
        /// <param name="user_id">ID of the user to unban.</param>
        /// <param name="reason">Reason for audit logs.</param>
        /// <returns></returns>
        public Task UnbanMemberAsync(ulong user_id, string reason = null) 
            => this.Discord.ApiClient.RemoveGuildBanAsync(this.Id, user_id, reason);

        /// <summary>
        /// Leaves this guild.
        /// </summary>
        /// <returns></returns>
        public Task LeaveAsync() 
            => this.Discord.ApiClient.LeaveGuildAsync(Id);

        /// <summary>
        /// Gets the bans for this guild.
        /// </summary>
        /// <returns>Collection of bans in this guild.</returns>
        public Task<IReadOnlyList<DiscordBan>> GetBansAsync() 
            => this.Discord.ApiClient.GetGuildBansAsync(Id);

        /// <summary>
        /// Creates a new text channel in this guild.
        /// </summary>
        /// <param name="name">Name of the new channel.</param>
        /// <param name="parent">Category to put this channel in.</param>
        /// <param name="overwrites">Permission overwrites for this channel.</param>
        /// <param name="nsfw">Whether the channel is to be flagged as not safe for work.</param>
        /// <param name="reason">Reason for audit logs.</param>
        /// <returns>The newly-created channel.</returns>
        public Task<DiscordChannel> CreateTextChannelAsync(string name, DiscordChannel parent = null, IEnumerable<DiscordOverwriteBuilder> overwrites = null, bool? nsfw = null, string reason = null)
        => this.CreateChannelAsync(name, ChannelType.Text, parent, null, null, overwrites, nsfw, reason);
        
        /// <summary>
        /// Creates a new channel category in this guild.
        /// </summary>
        /// <param name="name">Name of the new category.</param>
        /// <param name="overwrites">Permission overwrites for this category.</param>
        /// <param name="reason">Reason for audit logs.</param>
        /// <returns>The newly-created channel category.</returns>
        public Task<DiscordChannel> CreateChannelCategoryAsync(string name, IEnumerable<DiscordOverwriteBuilder> overwrites = null, string reason = null)
        => this.CreateChannelAsync(name, ChannelType.Category, null, null, null, overwrites, null, reason);
        
        /// <summary>
        /// Creates a new voice channel in this guild.
        /// </summary>
        /// <param name="name">Name of the new channel.</param>
        /// <param name="parent">Category to put this channel in.</param>
        /// <param name="bitrate">Bitrate of the channel.</param>
        /// <param name="user_limit">Maximum number of users in the channel.</param>
        /// <param name="overwrites">Permission overwrites for this channel.</param>
        /// <param name="reason">Reason for audit logs.</param>
        /// <returns>The newly-created channel.</returns>
        public Task<DiscordChannel> CreateVoiceChannelAsync(string name, DiscordChannel parent = null, int? bitrate = null, int? user_limit = null, IEnumerable<DiscordOverwriteBuilder> overwrites = null, string reason = null)
        => this.CreateChannelAsync(name, ChannelType.Voice, parent, bitrate, user_limit, overwrites, null, reason);
        
        /// <summary>
        /// Creates a new channel in this guild.
        /// </summary>
        /// <param name="name">Name of the new channel.</param>
        /// <param name="type">Type of the new channel.</param>
        /// <param name="parent">Category to put this channel in.</param>
        /// <param name="bitrate">Bitrate of the channel. Applies to voice only.</param>
        /// <param name="user_limit">Maximum number of users in the channel. Applies to voice only.</param>
        /// <param name="overwrites">Permission overwrites for this channel.</param>
        /// <param name="nsfw">Whether the channel is to be flagged as not safe for work. Applies to text only.</param>
        /// <param name="reason">Reason for audit logs.</param>
        /// <returns>The newly-created channel.</returns>
        public Task<DiscordChannel> CreateChannelAsync(string name, ChannelType type, DiscordChannel parent = null, int? bitrate = null, int? user_limit = null, IEnumerable<DiscordOverwriteBuilder> overwrites = null, bool? nsfw = null, string reason = null)
        {
            if (type != ChannelType.Text && type != ChannelType.Voice && type != ChannelType.Category)
                throw new ArgumentException("Channel type must be text, voice, or category.", nameof(type));

            if (type == ChannelType.Category && parent != null)
                throw new ArgumentException("Cannot specify parent of a channel category.", nameof(parent));

            return this.Discord.ApiClient.CreateGuildChannelAsync(this.Id, name, type, parent?.Id, bitrate, user_limit, overwrites, nsfw, reason);
        }

        // this is to commemorate the Great DAPI Channel Massacre of 2017-11-19.
        /// <summary>
        /// <para>Deletes all channels in this guild.</para>
        /// <para>Note that this is irreversible. Use carefully!</para>
        /// </summary>
        /// <returns></returns>
        public Task DeleteAllChannelsAsync()
        {
            var tasks = this.Channels.Select(xc => xc.DeleteAsync());
            return Task.WhenAll(tasks);
        }

        /// <summary>
        /// Estimates the number of users to be pruned.
        /// </summary>
        /// <param name="days">Minimum number of inactivity days required for users to be pruned.</param>
        /// <returns>Number of users that will be pruned.</returns>
        public Task<int> GetPruneCountAsync(int days) 
            => this.Discord.ApiClient.GetGuildPruneCountAsync(this.Id, days);

        /// <summary>
        /// Prunes inactive users from this guild.
        /// </summary>
        /// <param name="days">Minimum number of inactivity days required for users to be pruned.</param>
        /// <param name="reason">Reason for audit logs.</param>
        /// <returns>Number of users pruned.</returns>
        public Task<int> PruneAsync(int days, string reason = null) 
            => this.Discord.ApiClient.BeginGuildPruneAsync(this.Id, days, reason);

        /// <summary>
        /// Gets integrations attached to this guild.
        /// </summary>
        /// <returns>Collection of integrations attached to this guild.</returns>
        public Task<IReadOnlyList<DiscordIntegration>> GetIntegrationsAsync() 
            => this.Discord.ApiClient.GetGuildIntegrationsAsync(this.Id);

        /// <summary>
        /// Attaches an integration from current user to this guild.
        /// </summary>
        /// <param name="integration">Integration to attach.</param>
        /// <returns>The integration after being attached to the guild.</returns>
        public Task<DiscordIntegration> AttachUserIntegrationAsync(DiscordIntegration integration) 
            => this.Discord.ApiClient.CreateGuildIntegrationAsync(Id, integration.Type, integration.Id);

        /// <summary>
        /// Modifies an integration in this guild.
        /// </summary>
        /// <param name="integration">Integration to modify.</param>
        /// <param name="expire_behaviour">Number of days after which the integration expires.</param>
        /// <param name="expire_grace_period">Length of grace period which allows for renewing the integration.</param>
        /// <param name="enable_emoticons">Whether emotes should be synced from this integration.</param>
        /// <returns>The modified integration.</returns>
        public Task<DiscordIntegration> ModifyIntegrationAsync(DiscordIntegration integration, int expire_behaviour, int expire_grace_period, bool enable_emoticons) 
            => this.Discord.ApiClient.ModifyGuildIntegrationAsync(Id, integration.Id, expire_behaviour, expire_grace_period, enable_emoticons);

        /// <summary>
        /// Removes an integration from this guild.
        /// </summary>
        /// <param name="integration">Integration to remove.</param>
        /// <returns></returns>
        public Task DeleteIntegrationAsync(DiscordIntegration integration) 
            => this.Discord.ApiClient.DeleteGuildIntegrationAsync(Id, integration);

        /// <summary>
        /// Forces re-synchronization of an integration for this guild.
        /// </summary>
        /// <param name="integration">Integration to synchronize.</param>
        /// <returns></returns>
        public Task SyncIntegrationAsync(DiscordIntegration integration) 
            => this.Discord.ApiClient.SyncGuildIntegrationAsync(Id, integration.Id);

        /// <summary>
        /// Gets the guild widget.
        /// </summary>
        /// <returns>This guild's widget.</returns>
        public Task<DiscordGuildEmbed> GetEmbedAsync() 
            => this.Discord.ApiClient.GetGuildEmbedAsync(Id);

        /// <summary>
        /// Gets the voice regions for this guild.
        /// </summary>
        /// <returns>Voice regions available for this guild.</returns>
        public async Task<IReadOnlyList<DiscordVoiceRegion>> ListVoiceRegionsAsync()
        {
            var vrs = await this.Discord.ApiClient.GetGuildVoiceRegionsAsync(this.Id).ConfigureAwait(false);
            foreach (var xvr in vrs)
                this.Discord.InternalVoiceRegions.TryAdd(xvr.Id, xvr);

            return vrs;
        }

        /// <summary>
        /// Gets all the invites created for all the channels in this guild.
        /// </summary>
        /// <returns>A collection of invites.</returns>
        public Task<IReadOnlyList<DiscordInvite>> GetInvitesAsync() 
            => this.Discord.ApiClient.GetGuildInvitesAsync(this.Id);

        /// <summary>
        /// Gets all the webhooks created for all the channels in this guild.
        /// </summary>
        /// <returns>A collection of webhooks this guild has.</returns>
        public Task<IReadOnlyList<DiscordWebhook>> GetWebhooksAsync() 
            => this.Discord.ApiClient.GetGuildWebhooksAsync(this.Id);

        /// <summary>
        /// Gets a member of this guild by his user ID.
        /// </summary>
        /// <param name="user_id">ID of the member to get.</param>
        /// <returns>The requested member.</returns>
        public async Task<DiscordMember> GetMemberAsync(ulong user_id)
        {
            var mbr = this._members.FirstOrDefault(xm => xm.Id == user_id);
            if (mbr != null)
                return mbr;

            mbr = await this.Discord.ApiClient.GetGuildMemberAsync(Id, user_id).ConfigureAwait(false);
            this._members.Add(mbr);
            return mbr;
        }

        /// <summary>
        /// Requests a full list of members from Discord.
        /// </summary>
        /// <returns>A collection of all members in this guild.</returns>
        public async Task<IReadOnlyList<DiscordMember>> GetAllMembersAsync()
        {
            var recmbr = new List<DiscordMember>(this.MemberCount + 1);

            var recd = 1000;
            var last = 0ul;
            while (recd == 1000)
            {
                var tms = await this.Discord.ApiClient.ListGuildMembersAsync(this.Id, 1000, last == 0 ? null : (ulong?)last).ConfigureAwait(false);
                recd = tms.Count;

                foreach (var xtm in tms)
                {
                    if (this.Discord.UserCache.ContainsKey(xtm.User.Id))
                        continue;

                    var usr = new DiscordUser(xtm.User) { Discord = this.Discord };
                    usr = this.Discord.UserCache.AddOrUpdate(xtm.User.Id, usr, (id, old) =>
                    {
                        old.Username = usr.Username;
                        old.Discord = usr.Discord;
                        old.AvatarHash = usr.AvatarHash;

                        return old;
                    });
                }

                var tm = tms.LastOrDefault();
                if (tm != null)
                    last = tm.User.Id;
                else
                    last = 0;

                recmbr.AddRange(tms.Select(xtm => new DiscordMember(xtm) { Discord = this.Discord, _guild_id = this.Id }));
            }

            var recids = recmbr.Select(xm => xm.Id);

            // clear the cache of users who weren't received
            for (int i = 0; i < this._members.Count; i++)
                if (!recids.Contains(this._members[i].Id))
                    this._members.RemoveAt(i--);

            var curids = this._members.Select(xm => xm.Id);

            // ignore members who already exist in the cache
            var newmbr = recmbr.Where(xm => !curids.Contains(xm.Id))
                .Select(xm => { xm.Discord = this.Discord; xm._guild_id = this.Id; return xm; });

            // add new members
            this._members.AddRange(newmbr);
            this.MemberCount = this._members.Count;

            return this.Members;
        }

        /// <summary>
        /// Gets all the channels this guild has.
        /// </summary>
        /// <returns>A collection of this guild's channels.</returns>
        public Task<IReadOnlyList<DiscordChannel>> GetChannelsAsync() 
            => this.Discord.ApiClient.GetGuildChannelsAsync(this.Id);

        /// <summary>
        /// Creates a new role in this guild.
        /// </summary>
        /// <param name="name">Name of the role.</param>
        /// <param name="permissions">Permissions for the role.</param>
        /// <param name="color">Color for the role.</param>
        /// <param name="hoist">Whether the role is to be hoisted.</param>
        /// <param name="mentionable">Whether the role is to be mentionable.</param>
        /// <param name="reason">Reason for audit logs.</param>
        /// <returns>The newly-created role.</returns>
        public Task<DiscordRole> CreateRoleAsync(string name = null, Permissions? permissions = null, DiscordColor? color = null, bool? hoist = null, bool? mentionable = null, string reason = null) 
            => this.Discord.ApiClient.CreateGuildRole(this.Id, name, permissions, color?.Value, hoist, mentionable, reason);

        /// <summary>
        /// Gets a role from this guild by its ID.
        /// </summary>
        /// <param name="id">ID of the role to get.</param>
        /// <returns>Requested role.</returns>
        public DiscordRole GetRole(ulong id) 
            => this._roles.FirstOrDefault(xr => xr.Id == id);

        /// <summary>
        /// Gets a channel from this guild by its ID.
        /// </summary>
        /// <param name="id">ID of the channel to get.</param>
        /// <returns>Requested channel.</returns>
        public DiscordChannel GetChannel(ulong id) 
            => this._channels.FirstOrDefault(xc => xc.Id == id);

        /// <summary>
        /// Gets audit log entries for this guild.
        /// </summary>
        /// <param name="limit">Maximum number of entries to fetch.</param>
        /// <param name="by_member">Filter by member responsible.</param>
        /// <param name="action_type">Filter by action type.</param>
        /// <returns>A collection of requested audit log entries.</returns>
        public async Task<IReadOnlyList<DiscordAuditLogEntry>> GetAuditLogsAsync(int? limit = null, DiscordMember by_member = null, AuditLogActionType? action_type = null)
        {
            var gms = this._members.ToDictionary(xm => xm.Id, xm => xm);

            var alrs = new List<AuditLog>();
            int ac = 1, tc = 0, rmn = 100;
            var last = 0ul;
            while (ac > 0)
            {
                rmn = limit != null ? limit.Value - tc : 100;
                rmn = Math.Min(100, rmn);
                if (rmn <= 0) break;

                var alr = await this.Discord.ApiClient.GetAuditLogsAsync(this.Id, rmn, null, last == 0 ? null : (ulong?)last, by_member?.Id, (int?)action_type).ConfigureAwait(false);
                ac = alr.Entries.Count();
                tc += ac;
                if (ac > 0)
                {
                    last = alr.Entries.Last().Id;
                    alrs.Add(alr);
                }
            }

            var amr = alrs.SelectMany(xa => xa.Users)
                .GroupBy(xu => xu.Id)
                .Select(xgu => xgu.First());
            foreach (var xau in amr)
            {
                if (this.Discord.UserCache.ContainsKey(xau.Id))
                    continue;
                
                var xtu = new TransportUser
                {
                    Id = xau.Id,
                    Username = xau.Username,
                    Discriminator = xau.Discriminator,
                    AvatarHash = xau.AvatarHash
                };
                var xu = new DiscordUser(xtu) { Discord = this.Discord };
                xu = this.Discord.UserCache.AddOrUpdate(xu.Id, xu, (id, old) =>
                {
                    old.Username = xu.Username;
                    old.Discriminator = xu.Discriminator;
                    old.AvatarHash = xu.AvatarHash;
                    return old;
                });
            }

            var ahr = alrs.SelectMany(xa => xa.Webhooks)
                .GroupBy(xh => xh.Id)
                .Select(xgh => xgh.First());

            var ams = amr.Select(xau => gms.ContainsKey(xau.Id) ? gms[xau.Id] : new DiscordMember { Discord = this.Discord, Id = xau.Id, _guild_id = this.Id });
            var amd = ams.ToDictionary(xm => xm.Id, xm => xm);

            Dictionary<ulong, DiscordWebhook> ahd = null;
            if (ahr.Any())
            {
                var whr = await this.GetWebhooksAsync().ConfigureAwait(false);
                var whs = whr.ToDictionary(xh => xh.Id, xh => xh);

                var amh = ahr.Select(xah => whs.ContainsKey(xah.Id) ? whs[xah.Id] : new DiscordWebhook { Discord = this.Discord, Name = xah.Name, Id = xah.Id, AvatarHash = xah.AvatarHash, ChannelId = xah.ChannelId, GuildId = xah.GuildId, Token = xah.Token });
                ahd = amh.ToDictionary(xh => xh.Id, xh => xh);
            }

            var acs = alrs.SelectMany(xa => xa.Entries).OrderByDescending(xa => xa.Id);
            var entries = new List<DiscordAuditLogEntry>();
            foreach (var xac in acs)
            {
                DiscordAuditLogEntry entry = null;
                ulong t1, t2;
                int t3, t4;
                bool p1, p2;
                switch (xac.ActionType)
                {
                    case AuditLogActionType.GuildUpdate:
                        entry = new DiscordAuditLogGuildEntry
                        {
                            Target = this
                        };

                        var entrygld = entry as DiscordAuditLogGuildEntry;
                        foreach (var xc in xac.Changes)
                        {
                            switch (xc.Key.ToLowerInvariant())
                            {
                                case "name":
                                    entrygld.NameChange = new PropertyChange<string>
                                    {
                                        Before = xc.OldValueString,
                                        After = xc.NewValueString
                                    };
                                    break;

                                case "owner_id":
                                    entrygld.OwnerChange = new PropertyChange<DiscordMember>
                                    {
                                        Before = gms.ContainsKey(xc.OldValueUlong) ? gms[xc.OldValueUlong] : await this.GetMemberAsync(xc.OldValueUlong).ConfigureAwait(false),
                                        After = gms.ContainsKey(xc.NewValueUlong) ? gms[xc.NewValueUlong] : await this.GetMemberAsync(xc.NewValueUlong).ConfigureAwait(false)
                                    };
                                    break;

                                case "icon_hash":
                                    entrygld.IconChange = new PropertyChange<string>
                                    {
                                        Before = xc.OldValueString != null ? $"https://cdn.discordapp.com/icons/{this.Id}/{xc.OldValueString}.webp" : null,
                                        After = xc.OldValueString != null ? $"https://cdn.discordapp.com/icons/{this.Id}/{xc.NewValueString}.webp" : null
                                    };
                                    break;

                                case "verification_level":
                                    entrygld.VerificationLevelChange = new PropertyChange<VerificationLevel>
                                    {
                                        Before = (VerificationLevel)(long)xc.OldValue,
                                        After = (VerificationLevel)(long)xc.NewValue
                                    };
                                    break;

                                case "afk_channel_id":
                                    ulong.TryParse(xc.NewValue as string, NumberStyles.Integer, CultureInfo.InvariantCulture, out t1);
                                    ulong.TryParse(xc.OldValue as string, NumberStyles.Integer, CultureInfo.InvariantCulture, out t2);

                                    entrygld.AfkChannelChange = new PropertyChange<DiscordChannel>
                                    {
                                        Before = this._channels.FirstOrDefault(xch => xch.Id == t1),
                                        After = this._channels.FirstOrDefault(xch => xch.Id == t2)
                                    };
                                    break;

                                case "widget_channel_id":
                                    ulong.TryParse(xc.NewValue as string, NumberStyles.Integer, CultureInfo.InvariantCulture, out t1);
                                    ulong.TryParse(xc.OldValue as string, NumberStyles.Integer, CultureInfo.InvariantCulture, out t2);

                                    entrygld.EmbedChannelChange = new PropertyChange<DiscordChannel>
                                    {
                                        Before = this._channels.FirstOrDefault(xch => xch.Id == t1),
                                        After = this._channels.FirstOrDefault(xch => xch.Id == t2)
                                    };
                                    break;

                                case "splash_hash":
                                    entrygld.SplashChange = new PropertyChange<string>
                                    {
                                        Before = xc.OldValueString != null ? $"https://cdn.discordapp.com/splashes/{this.Id}/{xc.OldValueString}.webp?size=2048" : null,
                                        After = xc.NewValueString != null ? $"https://cdn.discordapp.com/splashes/{this.Id}/{xc.NewValueString}.webp?size=2048" : null
                                    };
                                    break;

                                case "default_message_notifications":
                                    entrygld.NotificationSettingsChange = new PropertyChange<DefaultMessageNotifications>
                                    {
                                        Before = (DefaultMessageNotifications)(long)xc.OldValue,
                                        After = (DefaultMessageNotifications)(long)xc.NewValue
                                    };
                                    break;

                                case "system_channel_id":
                                    ulong.TryParse(xc.NewValue as string, NumberStyles.Integer, CultureInfo.InvariantCulture, out t1);
                                    ulong.TryParse(xc.OldValue as string, NumberStyles.Integer, CultureInfo.InvariantCulture, out t2);

                                    entrygld.SystemChannelChange = new PropertyChange<DiscordChannel>
                                    {
                                        Before = this._channels.FirstOrDefault(xch => xch.Id == t1),
                                        After = this._channels.FirstOrDefault(xch => xch.Id == t2)
                                    };
                                    break;

                                case "explicit_content_filter":
                                    entrygld.ExplicitContentFilterChange = new PropertyChange<ExplicitContentFilter>
                                    {
                                        Before = (ExplicitContentFilter)(long)xc.OldValue,
                                        After = (ExplicitContentFilter)(long)xc.NewValue
                                    };
                                    break;

                                case "mfa_level":
                                    entrygld.MfaLevelChange = new PropertyChange<MfaLevel>
                                    {
                                        Before = (MfaLevel)(long)xc.OldValue,
                                        After = (MfaLevel)(long)xc.NewValue
                                    };
                                    break;

                                default:
                                    this.Discord.DebugLogger.LogMessage(LogLevel.Warning, "DSharpPlus", $"Unknown key in guild update: {xc.Key}; this should be reported to devs", DateTime.Now);
                                    break;
                            }
                        }
                        break;

                    case AuditLogActionType.ChannelCreate:
                    case AuditLogActionType.ChannelDelete:
                    case AuditLogActionType.ChannelUpdate:
                        entry = new DiscordAuditLogChannelEntry
                        {
                            Target = this._channels.FirstOrDefault(xch => xch.Id == xac.TargetId.Value)
                        };

                        var entrychn = entry as DiscordAuditLogChannelEntry;
                        foreach (var xc in xac.Changes)
                        {
                            switch (xc.Key.ToLowerInvariant())
                            {
                                case "name":
                                    entrychn.NameChange = new PropertyChange<string>
                                    {
                                        Before = xc.OldValue != null ? xc.OldValueString : null,
                                        After = xc.NewValue != null ? xc.NewValueString : null
                                    };
                                    break;

                                case "type":
                                    p1 = ulong.TryParse(xc.NewValue as string, NumberStyles.Integer, CultureInfo.InvariantCulture, out t1);
                                    p2 = ulong.TryParse(xc.OldValue as string, NumberStyles.Integer, CultureInfo.InvariantCulture, out t2);

                                    entrychn.TypeChange = new PropertyChange<ChannelType?>
                                    {
                                        Before = p1 ? (ChannelType?)t1 : null,
                                        After = p2 ? (ChannelType?)t2 : null
                                    };
                                    break;

                                case "permission_overwrites":
                                    var olds = xc.OldValues?.OfType<JObject>()
                                        ?.Select(xjo => xjo.ToObject<DiscordOverwrite>())
                                        ?.Select(xo => { xo.Discord = this.Discord; return xo; });

                                    var news = xc.NewValues?.OfType<JObject>()
                                        ?.Select(xjo => xjo.ToObject<DiscordOverwrite>())
                                        ?.Select(xo => { xo.Discord = this.Discord; return xo; });

                                    entrychn.OverwriteChange = new PropertyChange<IReadOnlyList<DiscordOverwrite>>
                                    {
                                        Before = olds != null ? new ReadOnlyCollection<DiscordOverwrite>(new List<DiscordOverwrite>(olds)) : null,
                                        After = news != null ? new ReadOnlyCollection<DiscordOverwrite>(new List<DiscordOverwrite>(news)) : null
                                    };
                                    break;

                                case "topic":
                                    entrychn.TopicChange = new PropertyChange<string>
                                    {
                                        Before = xc.OldValueString,
                                        After = xc.NewValueString
                                    };
                                    break;

                                case "nsfw":
                                    entrychn.NsfwChange = new PropertyChange<bool?>
                                    {
                                        Before = (bool?)xc.OldValue,
                                        After = (bool?)xc.NewValue
                                    };
                                    break;

                                case "bitrate":
                                    entrychn.BitrateChange = new PropertyChange<int?>
                                    {
                                        Before = (int?)(long?)xc.OldValue,
                                        After = (int?)(long?)xc.NewValue
                                    };
                                    break;

                                default:
                                    this.Discord.DebugLogger.LogMessage(LogLevel.Warning, "DSharpPlus", $"Unknown key in channel update: {xc.Key}; this should be reported to devs", DateTime.Now);
                                    break;
                            }
                        }
                        break;

                    case AuditLogActionType.OverwriteCreate:
                    case AuditLogActionType.OverwriteDelete:
                    case AuditLogActionType.OverwriteUpdate:
                        entry = new DiscordAuditLogOverwriteEntry
                        {
                            Target = this._channels.FirstOrDefault(xc => xc.Id == xac.TargetId.Value)?.PermissionOverwrites.FirstOrDefault(xo => xo.Id == xac.Options.Id),
                            Channel = this._channels.FirstOrDefault(xc => xc.Id == xac.TargetId.Value)
                        };

                        var entryovr = entry as DiscordAuditLogOverwriteEntry;
                        foreach (var xc in xac.Changes)
                        {
                            switch (xc.Key.ToLowerInvariant())
                            {
                                case "deny":
                                    p1 = ulong.TryParse(xc.OldValue as string, NumberStyles.Integer, CultureInfo.InvariantCulture, out t1);
                                    p2 = ulong.TryParse(xc.OldValue as string, NumberStyles.Integer, CultureInfo.InvariantCulture, out t2);

                                    entryovr.DenyChange = new PropertyChange<Permissions?>
                                    {
                                        Before = p1 ? (Permissions?)t1 : null,
                                        After = p2 ? (Permissions?)t2 : null
                                    };
                                    break;

                                case "allow":
                                    p1 = ulong.TryParse(xc.OldValue as string, NumberStyles.Integer, CultureInfo.InvariantCulture, out t1);
                                    p2 = ulong.TryParse(xc.OldValue as string, NumberStyles.Integer, CultureInfo.InvariantCulture, out t2);

                                    entryovr.AllowChange = new PropertyChange<Permissions?>
                                    {
                                        Before = p1 ? (Permissions?)t1 : null,
                                        After = p2 ? (Permissions?)t2 : null
                                    };
                                    break;

                                case "type":
                                    entryovr.TypeChange = new PropertyChange<string>
                                    {
                                        Before = xc.OldValueString,
                                        After = xc.NewValueString
                                    };
                                    break;

                                case "id":
                                    p1 = ulong.TryParse(xc.OldValue as string, NumberStyles.Integer, CultureInfo.InvariantCulture, out t1);
                                    p2 = ulong.TryParse(xc.NewValue as string, NumberStyles.Integer, CultureInfo.InvariantCulture, out t2);

                                    entryovr.TargetIdChange = new PropertyChange<ulong?>
                                    {
                                        Before = p1 ? (ulong?)t1 : null,
                                        After = p2 ? (ulong?)t2 : null
                                    };
                                    break;

                                default:
                                    this.Discord.DebugLogger.LogMessage(LogLevel.Warning, "DSharpPlus", $"Unknown key in overwrite update: {xc.Key}; this should be reported to devs", DateTime.Now);
                                    break;
                            }
                        }
                        break;

                    case AuditLogActionType.Kick:
                        entry = new DiscordAuditLogKickEntry
                        {
                            Target = amd.ContainsKey(xac.TargetId.Value) ? amd[xac.TargetId.Value] : null
                        };
                        break;

                    case AuditLogActionType.Prune:
                        entry = new DiscordAuditLogPruneEntry
                        {
                            Days = xac.Options.DeleteMemberDays,
                            Toll = xac.Options.MembersRemoved
                        };
                        break;

                    case AuditLogActionType.Ban:
                    case AuditLogActionType.Unban:
                        entry = new DiscordAuditLogBanEntry
                        {
                            Target = amd.ContainsKey(xac.TargetId.Value) ? amd[xac.TargetId.Value] : null
                        };
                        break;

                    case AuditLogActionType.MemberUpdate:
                    case AuditLogActionType.MemberRoleUpdate:
                        entry = new DiscordAuditLogMemberUpdateEntry
                        {
                            Target = amd.ContainsKey(xac.TargetId.Value) ? amd[xac.TargetId.Value] : null
                        };

                        var entrymbu = entry as DiscordAuditLogMemberUpdateEntry;
                        foreach (var xc in xac.Changes)
                        {
                            switch (xc.Key.ToLowerInvariant())
                            {
                                case "nick":
                                    entrymbu.NicknameChange = new PropertyChange<string>
                                    {
                                        Before = xc.OldValueString,
                                        After = xc.NewValueString
                                    };
                                    break;

                                case "deaf":
                                    entrymbu.DeafenChange = new PropertyChange<bool?>
                                    {
                                        Before = xc.OldValue != null ? (bool?)xc.OldValue : null,
                                        After = xc.NewValue != null ? (bool?)xc.NewValue : null
                                    };
                                    break;

                                case "mute":
                                    entrymbu.MuteChange = new PropertyChange<bool?>
                                    {
                                        Before = xc.OldValue != null ? (bool?)xc.OldValue : null,
                                        After = xc.NewValue != null ? (bool?)xc.NewValue : null
                                    };
                                    break;

                                case "$add":
                                    entrymbu.AddedRoles = new ReadOnlyCollection<DiscordRole>(xc.NewValues.Select(xo => (ulong)xo["id"]).Select(xul => this._roles.FirstOrDefault(xr => xr.Id == xul)).ToList());
                                    break;

                                case "$remove":
                                    entrymbu.RemovedRoles = new ReadOnlyCollection<DiscordRole>(xc.NewValues.Select(xo => (ulong)xo["id"]).Select(xul => this._roles.FirstOrDefault(xr => xr.Id == xul)).ToList());
                                    break;

                                default:
                                    this.Discord.DebugLogger.LogMessage(LogLevel.Warning, "DSharpPlus", $"Unknown key in member update: {xc.Key}; this should be reported to devs", DateTime.Now);
                                    break;
                            }
                        }
                        break;

                    case AuditLogActionType.RoleCreate:
                    case AuditLogActionType.RoleDelete:
                    case AuditLogActionType.RoleUpdate:
                        entry = new DiscordAuditLogRoleUpdateEntry
                        {
                            Target = this._roles.FirstOrDefault(xr => xr.Id == xac.TargetId.Value)
                        };

                        var entryrol = entry as DiscordAuditLogRoleUpdateEntry;
                        foreach (var xc in xac.Changes)
                        {
                            switch (xc.Key.ToLowerInvariant())
                            {
                                case "name":
                                    entryrol.NameChange = new PropertyChange<string>
                                    {
                                        Before = xc.OldValueString,
                                        After = xc.NewValueString
                                    };
                                    break;

                                case "color":
                                    p1 = int.TryParse(xc.OldValue as string, NumberStyles.Integer, CultureInfo.InvariantCulture, out t3);
                                    p2 = int.TryParse(xc.NewValue as string, NumberStyles.Integer, CultureInfo.InvariantCulture, out t4);

                                    entryrol.ColorChange = new PropertyChange<int?>
                                    {
                                        Before = p1 ? (int?)t3 : null,
                                        After = p2 ? (int?)t4 : null
                                    };
                                    break;

                                case "permissions":
                                    entryrol.PermissionChange = new PropertyChange<Permissions?>
                                    {
                                        Before = xc.OldValue != null ? (Permissions?)(long)xc.OldValue : null,
                                        After = xc.NewValue != null ? (Permissions?)(long)xc.NewValue : null
                                    };
                                    break;

                                case "position":
                                    entryrol.PositionChange = new PropertyChange<int?>
                                    {
                                        Before = xc.OldValue != null ? (int?)(long)xc.OldValue : null,
                                        After = xc.NewValue != null ? (int?)(long)xc.NewValue : null,
                                    };
                                    break;

                                case "mentionable":
                                    entryrol.MentionableChange = new PropertyChange<bool?>
                                    {
                                        Before = xc.OldValue != null ? (bool?)xc.OldValue : null,
                                        After = xc.NewValue != null ? (bool?)xc.NewValue : null
                                    };
                                    break;

                                case "hoist":
                                    entryrol.HoistChange = new PropertyChange<bool?>
                                    {
                                        Before = (bool?)xc.OldValue,
                                        After = (bool?)xc.NewValue
                                    };
                                    break;

                                default:
                                    this.Discord.DebugLogger.LogMessage(LogLevel.Warning, "DSharpPlus", $"Unknown key in role update: {xc.Key}; this should be reported to devs", DateTime.Now);
                                    break;
                            }
                        }
                        break;

                    case AuditLogActionType.InviteCreate:
                    case AuditLogActionType.InviteDelete:
                    case AuditLogActionType.InviteUpdate:
                        entry = new DiscordAuditLogInviteEntry();
                        var inv = new DiscordInvite
                        {
                            Discord = this.Discord,
                            Guild = new DiscordInviteGuild
                            {
                                Discord = this.Discord,
                                Id = this.Id,
                                Name = this.Name,
                                SplashHash = this.SplashHash
                            }
                        };

                        var entryinv = entry as DiscordAuditLogInviteEntry;
                        foreach (var xc in xac.Changes)
                        {
                            switch (xc.Key.ToLowerInvariant())
                            {
                                case "max_age":
                                    p1 = int.TryParse(xc.OldValue as string, NumberStyles.Integer, CultureInfo.InvariantCulture, out t3);
                                    p2 = int.TryParse(xc.OldValue as string, NumberStyles.Integer, CultureInfo.InvariantCulture, out t4);

                                    entryinv.MaxAgeChange = new PropertyChange<int?>
                                    {
                                        Before = p1 ? (int?)t3 : null,
                                        After = p2 ? (int?)t4 : null
                                    };
                                    break;

                                case "code":
                                    inv.Code = xc.OldValueString ?? xc.NewValueString;

                                    entryinv.CodeChange = new PropertyChange<string>
                                    {
                                        Before = xc.OldValueString,
                                        After = xc.NewValueString
                                    };
                                    break;

                                case "temporary":
                                    entryinv.TemporaryChange = new PropertyChange<bool?>
                                    {
                                        Before = xc.OldValue != null ? (bool?)xc.OldValue : null,
                                        After = xc.NewValue != null ? (bool?)xc.NewValue : null
                                    };
                                    break;

                                case "inviter_id":
                                    p1 = ulong.TryParse(xc.OldValue as string, NumberStyles.Integer, CultureInfo.InvariantCulture, out t1);
                                    p2 = ulong.TryParse(xc.NewValue as string, NumberStyles.Integer, CultureInfo.InvariantCulture, out t2);

                                    entryinv.InviterChange = new PropertyChange<DiscordMember>
                                    {
                                        Before = amd.ContainsKey(t1) ? amd[t1] : null,
                                        After = amd.ContainsKey(t2) ? amd[t2] : null,
                                    };
                                    break;

                                case "channel_id":
                                    p1 = ulong.TryParse(xc.OldValue as string, NumberStyles.Integer, CultureInfo.InvariantCulture, out t1);
                                    p2 = ulong.TryParse(xc.NewValue as string, NumberStyles.Integer, CultureInfo.InvariantCulture, out t2);

                                    entryinv.ChannelChange = new PropertyChange<DiscordChannel>
                                    {
                                        Before = p1 ? this._channels.FirstOrDefault(xch => xch.Id == t1) : null,
                                        After = p2 ? this._channels.FirstOrDefault(xch => xch.Id == t2) : null
                                    };

                                    var ch = entryinv.ChannelChange.Before ?? entryinv.ChannelChange.After;
                                    var cht = ch?.Type;
                                    inv.Channel = new DiscordInviteChannel
                                    {
                                        Discord = this.Discord,
                                        Id = p1 ? t1 : t2,
                                        Name = ch?.Name,
                                        Type = cht != null ? cht.Value : ChannelType.Unknown
                                    };
                                    break;

                                case "uses":
                                    p1 = int.TryParse(xc.OldValue as string, NumberStyles.Integer, CultureInfo.InvariantCulture, out t3);
                                    p2 = int.TryParse(xc.OldValue as string, NumberStyles.Integer, CultureInfo.InvariantCulture, out t4);

                                    entryinv.UsesChange = new PropertyChange<int?>
                                    {
                                        Before = p1 ? (int?)t3 : null,
                                        After = p2 ? (int?)t4 : null
                                    };
                                    break;

                                case "max_uses":
                                    p1 = int.TryParse(xc.OldValue as string, NumberStyles.Integer, CultureInfo.InvariantCulture, out t3);
                                    p2 = int.TryParse(xc.OldValue as string, NumberStyles.Integer, CultureInfo.InvariantCulture, out t4);

                                    entryinv.MaxUsesChange = new PropertyChange<int?>
                                    {
                                        Before = p1 ? (int?)t3 : null,
                                        After = p2 ? (int?)t4 : null
                                    };
                                    break;

                                default:
                                    this.Discord.DebugLogger.LogMessage(LogLevel.Warning, "DSharpPlus", $"Unknown key in invite update: {xc.Key}; this should be reported to devs", DateTime.Now);
                                    break;
                            }
                        }

                        entryinv.Target = inv;
                        break;

                    case AuditLogActionType.WebhookCreate:
                    case AuditLogActionType.WebhookDelete:
                    case AuditLogActionType.WebhookUpdate:
                        entry = new DiscordAuditLogWebhookEntry
                        {
                            Target = ahd.ContainsKey(xac.TargetId.Value) ? ahd[xac.TargetId.Value] : null
                        };

                        var entrywhk = entry as DiscordAuditLogWebhookEntry;
                        foreach (var xc in xac.Changes)
                        {
                            switch (xc.Key.ToLowerInvariant())
                            {
                                case "name":
                                    entrywhk.NameChange = new PropertyChange<string>
                                    {
                                        Before = xc.OldValueString,
                                        After = xc.NewValueString
                                    };
                                    break;

                                case "channel_id":
                                    p1 = ulong.TryParse(xc.OldValue as string, NumberStyles.Integer, CultureInfo.InvariantCulture, out t1);
                                    p2 = ulong.TryParse(xc.NewValue as string, NumberStyles.Integer, CultureInfo.InvariantCulture, out t2);

                                    entrywhk.ChannelChange = new PropertyChange<DiscordChannel>
                                    {
                                        Before = p1 ? this._channels.FirstOrDefault(xch => xch.Id == t1) : null,
                                        After = p2 ? this._channels.FirstOrDefault(xch => xch.Id == t2) : null
                                    };
                                    break;

                                case "type": // ???
                                    p1 = int.TryParse(xc.OldValue as string, NumberStyles.Integer, CultureInfo.InvariantCulture, out t3);
                                    p2 = int.TryParse(xc.NewValue as string, NumberStyles.Integer, CultureInfo.InvariantCulture, out t4);

                                    entrywhk.TypeChange = new PropertyChange<int?>
                                    {
                                        Before = p1 ? (int?)t3 : null,
                                        After = p2 ? (int?)t4 : null
                                    };
                                    break;

                                case "avatar_hash":
                                    entrywhk.AvatarHashChange = new PropertyChange<string>
                                    {
                                        Before = xc.OldValueString,
                                        After = xc.NewValueString
                                    };
                                    break;

                                default:
                                    this.Discord.DebugLogger.LogMessage(LogLevel.Warning, "DSharpPlus", $"Unknown key in webhook update: {xc.Key}; this should be reported to devs", DateTime.Now);
                                    break;
                            }
                        }
                        break;

                    case AuditLogActionType.EmojiCreate:
                    case AuditLogActionType.EmojiDelete:
                    case AuditLogActionType.EmojiUpdate:
                        entry = new DiscordAuditLogEmojiEntry
                        {
                            Target = this._emojis.FirstOrDefault(xe => xe.Id == xac.TargetId.Value)
                        };

                        var entryemo = entry as DiscordAuditLogEmojiEntry;
                        foreach (var xc in xac.Changes)
                        {
                            switch (xc.Key.ToLowerInvariant())
                            {
                                case "name":
                                    entryemo.NameChange = new PropertyChange<string>
                                    {
                                        Before = xc.OldValueString,
                                        After = xc.NewValueString
                                    };
                                    break;

                                default:
                                    this.Discord.DebugLogger.LogMessage(LogLevel.Warning, "DSharpPlus", $"Unknown key in member update: {xc.Key}; this should be reported to devs", DateTime.Now);
                                    break;
                            }
                        }
                        break;

                    case AuditLogActionType.MessageDelete:
                        entry = new DiscordAuditLogMessageEntry
                        {
                            Channel = this._channels.FirstOrDefault(xc => xc.Id == xac.Options?.Id),
                            MessageCount = xac.Options?.MessageCount
                        };

                        var entrymsg = entry as DiscordAuditLogMessageEntry;

                        if (entrymsg.Channel != null)
                        {
                            DiscordMessage msg = null;
                            if (this.Discord is DiscordClient dc && dc.MessageCache?.TryGet(xm => xm.Id == xac.TargetId.Value && xm.ChannelId == entrymsg.Channel.Id, out msg) == true)
                                entrymsg.Target = msg;
                            else
                                entrymsg.Target = new DiscordMessage { Discord = this.Discord, Id = xac.TargetId.Value };
                        }
                        break;

                    default:
                        this.Discord.DebugLogger.LogMessage(LogLevel.Warning, "DSharpPlus", $"Unknown audit log action type: {((int)xac.ActionType).ToString(CultureInfo.InvariantCulture)}; this should be reported to devs", DateTime.Now);
                        break;
                }

                if (entry == null)
                    continue;

                switch (xac.ActionType)
                {
                    case AuditLogActionType.ChannelCreate:
                    case AuditLogActionType.EmojiCreate:
                    case AuditLogActionType.InviteCreate:
                    case AuditLogActionType.OverwriteCreate:
                    case AuditLogActionType.RoleCreate:
                    case AuditLogActionType.WebhookCreate:
                        entry.ActionCategory = AuditLogActionCategory.Create;
                        break;

                    case AuditLogActionType.ChannelDelete:
                    case AuditLogActionType.EmojiDelete:
                    case AuditLogActionType.InviteDelete:
                    case AuditLogActionType.MessageDelete:
                    case AuditLogActionType.OverwriteDelete:
                    case AuditLogActionType.RoleDelete:
                    case AuditLogActionType.WebhookDelete:
                        entry.ActionCategory = AuditLogActionCategory.Delete;
                        break;

                    case AuditLogActionType.ChannelUpdate:
                    case AuditLogActionType.EmojiUpdate:
                    case AuditLogActionType.InviteUpdate:
                    case AuditLogActionType.MemberRoleUpdate:
                    case AuditLogActionType.MemberUpdate:
                    case AuditLogActionType.OverwriteUpdate:
                    case AuditLogActionType.RoleUpdate:
                    case AuditLogActionType.WebhookUpdate:
                        entry.ActionCategory = AuditLogActionCategory.Update;
                        break;

                    default:
                        entry.ActionCategory = AuditLogActionCategory.Other;
                        break;
                }

                entry.Discord = this.Discord;
                entry.ActionType = xac.ActionType;
                entry.Id = xac.Id;
                entry.Reason = xac.Reason;
                entry.UserResponsible = amd[xac.UserId];
                entries.Add(entry);
            }

            return new ReadOnlyCollection<DiscordAuditLogEntry>(entries);
        }

        /// <summary>
        /// Sends a guild sync request for this guild. This fills the guild's member and presence information, and starts dispatching additional events.
        /// 
        /// This can only be done for user tokens.
        /// </summary>
        /// <returns></returns>
        public Task SyncAsync() 
            => this.Discord is DiscordClient dc ? dc.SyncGuildsAsync(this) : Task.Delay(0);

        /// <summary>
        /// Acknowledges all the messages in this guild. This is available to user tokens only.
        /// </summary>
        /// <returns></returns>
        public Task AcknowledgeAsync()
        {
            if (this.Discord.Configuration.TokenType == TokenType.User)
                return this.Discord.ApiClient.AcknowledgeGuildAsync(this.Id);
            throw new InvalidOperationException("ACK can only be used when logged in as regular user.");
        }

        /// <summary>
        /// Gets all of this guild's custom emojis.
        /// </summary>
        /// <returns>All of this guild's custom emojis.</returns>
        public Task<IReadOnlyList<DiscordGuildEmoji>> GetEmojisAsync() 
            => this.Discord.ApiClient.GetGuildEmojisAsync(this.Id);

        /// <summary>
        /// Gets this guild's specified custom emoji.
        /// </summary>
        /// <param name="id">ID of the emoji to get.</param>
        /// <returns>The requested custom emoji.</returns>
        public Task<DiscordGuildEmoji> GetEmojiAsync(ulong id) 
            => this.Discord.ApiClient.GetGuildEmojiAsync(this.Id, id);

        /// <summary>
        /// Creates a new custom emoji for this guild.
        /// </summary>
        /// <param name="name">Name of the new emoji.</param>
        /// <param name="image">Image to use as the emoji.</param>
        /// <param name="roles">Roles for which the emoji will be available. This works only if your application is whitelisted as integration.</param>
        /// <param name="reason">Reason for audit log.</param>
        /// <returns>The newly-created emoji.</returns>
        public Task<DiscordGuildEmoji> CreateEmojiAsync(string name, Stream image, IEnumerable<DiscordRole> roles = null, string reason = null)
        {
            if (string.IsNullOrWhiteSpace(name))
                throw new ArgumentNullException(nameof(name));

            name = name.Trim();
            if (name.Length < 2 || name.Length > 50)
                throw new ArgumentException("Emoji name needs to be between 2 and 50 characters long.");

            if (image == null)
                throw new ArgumentNullException(nameof(image));

            string image64 = null;
            using (var imgtool = new ImageTool(image))
                image64 = imgtool.GetBase64();

            return this.Discord.ApiClient.CreateGuildEmojiAsync(this.Id, name, image64, roles?.Select(xr => xr.Id), reason);
        }

        /// <summary>
        /// Modifies a this guild's custom emoji.
        /// </summary>
        /// <param name="emoji">Emoji to modify.</param>
        /// <param name="name">New name for the emoji.</param>
        /// <param name="roles">Roles for which the emoji will be available. This works only if your application is whitelisted as integration.</param>
        /// <param name="reason">Reason for audit log.</param>
        /// <returns>The modified emoji.</returns>
        public Task<DiscordGuildEmoji> ModifyEmojiAsync(DiscordGuildEmoji emoji, string name, IEnumerable<DiscordRole> roles = null, string reason = null)
        {
            if (emoji == null)
                throw new ArgumentNullException(nameof(emoji));

            if (emoji.Guild.Id != this.Id)
                throw new ArgumentException("This emoji does not belong to this guild.");

            if (string.IsNullOrWhiteSpace(name))
                throw new ArgumentNullException(nameof(name));

            name = name.Trim();
            if (name.Length < 2 || name.Length > 50)
                throw new ArgumentException("Emoji name needs to be between 2 and 50 characters long.");

            return this.Discord.ApiClient.ModifyGuildEmojiAsync(this.Id, emoji.Id, name, roles?.Select(xr => xr.Id), reason);
        }

        /// <summary>
        /// Deletes this guild's custom emoji.
        /// </summary>
        /// <param name="emoji">Emoji to delete.</param>
        /// <param name="reason">Reason for audit log.</param>
        /// <returns></returns>
        public Task DeleteEmojiAsync(DiscordGuildEmoji emoji, string reason = null)
        {
            if (emoji == null)
                throw new ArgumentNullException(nameof(emoji));

            if (emoji.Guild.Id != this.Id)
                throw new ArgumentException("This emoji does not belong to this guild.");

            return this.Discord.ApiClient.DeleteGuildEmojiAsync(this.Id, emoji.Id, reason);
        }

        /// <summary>
        /// <para>Gets the default channel for this guild.</para>
        /// <para>Default channel is the first channel current member can see.</para>
        /// </summary>
        /// <returns>This member's default guild.</returns>
        public DiscordChannel GetDefaultChannel()
        {
            return this._channels.Where(xc => xc.Type == ChannelType.Text)
                .OrderBy(xc => xc.Position)
                .FirstOrDefault(xc => (xc.PermissionsFor(this.CurrentMember) & Permissions.AccessChannels) == Permissions.AccessChannels);
        }
        #endregion

        /// <summary>
        /// Returns a string representation of this guild.
        /// </summary>
        /// <returns>String representation of this guild.</returns>
        public override string ToString()
        {
            return string.Concat("Guild ", this.Id, "; ", this.Name);
        }

        /// <summary>
        /// Checks whether this <see cref="DiscordGuild"/> is equal to another object.
        /// </summary>
        /// <param name="obj">Object to compare to.</param>
        /// <returns>Whether the object is equal to this <see cref="DiscordGuild"/>.</returns>
        public override bool Equals(object obj)
        {
            return this.Equals(obj as DiscordGuild);
        }

        /// <summary>
        /// Checks whether this <see cref="DiscordGuild"/> is equal to another <see cref="DiscordGuild"/>.
        /// </summary>
        /// <param name="e"><see cref="DiscordGuild"/> to compare to.</param>
        /// <returns>Whether the <see cref="DiscordGuild"/> is equal to this <see cref="DiscordGuild"/>.</returns>
        public bool Equals(DiscordGuild e)
        {
            if (ReferenceEquals(e, null))
                return false;

            if (ReferenceEquals(this, e))
                return true;

            return this.Id == e.Id;
        }

        /// <summary>
        /// Gets the hash code for this <see cref="DiscordGuild"/>.
        /// </summary>
        /// <returns>The hash code for this <see cref="DiscordGuild"/>.</returns>
        public override int GetHashCode()
        {
            return this.Id.GetHashCode();
        }

        /// <summary>
        /// Gets whether the two <see cref="DiscordGuild"/> objects are equal.
        /// </summary>
        /// <param name="e1">First member to compare.</param>
        /// <param name="e2">Second member to compare.</param>
        /// <returns>Whether the two members are equal.</returns>
        public static bool operator ==(DiscordGuild e1, DiscordGuild e2)
        {
            var o1 = e1 as object;
            var o2 = e2 as object;

            if ((o1 == null && o2 != null) || (o1 != null && o2 == null))
                return false;

            if (o1 == null && o2 == null)
                return true;

            return e1.Id == e2.Id;
        }

        /// <summary>
        /// Gets whether the two <see cref="DiscordGuild"/> objects are not equal.
        /// </summary>
        /// <param name="e1">First member to compare.</param>
        /// <param name="e2">Second member to compare.</param>
        /// <returns>Whether the two members are not equal.</returns>
        public static bool operator !=(DiscordGuild e1, DiscordGuild e2) 
            => !(e1 == e2);
    }

    /// <summary>
    /// Represents guild verification level.
    /// </summary>
    public enum VerificationLevel : int
    {
        /// <summary>
        /// No verification. Anyone can join and chat right away.
        /// </summary>
        None = 0,

        /// <summary>
        /// Low verification level. Users are required to have a verified email attached to their account in order to be able to chat.
        /// </summary>
        Low = 1,

        /// <summary>
        /// Medium verification level. Users are required to have a verified email attached to their account, and account age need to be at least 5 minutes in order to be able to chat.
        /// </summary>
        Medium = 2,

        /// <summary>
        /// (╯°□°）╯︵ ┻━┻ verification level. Users are required to have a verified email attached to their account, account age need to be at least 5 minutes, and they need to be in the server for at least 10 minutes in order to be able to chat.
        /// </summary>
        High = 3,

        /// <summary>
        /// ┻━┻ ﾐヽ(ಠ益ಠ)ノ彡┻━┻ verification level. Users are required to have a verified phone number attached to their account.
        /// </summary>
        Highest = 4
    }

    /// <summary>
    /// Represents default notification level for a guild.
    /// </summary>
    public enum DefaultMessageNotifications : int
    {
        /// <summary>
        /// All messages will trigger push notifications.
        /// </summary>
        AllMessages = 0,

        /// <summary>
        /// Only messages that mention the user (or a role he's in) will trigger push notifications.
        /// </summary>
        MentionsOnly = 1
    }

    /// <summary>
    /// Represents multi-factor authentication level required by a guild to use administrator functionality.
    /// </summary>
    public enum MfaLevel : int
    {
        /// <summary>
        /// Multi-factor authentication is not required to use administrator functionality.
        /// </summary>
        Disabled = 0,

        /// <summary>
        /// Multi-factor authentication is required to use administrator functionality.
        /// </summary>
        Enabled = 1
    }

    /// <summary>
    /// Represents the value of explicit content filter in a guild.
    /// </summary>
    public enum ExplicitContentFilter : int
    {
        /// <summary>
        /// Explicit content filter is disabled.
        /// </summary>
        Disabled = 0,

        /// <summary>
        /// Only messages from members without any roles are scanned.
        /// </summary>
        MembersWithoutRoles = 1,

        /// <summary>
        /// Messages from all members are scanned.
        /// </summary>
        AllMembers = 2
    }
}<|MERGE_RESOLUTION|>--- conflicted
+++ resolved
@@ -320,25 +320,15 @@
             if (mdl.AfkChannel.HasValue && mdl.AfkChannel.Value.Type != ChannelType.Voice)
                 throw new ArgumentException("AFK channel needs to be a voice channel.");
 
-<<<<<<< HEAD
             var iconb64 = Optional<string>.FromNoValue();
             if (mdl.Icon.HasValue && mdl.Icon.Value != null)
-=======
-            Optional<string> iconb64 = default;
-            if (mdl.Icon.HasValue)
->>>>>>> e216a705
                 using (var imgtool = new ImageTool(mdl.Icon.Value))
                     iconb64 = imgtool.GetBase64();
             else if (mdl.Icon.HasValue)
                 iconb64 = null;
 
-<<<<<<< HEAD
             var splashb64 = Optional<string>.FromNoValue();
             if (mdl.Splash.HasValue && mdl.Splash.Value != null)
-=======
-            Optional<string> splashb64 = default;
-            if (mdl.Splash.HasValue)
->>>>>>> e216a705
                 using (var imgtool = new ImageTool(mdl.Splash.Value))
                     splashb64 = imgtool.GetBase64();
             else if (mdl.Splash.HasValue)
