--- conflicted
+++ resolved
@@ -92,39 +92,14 @@
         {
             this._lazyAssMember = new Lazy<DiscordMember>(() => this.Guild != null && this.Guild.Members.TryGetValue(this.User.Id, out var member) ? member : this.Guild?.GetMemberAsync(this.User.Id).ConfigureAwait(false).GetAwaiter().GetResult());
         }
-        
+
         /// <summary>
         /// Quickly respond to the message that triggered the command.
         /// </summary>
         /// <param name="content">Message to respond with.</param>
-<<<<<<< HEAD
-        /// <param name="isTTS">Whether the message is to be spoken aloud.</param>
-        /// <param name="embed">Embed to attach.</param>
-        /// <param name="mentions">A list of mentions permitted to trigger a ping.</param>
-        /// <param name="mention">Whether to mention the user in the reply.</param>
-        /// <param name="replyMessageId">The Id of a message to reply to.</param>
-        /// <returns></returns>
-        public Task<DiscordMessage> RespondAsync(string content = null, bool isTTS = false, DiscordEmbed embed = null, 
-            IEnumerable<IMention> mentions = null, ulong? replyMessageId = null, bool mention = false) 
-            => this.Message.RespondAsync(content, isTTS, embed, mentions, mention, replyMessageId);
-
-        /// <summary>
-        /// Quickly respond with a file to the message that triggered the command.
-        /// </summary>
-        /// <param name="fileName">Name of the file to send.</param>
-        /// <param name="fileData">Stream containing the data to attach as a file.</param>
-        /// <param name="content">Message to respond with.</param>
-        /// <param name="isTTS">Whether the message is to be spoken aloud.</param>
-        /// <param name="embed">Embed to attach to the message.</param>
-        /// <param name="mentions">A list of mentions permitted to trigger a ping.</param>
-        /// <returns>Message that was sent.</returns>
-        public Task<DiscordMessage> RespondWithFileAsync(string fileName, Stream fileData, string content = null, bool isTTS = false, DiscordEmbed embed = null, IEnumerable<IMention> mentions = null, bool mention = false, ulong? replyMessageId = null) 
-            => this.Message.RespondWithFileAsync(fileName, fileData, content, isTTS, embed, mentions, mention, replyMessageId);
-=======
         /// <returns></returns>
         public Task<DiscordMessage> RespondAsync(string content)
             => this.Message.RespondAsync(content);
->>>>>>> 86b223c0
 
         /// <summary>
         /// Quickly respond to the message that triggered the command.
