﻿#pragma warning disable CS0618
using System;
using System.IO;
using System.Linq;
using System.Threading;
using System.Threading.Tasks;
using System.Collections.Generic;
using System.Collections.Concurrent;
using System.Collections.ObjectModel;
using Newtonsoft.Json.Linq;
using Microsoft.Extensions.Logging;
using DSharpPlus.Net;
using DSharpPlus.Entities;
using DSharpPlus.EventArgs;
using DSharpPlus.Exceptions;
using DSharpPlus.Net.Abstractions;
using Emzi0767.Utilities;

namespace DSharpPlus
{
    /// <summary>
    /// A Discord API wrapper.
    /// </summary>
    public sealed partial class DiscordClient : BaseDiscordClient
    {
        #region Internal Fields/Properties

        internal bool _isShard = false;
        internal RingBuffer<DiscordMessage> MessageCache { get; }

        private List<BaseExtension> _extensions = new List<BaseExtension>();
        private StatusUpdate _status = null;

        private ManualResetEventSlim ConnectionLock { get; } = new ManualResetEventSlim(true);

        #endregion
        
        #region Public Fields/Properties
        /// <summary>
        /// Gets the gateway protocol version.
        /// </summary>
        public int GatewayVersion { get; internal set; }

        /// <summary>
        /// Gets the gateway session information for this client.
        /// </summary>
        public GatewayInfo GatewayInfo { get; internal set; }

        /// <summary>
        /// Gets the gateway URL.
        /// </summary>
        public Uri GatewayUri { get; internal set; }

        /// <summary>
        /// Gets the total number of shards the bot is connected to.
        /// </summary>
        public int ShardCount => this.GatewayInfo != null
            ? this.GatewayInfo.ShardCount
            : this.Configuration.ShardCount;

        /// <summary>
        /// Gets the currently connected shard ID.
        /// </summary>
        public int ShardId
            => this.Configuration.ShardId;

        /// <summary>
        /// Gets the intents configured for this client.
        /// </summary>
        public DiscordIntents? Intents
            => this.Configuration.Intents;

        /// <summary>
        /// Gets a dictionary of DM channels that have been cached by this client. The dictionary's key is the channel
        /// ID.
        /// </summary>
        public IReadOnlyDictionary<ulong, DiscordDmChannel> PrivateChannels { get; }
        internal ConcurrentDictionary<ulong, DiscordDmChannel> _privateChannels = new ConcurrentDictionary<ulong, DiscordDmChannel>();

        /// <summary>
        /// Gets a dictionary of guilds that this client is in. The dictionary's key is the guild ID. Note that the
        /// guild objects in this dictionary will not be filled in if the specific guilds aren't available (the
        /// <see cref="GuildAvailable"/> or <see cref="GuildDownloadCompleted"/> events haven't been fired yet)
        /// </summary>
        public override IReadOnlyDictionary<ulong, DiscordGuild> Guilds { get; }
        internal ConcurrentDictionary<ulong, DiscordGuild> _guilds = new ConcurrentDictionary<ulong, DiscordGuild>();

        /// <summary>
        /// Gets the WS latency for this client.
        /// </summary>
        public int Ping
            => Volatile.Read(ref this._ping);

        private int _ping;

        /// <summary>
        /// Gets the collection of presences held by this client.
        /// </summary>
        public IReadOnlyDictionary<ulong, DiscordPresence> Presences
            => this._presencesLazy.Value;

        internal Dictionary<ulong, DiscordPresence> _presences = new 
            Dictionary<ulong, DiscordPresence>();
        private Lazy<IReadOnlyDictionary<ulong, DiscordPresence>> _presencesLazy;
        #endregion

        #region Constructor/Internal Setup

        /// <summary>
        /// Initializes a new instance of DiscordClient.
        /// </summary>
        /// <param name="config">Specifies configuration parameters.</param>
        public DiscordClient(DiscordConfiguration config)
            : base(config)
        {
            if (this.Configuration.MessageCacheSize > 0)
            {
                var intents = this.Configuration.Intents;

                if (intents.HasValue)
                    this.MessageCache = intents.Value.HasIntent(DiscordIntents.GuildMessages) || intents.Value.HasIntent(DiscordIntents.DirectMessages)
                        ? new RingBuffer<DiscordMessage>(this.Configuration.MessageCacheSize)
                        : null;
                else
                    this.MessageCache = new RingBuffer<DiscordMessage>(this.Configuration.MessageCacheSize); //This will need to be changed once intents become mandatory.
            }

            this.InternalSetup();

            this.Guilds = new ReadOnlyConcurrentDictionary<ulong, DiscordGuild>(this._guilds);
            this.PrivateChannels = new ReadOnlyConcurrentDictionary<ulong, DiscordDmChannel>(this._privateChannels);
        }

        internal void InternalSetup()
        {
            this._clientErrored = new AsyncEvent<DiscordClient, ClientErrorEventArgs>("CLIENT_ERRORED", EventExecutionLimit, this.Goof);
            this._socketErrored = new AsyncEvent<DiscordClient, SocketErrorEventArgs>("SOCKET_ERRORED", EventExecutionLimit, this.Goof);
            this._socketOpened = new AsyncEvent<DiscordClient, SocketEventArgs>("SOCKET_OPENED", EventExecutionLimit, this.EventErrorHandler);
            this._socketClosed = new AsyncEvent<DiscordClient, SocketCloseEventArgs>("SOCKET_CLOSED", EventExecutionLimit, this.EventErrorHandler);
            this._ready = new AsyncEvent<DiscordClient, ReadyEventArgs>("READY", EventExecutionLimit, this.EventErrorHandler);
            this._resumed = new AsyncEvent<DiscordClient, ReadyEventArgs>("RESUMED", EventExecutionLimit, this.EventErrorHandler);
            this._channelCreated = new AsyncEvent<DiscordClient, ChannelCreateEventArgs>("CHANNEL_CREATED", EventExecutionLimit, this.EventErrorHandler);
            this._dmChannelCreated = new AsyncEvent<DiscordClient, DmChannelCreateEventArgs>("DM_CHANNEL_CREATED", EventExecutionLimit, this.EventErrorHandler);
            this._channelUpdated = new AsyncEvent<DiscordClient, ChannelUpdateEventArgs>("CHANNEL_UPDATED", EventExecutionLimit, this.EventErrorHandler);
            this._channelDeleted = new AsyncEvent<DiscordClient, ChannelDeleteEventArgs>("CHANNEL_DELETED", EventExecutionLimit, this.EventErrorHandler);
            this._dmChannelDeleted = new AsyncEvent<DiscordClient, DmChannelDeleteEventArgs>("DM_CHANNEL_DELETED", EventExecutionLimit, this.EventErrorHandler);
            this._channelPinsUpdated = new AsyncEvent<DiscordClient, ChannelPinsUpdateEventArgs>("CHANNEL_PINS_UPDATED", EventExecutionLimit, this.EventErrorHandler);
            this._guildCreated = new AsyncEvent<DiscordClient, GuildCreateEventArgs>("GUILD_CREATED", EventExecutionLimit, this.EventErrorHandler);
            this._guildAvailable = new AsyncEvent<DiscordClient, GuildCreateEventArgs>("GUILD_AVAILABLE", EventExecutionLimit, this.EventErrorHandler);
            this._guildUpdated = new AsyncEvent<DiscordClient, GuildUpdateEventArgs>("GUILD_UPDATED", EventExecutionLimit, this.EventErrorHandler);
            this._guildDeleted = new AsyncEvent<DiscordClient, GuildDeleteEventArgs>("GUILD_DELETED", EventExecutionLimit, this.EventErrorHandler);
            this._guildUnavailable = new AsyncEvent<DiscordClient, GuildDeleteEventArgs>("GUILD_UNAVAILABLE", EventExecutionLimit, this.EventErrorHandler);
            this._guildDownloadCompletedEv = new AsyncEvent<DiscordClient, GuildDownloadCompletedEventArgs>("GUILD_DOWNLOAD_COMPLETED", EventExecutionLimit, this.EventErrorHandler);
            this._inviteCreated = new AsyncEvent<DiscordClient, InviteCreateEventArgs>("INVITE_CREATED", EventExecutionLimit, this.EventErrorHandler);
            this._inviteDeleted = new AsyncEvent<DiscordClient, InviteDeleteEventArgs>("INVITE_DELETED", EventExecutionLimit, this.EventErrorHandler);
            this._messageCreated = new AsyncEvent<DiscordClient, MessageCreateEventArgs>("MESSAGE_CREATED", EventExecutionLimit, this.EventErrorHandler);
            this._presenceUpdated = new AsyncEvent<DiscordClient, PresenceUpdateEventArgs>("PRESENCE_UPDATED", EventExecutionLimit, this.EventErrorHandler);
            this._guildBanAdded = new AsyncEvent<DiscordClient, GuildBanAddEventArgs>("GUILD_BAN_ADD", EventExecutionLimit, this.EventErrorHandler);
            this._guildBanRemoved = new AsyncEvent<DiscordClient, GuildBanRemoveEventArgs>("GUILD_BAN_REMOVED", EventExecutionLimit, this.EventErrorHandler);
            this._guildEmojisUpdated = new AsyncEvent<DiscordClient, GuildEmojisUpdateEventArgs>("GUILD_EMOJI_UPDATED", EventExecutionLimit, this.EventErrorHandler);
            this._guildIntegrationsUpdated = new AsyncEvent<DiscordClient, GuildIntegrationsUpdateEventArgs>("GUILD_INTEGRATIONS_UPDATED", EventExecutionLimit, this.EventErrorHandler);
            this._guildMemberAdded = new AsyncEvent<DiscordClient, GuildMemberAddEventArgs>("GUILD_MEMBER_ADD", EventExecutionLimit, this.EventErrorHandler);
            this._guildMemberRemoved = new AsyncEvent<DiscordClient, GuildMemberRemoveEventArgs>("GUILD_MEMBER_REMOVED", EventExecutionLimit, this.EventErrorHandler);
            this._guildMemberUpdated = new AsyncEvent<DiscordClient, GuildMemberUpdateEventArgs>("GUILD_MEMBER_UPDATED", EventExecutionLimit, this.EventErrorHandler);
            this._guildRoleCreated = new AsyncEvent<DiscordClient, GuildRoleCreateEventArgs>("GUILD_ROLE_CREATED", EventExecutionLimit, this.EventErrorHandler);
            this._guildRoleUpdated = new AsyncEvent<DiscordClient, GuildRoleUpdateEventArgs>("GUILD_ROLE_UPDATED", EventExecutionLimit, this.EventErrorHandler);
            this._guildRoleDeleted = new AsyncEvent<DiscordClient, GuildRoleDeleteEventArgs>("GUILD_ROLE_DELETED", EventExecutionLimit, this.EventErrorHandler);
            this._messageAcknowledged = new AsyncEvent<DiscordClient, MessageAcknowledgeEventArgs>("MESSAGE_ACKNOWLEDGED", EventExecutionLimit, this.EventErrorHandler);
            this._messageUpdated = new AsyncEvent<DiscordClient, MessageUpdateEventArgs>("MESSAGE_UPDATED", EventExecutionLimit, this.EventErrorHandler);
            this._messageDeleted = new AsyncEvent<DiscordClient, MessageDeleteEventArgs>("MESSAGE_DELETED", EventExecutionLimit, this.EventErrorHandler);
            this._messagesBulkDeleted = new AsyncEvent<DiscordClient, MessageBulkDeleteEventArgs>("MESSAGE_BULK_DELETED", EventExecutionLimit, this.EventErrorHandler);
            this._typingStarted = new AsyncEvent<DiscordClient, TypingStartEventArgs>("TYPING_STARTED", EventExecutionLimit, this.EventErrorHandler);
            this._userSettingsUpdated = new AsyncEvent<DiscordClient, UserSettingsUpdateEventArgs>("USER_SETTINGS_UPDATED", EventExecutionLimit, this.EventErrorHandler);
            this._userUpdated = new AsyncEvent<DiscordClient, UserUpdateEventArgs>("USER_UPDATED", EventExecutionLimit, this.EventErrorHandler);
            this._voiceStateUpdated = new AsyncEvent<DiscordClient, VoiceStateUpdateEventArgs>("VOICE_STATE_UPDATED", EventExecutionLimit, this.EventErrorHandler);
            this._voiceServerUpdated = new AsyncEvent<DiscordClient, VoiceServerUpdateEventArgs>("VOICE_SERVER_UPDATED", EventExecutionLimit, this.EventErrorHandler);
            this._guildMembersChunked = new AsyncEvent<DiscordClient, GuildMembersChunkEventArgs>("GUILD_MEMBERS_CHUNKED", EventExecutionLimit, this.EventErrorHandler);
            this._unknownEvent = new AsyncEvent<DiscordClient, UnknownEventArgs>("UNKNOWN_EVENT", EventExecutionLimit, this.EventErrorHandler);
            this._messageReactionAdded = new AsyncEvent<DiscordClient, MessageReactionAddEventArgs>("MESSAGE_REACTION_ADDED", EventExecutionLimit, this.EventErrorHandler);
            this._messageReactionRemoved = new AsyncEvent<DiscordClient, MessageReactionRemoveEventArgs>("MESSAGE_REACTION_REMOVED", EventExecutionLimit, this.EventErrorHandler);
            this._messageReactionsCleared = new AsyncEvent<DiscordClient, MessageReactionsClearEventArgs>("MESSAGE_REACTIONS_CLEARED", EventExecutionLimit, this.EventErrorHandler);
            this._messageReactionRemovedEmoji = new AsyncEvent<DiscordClient, MessageReactionRemoveEmojiEventArgs>("MESSAGE_REACTION_REMOVED_EMOJI", EventExecutionLimit, this.EventErrorHandler);
            this._webhooksUpdated = new AsyncEvent<DiscordClient, WebhooksUpdateEventArgs>("WEBHOOKS_UPDATED", EventExecutionLimit, this.EventErrorHandler);
            this._heartbeated = new AsyncEvent<DiscordClient, HeartbeatEventArgs>("HEARTBEATED", EventExecutionLimit, this.EventErrorHandler);

            this._guilds.Clear();

            this._presencesLazy = new Lazy<IReadOnlyDictionary<ulong, DiscordPresence>>(() => new ReadOnlyDictionary<ulong, DiscordPresence>(this._presences));
        }

        #endregion

        #region Client Extension Methods

        /// <summary>
        /// Registers an extension with this client.
        /// </summary>
        /// <param name="ext">Extension to register.</param>
        /// <returns></returns>
        public void AddExtension(BaseExtension ext)
        {
            ext.Setup(this);
            this._extensions.Add(ext);
        }

        /// <summary>
        /// Retrieves a previously-registered extension from this client.
        /// </summary>
        /// <typeparam name="T">Type of extension to retrieve.</typeparam>
        /// <returns>The requested extension.</returns>
        public T GetExtension<T>() where T : BaseExtension
            => this._extensions.FirstOrDefault(x => x.GetType() == typeof(T)) as T;

        #endregion

        #region Public Connection Methods

        /// <summary>
        /// Connects to the gateway
        /// </summary>
        /// <returns></returns>
        /// <exception cref="Exceptions.UnauthorizedException">Thrown when an invalid token was provided.</exception>
        /// <exception cref="Exceptions.BadRequestException">Thrown when an invalid parameter was provided.</exception>
        /// <exception cref="Exceptions.ServerErrorException">Thrown when Discord is unable to process the request.</exception>
        public async Task ConnectAsync(DiscordActivity activity = null, UserStatus? status = null, DateTimeOffset? idlesince = null)
        {
            // Check if connection lock is already set, and set it if it isn't
            if (!this.ConnectionLock.Wait(0))
                throw new InvalidOperationException("This client is already connected.");
            this.ConnectionLock.Set();

            var w = 7500;
            var i = 5;
            var s = false;
            Exception cex = null;

            if (activity == null && status == null && idlesince == null)
                this._status = null;
            else
            {
                var since_unix = idlesince != null ? (long?)Utilities.GetUnixTime(idlesince.Value) : null;
                this._status = new StatusUpdate()
                {
                    Activity = new TransportActivity(activity),
                    Status = status ?? UserStatus.Online,
                    IdleSince = since_unix,
                    IsAFK = idlesince != null,
                    _activity = activity
                };
            }

            if (!this._isShard)
            {
                if (this.Configuration.TokenType != TokenType.Bot)
                    this.Logger.LogWarning(LoggerEvents.Misc, "You are logging in with a token that is not a bot token. This is not officially supported by Discord, and can result in your account being terminated if you aren't careful.");
                this.Logger.LogInformation(LoggerEvents.Startup, "DSharpPlus, version {0}", this.VersionString);
            }

            while (i-- > 0 || this.Configuration.ReconnectIndefinitely)
            {
                try
                {
                    await this.InternalConnectAsync().ConfigureAwait(false);
                    s = true;
                    break;
                }
                catch (UnauthorizedException e)
                {
                    FailConnection(this.ConnectionLock);
                    throw new Exception("Authentication failed. Check your token and try again.", e);
                }
                catch (PlatformNotSupportedException)
                {
                    FailConnection(this.ConnectionLock);
                    throw;
                }
                catch (NotImplementedException)
                {
                    FailConnection(this.ConnectionLock);
                    throw;
                }
                catch (Exception ex)
                {
                    FailConnection(null);

                    cex = ex;
                    if (i <= 0 && !this.Configuration.ReconnectIndefinitely) break;

                    this.Logger.LogError(LoggerEvents.ConnectionFailure, ex, "Connection attempt failed, retrying in {0}s", w / 1000);
                    await Task.Delay(w).ConfigureAwait(false);

                    if (i > 0)
                        w *= 2;
                }
            }

            if (!s && cex != null)
            {
                this.ConnectionLock.Set();
                throw new Exception("Could not connect to Discord.", cex);
            }

            // non-closure, hence args
            void FailConnection(ManualResetEventSlim cl)
            {
                // unlock this (if applicable) so we can let others attempt to connect
                cl?.Set();
            }
        }

        public Task ReconnectAsync(bool startNewSession = false)
            => this.InternalReconnectAsync(startNewSession, code: startNewSession ? 1000 : 4002);

        /// <summary>
        /// Disconnects from the gateway
        /// </summary>
        /// <returns></returns>
        public async Task DisconnectAsync()
        {
            this.Configuration.AutoReconnect = false;
            if (this._webSocketClient != null)
                await this._webSocketClient.DisconnectAsync().ConfigureAwait(false);
        }

        #endregion

        #region Public REST Methods
        /// <summary>
        /// Gets a user
        /// </summary>
        /// <param name="userId">Id of the user</param>
        /// <returns></returns>
        /// <exception cref="Exceptions.BadRequestException">Thrown when an invalid parameter was provided.</exception>
        /// <exception cref="Exceptions.ServerErrorException">Thrown when Discord is unable to process the request.</exception>
        public async Task<DiscordUser> GetUserAsync(ulong userId)
        {
            if (this.TryGetCachedUserInternal(userId, out var usr))
                return usr;

            usr = await this.ApiClient.GetUserAsync(userId).ConfigureAwait(false);
            usr = this.UserCache.AddOrUpdate(userId, usr, (id, old) =>
            {
                old.Username = usr.Username;
                old.Discriminator = usr.Discriminator;
                old.AvatarHash = usr.AvatarHash;
                return old;
            });

            return usr;
        }

        /// <summary>
        /// Gets a channel
        /// </summary>
        /// <param name="id">The id of the channel to get.</param>
        /// <returns></returns>
        /// <exception cref="Exceptions.NotFoundException">Thrown when the channel does not exist.</exception>
        /// <exception cref="Exceptions.BadRequestException">Thrown when an invalid parameter was provided.</exception>
        /// <exception cref="Exceptions.ServerErrorException">Thrown when Discord is unable to process the request.</exception>
        public async Task<DiscordChannel> GetChannelAsync(ulong id)
            => this.InternalGetCachedChannel(id) ?? await this.ApiClient.GetChannelAsync(id).ConfigureAwait(false);

        /// <summary>
        /// Sends a message
        /// </summary>
        /// <param name="channel">Channel to send to.</param>
        /// <param name="content">Message content to send.</param>
        /// <returns>The Discord Message that was sent.</returns>
        /// <exception cref="Exceptions.UnauthorizedException">Thrown when the client does not have the <see cref="Permissions.SendMessages"/> permission.</exception>
        /// <exception cref="Exceptions.NotFoundException">Thrown when the channel does not exist.</exception>
        /// <exception cref="Exceptions.BadRequestException">Thrown when an invalid parameter was provided.</exception>
        /// <exception cref="Exceptions.ServerErrorException">Thrown when Discord is unable to process the request.</exception>
        public Task<DiscordMessage> SendMessageAsync(DiscordChannel channel, string content = null)
            => this.ApiClient.CreateMessageAsync(channel.Id, content, null, null, null);

        /// <summary>
        /// Sends a message
        /// </summary>
        /// <param name="channel">Channel to send to.</param>
        /// <param name="embed">Embed to attach to the message.</param>
        /// <returns>The Discord Message that was sent.</returns>
        /// <exception cref="Exceptions.UnauthorizedException">Thrown when the client does not have the <see cref="Permissions.SendMessages"/> permission.</exception>
        /// <exception cref="Exceptions.NotFoundException">Thrown when the channel does not exist.</exception>
        /// <exception cref="Exceptions.BadRequestException">Thrown when an invalid parameter was provided.</exception>
        /// <exception cref="Exceptions.ServerErrorException">Thrown when Discord is unable to process the request.</exception>
        public Task<DiscordMessage> SendMessageAsync(DiscordChannel channel, DiscordEmbed embed = null)
            => this.ApiClient.CreateMessageAsync(channel.Id, null, null, embed, null);

        /// <summary>
        /// Sends a message
        /// </summary>
        /// <param name="channel">Channel to send to.</param>
        /// <param name="content">Message content to send.</param>
        /// <param name="embed">Embed to attach to the message.</param>
        /// <returns>The Discord Message that was sent.</returns>
        /// <exception cref="Exceptions.UnauthorizedException">Thrown when the client does not have the <see cref="Permissions.SendMessages"/> permission.</exception>
        /// <exception cref="Exceptions.NotFoundException">Thrown when the channel does not exist.</exception>
        /// <exception cref="Exceptions.BadRequestException">Thrown when an invalid parameter was provided.</exception>
        /// <exception cref="Exceptions.ServerErrorException">Thrown when Discord is unable to process the request.</exception>
        public Task<DiscordMessage> SendMessageAsync(DiscordChannel channel, string content = null, DiscordEmbed embed = null)
            => this.ApiClient.CreateMessageAsync(channel.Id, null, null, embed, null);

        /// <summary>
        /// Sends a message
        /// </summary>
        /// <param name="channel">Channel to send to.</param>
        /// <param name="builder">The Discord Mesage builder.</param>
        /// <returns>The Discord Message that was sent.</returns>
        /// <exception cref="Exceptions.UnauthorizedException">Thrown when the client does not have the <see cref="Permissions.SendMessages"/> permission if TTS is false and <see cref="Permissions.SendTtsMessages"/> if TTS is true.</exception>
        /// <exception cref="Exceptions.NotFoundException">Thrown when the channel does not exist.</exception>
        /// <exception cref="Exceptions.BadRequestException">Thrown when an invalid parameter was provided.</exception>
        /// <exception cref="Exceptions.ServerErrorException">Thrown when Discord is unable to process the request.</exception>
        public async Task<DiscordMessage> SendMessageAsync(DiscordChannel channel, DiscordMessageBuilder builder)
        {
            if (builder.Files.Count() > 0)
<<<<<<< HEAD
                return await this.ApiClient.UploadFilesAsync(channel.Id, builder._files, builder.Content, builder.IsTTS, builder.Embed, builder.Mentions, builder.MentionOnReply, builder.ReplyId);
            else
                return await this.ApiClient.CreateMessageAsync(channel.Id, builder.Content, builder.IsTTS, builder.Embed, builder.Mentions, builder.MentionOnReply, builder.ReplyId);
=======
                return await this.ApiClient.UploadFilesAsync(channel.Id, builder._files, builder.Content, builder.IsTTS, builder.Embed, builder.Mentions).ConfigureAwait(false);
            else
                return await this.ApiClient.CreateMessageAsync(channel.Id, builder.Content, builder.IsTTS, builder.Embed, builder.Mentions).ConfigureAwait(false);
>>>>>>> 811797da
        }

        /// <summary>
        /// Creates a guild. This requires the bot to be in less than 10 guilds total.
        /// </summary>
        /// <param name="name">Name of the guild.</param>
        /// <param name="region">Voice region of the guild.</param>
        /// <param name="icon">Stream containing the icon for the guild.</param>
        /// <param name="verificationLevel">Verification level for the guild.</param>
        /// <param name="defaultMessageNotifications">Default message notification settings for the guild.</param>
        /// <returns>The created guild.</returns>
        /// <exception cref="Exceptions.NotFoundException">Thrown when the channel does not exist.</exception>
        /// <exception cref="Exceptions.BadRequestException">Thrown when an invalid parameter was provided.</exception>
        /// <exception cref="Exceptions.ServerErrorException">Thrown when Discord is unable to process the request.</exception>
        public Task<DiscordGuild> CreateGuildAsync(string name, string region = null, Optional<Stream> icon = default, VerificationLevel? verificationLevel = null,
            DefaultMessageNotifications? defaultMessageNotifications = null)
        {
            var iconb64 = Optional.FromNoValue<string>();
            if (icon.HasValue && icon.Value != null)
                using (var imgtool = new ImageTool(icon.Value))
                    iconb64 = imgtool.GetBase64();
            else if (icon.HasValue)
                iconb64 = null;

            return this.ApiClient.CreateGuildAsync(name, region, iconb64, verificationLevel, defaultMessageNotifications);
        }

        /// <summary>
        /// Gets a guild.
        /// <para>Setting <paramref name="withCounts"/> to true will make a REST request.</para>
        /// </summary>
        /// <param name="id">The guild ID to search for.</param>
        /// <param name="withCounts">Whether to include approximate presence and member counts in the returned guild.</param>
        /// <returns>The requested Guild.</returns>
        /// <exception cref="Exceptions.NotFoundException">Thrown when the guild does not exist.</exception>
        /// <exception cref="Exceptions.BadRequestException">Thrown when an invalid parameter was provided.</exception>
        /// <exception cref="Exceptions.ServerErrorException">Thrown when Discord is unable to process the request.</exception>
        public async Task<DiscordGuild> GetGuildAsync(ulong id, bool? withCounts = null)
        {
            if (this._guilds.TryGetValue(id, out var guild) && (!withCounts.HasValue || !withCounts.Value))
                return guild;
            
            guild = await this.ApiClient.GetGuildAsync(id, withCounts).ConfigureAwait(false);
            var channels = await this.ApiClient.GetGuildChannelsAsync(guild.Id).ConfigureAwait(false);
            foreach (var channel in channels) guild._channels[channel.Id] = channel;

            return guild;
        }

        /// <summary>
        /// Gets a guild preview
        /// </summary>
        /// <param name="id">The guild ID.</param>
        /// <returns></returns>
        /// <exception cref="Exceptions.NotFoundException">Thrown when the guild does not exist.</exception>
        /// <exception cref="Exceptions.BadRequestException">Thrown when an invalid parameter was provided.</exception>
        /// <exception cref="Exceptions.ServerErrorException">Thrown when Discord is unable to process the request.</exception>
        public Task<DiscordGuildPreview> GetGuildPreviewAsync(ulong id) 
            => this.ApiClient.GetGuildPreviewAsync(id);

        /// <summary>
        /// Gets an invite.
        /// </summary>
        /// <param name="code">The invite code.</param>
        /// <param name="withCounts">Whether to include presence and total member counts in the returned invite.</param>
        /// <returns>The requested Invite.</returns>
        /// <exception cref="Exceptions.NotFoundException">Thrown when the invite does not exists.</exception>
        /// <exception cref="Exceptions.BadRequestException">Thrown when an invalid parameter was provided.</exception>
        /// <exception cref="Exceptions.ServerErrorException">Thrown when Discord is unable to process the request.</exception>
        public Task<DiscordInvite> GetInviteByCodeAsync(string code, bool? withCounts = null)
            => this.ApiClient.GetInviteAsync(code, withCounts);

        /// <summary>
        /// Gets a list of connections
        /// </summary>
        /// <returns></returns>
        /// <exception cref="Exceptions.BadRequestException">Thrown when an invalid parameter was provided.</exception>
        /// <exception cref="Exceptions.ServerErrorException">Thrown when Discord is unable to process the request.</exception>
        public Task<IReadOnlyList<DiscordConnection>> GetConnectionsAsync()
            => this.ApiClient.GetUsersConnectionsAsync();

        /// <summary>
        /// Gets a webhook
        /// </summary>
        /// <param name="id"></param>
        /// <returns></returns>
        /// <exception cref="Exceptions.NotFoundException">Thrown when the webhook does not exist.</exception>
        /// <exception cref="Exceptions.BadRequestException">Thrown when an invalid parameter was provided.</exception>
        /// <exception cref="Exceptions.ServerErrorException">Thrown when Discord is unable to process the request.</exception>
        public Task<DiscordWebhook> GetWebhookAsync(ulong id)
            => this.ApiClient.GetWebhookAsync(id);

        /// <summary>
        /// Gets a webhook
        /// </summary>
        /// <param name="id"></param>
        /// <param name="token"></param>
        /// <returns></returns>
        /// <exception cref="Exceptions.NotFoundException">Thrown when the webhook does not exist.</exception>
        /// <exception cref="Exceptions.BadRequestException">Thrown when an invalid parameter was provided.</exception>
        /// <exception cref="Exceptions.ServerErrorException">Thrown when Discord is unable to process the request.</exception>
        public Task<DiscordWebhook> GetWebhookWithTokenAsync(ulong id, string token)
            => this.ApiClient.GetWebhookWithTokenAsync(id, token);

        /// <summary>
        /// Updates current user's activity and status.
        /// </summary>
        /// <param name="activity">Activity to set.</param>
        /// <param name="userStatus">Status of the user.</param>
        /// <param name="idleSince">Since when is the client performing the specified activity.</param>
        /// <returns></returns>
        public Task UpdateStatusAsync(DiscordActivity activity = null, UserStatus? userStatus = null, DateTimeOffset? idleSince = null)
            => this.InternalUpdateStatusAsync(activity, userStatus, idleSince);

        /// <summary>
        /// Edits current user.
        /// </summary>
        /// <param name="username">New username.</param>
        /// <param name="avatar">New avatar.</param>
        /// <returns></returns>
        /// <exception cref="Exceptions.NotFoundException">Thrown when the user does not exist.</exception>
        /// <exception cref="Exceptions.BadRequestException">Thrown when an invalid parameter was provided.</exception>
        /// <exception cref="Exceptions.ServerErrorException">Thrown when Discord is unable to process the request.</exception>
        public async Task<DiscordUser> UpdateCurrentUserAsync(string username = null, Optional<Stream> avatar = default)
        {
            var av64 = Optional.FromNoValue<string>();
            if (avatar.HasValue && avatar.Value != null)
                using (var imgtool = new ImageTool(avatar.Value))
                    av64 = imgtool.GetBase64();
            else if (avatar.HasValue)
                av64 = null;

            var usr = await this.ApiClient.ModifyCurrentUserAsync(username, av64).ConfigureAwait(false);

            this.CurrentUser.Username = usr.Username;
            this.CurrentUser.Discriminator = usr.Discriminator;
            this.CurrentUser.AvatarHash = usr.AvatarHash;
            return this.CurrentUser;
        }
        #endregion

        #region Internal Caching Methods

        internal DiscordChannel InternalGetCachedChannel(ulong channelId)
        {
            DiscordDmChannel foundDmChannel = default;

            if (this._privateChannels?.TryGetValue(channelId, out foundDmChannel) == true)
                return foundDmChannel;

            foreach (var guild in this.Guilds.Values)
                if (guild.Channels.TryGetValue(channelId, out var foundChannel))
                    return foundChannel;

            return null;
        }

        internal DiscordGuild InternalGetCachedGuild(ulong? guildId)
        {
            if(this._guilds != null && guildId.HasValue)
            {
                if (this._guilds.TryGetValue(guildId.Value, out var guild))
                    return guild;
            }

            return null;
        }

        private void UpdateMessage(DiscordMessage message, TransportUser author, DiscordGuild guild, TransportMember member)
        {
            if (author != null)
            {
                var usr = new DiscordUser(author) { Discord = this };

                if (member != null)
                    member.User = author;

                message.Author = this.UpdateUser(usr, guild?.Id, guild, member);
            }
        }

        private DiscordUser UpdateUser(DiscordUser usr, ulong? guildId, DiscordGuild guild, TransportMember mbr)
        {
            if (mbr != null)
            {
                if (mbr.User != null)
                {
                    usr = new DiscordUser(mbr.User) { Discord = this };

                    _ = this.UserCache.AddOrUpdate(usr.Id, usr, (id, old) =>
                    {
                        old.Username = usr.Username;
                        old.Discriminator = usr.Discriminator;
                        old.AvatarHash = usr.AvatarHash;
                        return old;
                    });

                    usr = new DiscordMember(mbr) { Discord = this, _guild_id = guildId.Value };
                }

                var intents = this.Configuration.Intents;

                DiscordMember member = default;

                if (intents?.HasAllPrivilegedIntents() == false || guild.IsLarge) // we have the necessary privileged intents, no need to worry about caching here unless guild is large.
                {
                    if (guild?._members.TryGetValue(usr.Id, out member) == false)
                    {
                        if (intents?.HasIntent(DiscordIntents.GuildMembers) == true || this.Configuration.AlwaysCacheMembers) // member can be updated by events, so cache it
                        {
                            guild._members.TryAdd(usr.Id, (DiscordMember)usr);
                        }
                    }
                    else if ((intents?.HasIntent(DiscordIntents.GuildPresences) == true) || this.Configuration.AlwaysCacheMembers) // we can attempt to update it if it's already in cache.
                    {
                        if (intents?.HasIntent(DiscordIntents.GuildMembers) == false) // no need to update if we already have the member events
                        {
                            _ = guild._members.TryUpdate(usr.Id, (DiscordMember)usr, member);
                        }
                    }
                }
            }
            else if(usr.Username != null) // check if not a skeleton user
            {
                _ = this.UserCache.AddOrUpdate(usr.Id, usr, (id, old) =>
                {
                    old.Username = usr.Username;
                    old.Discriminator = usr.Discriminator;
                    old.AvatarHash = usr.AvatarHash;
                    return old;
                });
            }

            return usr;
        }

        private void UpdateCachedGuild(DiscordGuild newGuild, JArray rawMembers)
        {
            if (this._disposed)
                return;

            if (!this._guilds.ContainsKey(newGuild.Id))
                this._guilds[newGuild.Id] = newGuild;

            var guild = this._guilds[newGuild.Id];

            if (newGuild._channels != null && newGuild._channels.Count > 0)
            {
                foreach (var channel in newGuild._channels.Values)
                {
                    if (guild._channels.TryGetValue(channel.Id, out _)) continue;

                    foreach (var overwrite in channel._permissionOverwrites)
                    {
                        overwrite.Discord = this;
                        overwrite._channel_id = channel.Id;
                    }

                    guild._channels[channel.Id] = channel;
                }
            }

            foreach (var newEmoji in newGuild._emojis.Values)
                _ = guild._emojis.GetOrAdd(newEmoji.Id, _ => newEmoji);

            if (rawMembers != null)
            {
                guild._members.Clear();

                foreach (var xj in rawMembers)
                {
                    var xtm = xj.ToObject<TransportMember>();

                    var xu = new DiscordUser(xtm.User) { Discord = this };
                    _ = this.UserCache.AddOrUpdate(xtm.User.Id, xu, (id, old) =>
                    {
                        old.Username = xu.Username;
                        old.Discriminator = xu.Discriminator;
                        old.AvatarHash = xu.AvatarHash;
                        old.PremiumType = xu.PremiumType;
                        return old;
                    });

                    guild._members[xtm.User.Id] = new DiscordMember(xtm) { Discord = this, _guild_id = guild.Id };
                }
            }

            foreach (var role in newGuild._roles.Values)
            {
                if (guild._roles.TryGetValue(role.Id, out _)) continue;

                role._guild_id = guild.Id;
                guild._roles[role.Id] = role;
            }

            guild.Name = newGuild.Name;
            guild.AfkChannelId = newGuild.AfkChannelId;
            guild.AfkTimeout = newGuild.AfkTimeout;
            guild.DefaultMessageNotifications = newGuild.DefaultMessageNotifications;
            guild.EmbedChannelId = newGuild.EmbedChannelId;
            guild.EmbedEnabled = newGuild.EmbedEnabled;
            guild.Features = newGuild.Features;
            guild.IconHash = newGuild.IconHash;
            guild.MfaLevel = newGuild.MfaLevel;
            guild.OwnerId = newGuild.OwnerId;
            guild.VoiceRegionId = newGuild.VoiceRegionId;
            guild.SplashHash = newGuild.SplashHash;
            guild.VerificationLevel = newGuild.VerificationLevel;
            guild.WidgetEnabled = newGuild.WidgetEnabled;
            guild.WidgetChannelId = newGuild.WidgetChannelId;
            guild.ExplicitContentFilter = newGuild.ExplicitContentFilter;
            guild.PremiumTier = newGuild.PremiumTier;
            guild.PremiumSubscriptionCount = newGuild.PremiumSubscriptionCount;
            guild.Banner = newGuild.Banner;
            guild.Description = newGuild.Description;
            guild.VanityUrlCode = newGuild.VanityUrlCode;
            guild.Banner = newGuild.Banner;
            guild.SystemChannelId = newGuild.SystemChannelId;
            guild.SystemChannelFlags = newGuild.SystemChannelFlags;
            guild.DiscoverySplashHash = newGuild.DiscoverySplashHash;
            guild.MaxMembers = newGuild.MaxMembers;
            guild.MaxPresences = newGuild.MaxPresences;
            guild.ApproximateMemberCount = newGuild.ApproximateMemberCount;
            guild.ApproximatePresenceCount = newGuild.ApproximatePresenceCount;
            guild.MaxVideoChannelUsers = newGuild.MaxVideoChannelUsers;
            guild.PreferredLocale = newGuild.PreferredLocale;
            guild.RulesChannelId = newGuild.RulesChannelId;
            guild.PublicUpdatesChannelId = newGuild.PublicUpdatesChannelId;

            // fields not sent for update:
            // - guild.Channels
            // - voice states
            // - guild.JoinedAt = new_guild.JoinedAt;
            // - guild.Large = new_guild.Large;
            // - guild.MemberCount = Math.Max(new_guild.MemberCount, guild._members.Count);
            // - guild.Unavailable = new_guild.Unavailable;
        }

        private void PopulateMessageReactionsAndCache(DiscordMessage message, TransportUser author, TransportMember member)
        {
            this.UpdateMessage(message, author, message.Channel?.Guild, member);

            if (message._reactions == null)
                message._reactions = new List<DiscordReaction>();
            foreach (var xr in message._reactions)
                xr.Emoji.Discord = this;

            if (this.Configuration.MessageCacheSize > 0 && message.Channel != null)
                this.MessageCache?.Add(message);
        }

        private void PopulateMessageMentions(DiscordMessage message, DiscordGuild guild)
        {
            var mentionedUsers = new List<DiscordUser>();
            var mentionedRoles = guild != null ? new List<DiscordRole>() : null;
            var mentionedChannels = guild != null ? new List<DiscordChannel>() : null;
            if (!string.IsNullOrWhiteSpace(message.Content))
            {
                if (guild != null)
                {
                    mentionedUsers = Utilities.GetUserMentions(message).Select(xid => guild._members.TryGetValue(xid, out var member) ? member : new DiscordUser { Id = xid, Discord = this }).Cast<DiscordUser>().ToList();
                    mentionedRoles = Utilities.GetRoleMentions(message).Select(xid => guild.GetRole(xid)).ToList();
                    mentionedChannels = Utilities.GetChannelMentions(message).Select(xid => guild.GetChannel(xid)).ToList();
                }
                else
                {
                    mentionedUsers = Utilities.GetUserMentions(message).Select(this.GetCachedOrEmptyUserInternal).ToList();
                }
            }

            message._mentionedUsers = mentionedUsers;
            message._mentionedRoles = mentionedRoles;
            message._mentionedChannels = mentionedChannels;
        }


        #endregion

        #region Disposal

        ~DiscordClient()
        {
            this.Dispose();
        }


        private bool _disposed;
        /// <summary>
        /// Disposes your DiscordClient.
        /// </summary>
        public override void Dispose()
        {
            if (_disposed)
                return;

            this._disposed = true;
            GC.SuppressFinalize(this);

            this.DisconnectAsync().ConfigureAwait(false).GetAwaiter().GetResult();
            this.ApiClient.Rest.Dispose();
            this.CurrentUser = null;

            var extensions = this._extensions; // prevent _extensions being modified during dispose
            this._extensions = null;
            foreach (var extension in extensions)
                if (extension is IDisposable disposable) 
                    disposable.Dispose();

            try
            {
                this._cancelTokenSource?.Cancel();
                this._cancelTokenSource?.Dispose();
            }
            catch { }

            this._guilds = null;
            this._heartbeatTask = null;
            this._privateChannels = null;
        }

        #endregion
    }
}<|MERGE_RESOLUTION|>--- conflicted
+++ resolved
@@ -413,15 +413,9 @@
         public async Task<DiscordMessage> SendMessageAsync(DiscordChannel channel, DiscordMessageBuilder builder)
         {
             if (builder.Files.Count() > 0)
-<<<<<<< HEAD
-                return await this.ApiClient.UploadFilesAsync(channel.Id, builder._files, builder.Content, builder.IsTTS, builder.Embed, builder.Mentions, builder.MentionOnReply, builder.ReplyId);
+                return await this.ApiClient.UploadFilesAsync(channel.Id, builder._files, builder.Content, builder.IsTTS, builder.Embed, builder.Mentions, builder.MentionOnReply, builder.ReplyId).ConfigureAwait(false);
             else
-                return await this.ApiClient.CreateMessageAsync(channel.Id, builder.Content, builder.IsTTS, builder.Embed, builder.Mentions, builder.MentionOnReply, builder.ReplyId);
-=======
-                return await this.ApiClient.UploadFilesAsync(channel.Id, builder._files, builder.Content, builder.IsTTS, builder.Embed, builder.Mentions).ConfigureAwait(false);
-            else
-                return await this.ApiClient.CreateMessageAsync(channel.Id, builder.Content, builder.IsTTS, builder.Embed, builder.Mentions).ConfigureAwait(false);
->>>>>>> 811797da
+                return await this.ApiClient.CreateMessageAsync(channel.Id, builder.Content, builder.IsTTS, builder.Embed, builder.Mentions, builder.MentionOnReply, builder.ReplyId).ConfigureAwait(false);
         }
 
         /// <summary>
