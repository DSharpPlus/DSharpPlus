<Project>
  <ItemGroup>
<<<<<<< HEAD
    <PackageVersion Include="Microsoft.CodeAnalysis.CSharp.Scripting" Version="4.6.0-1.final" />
    <PackageVersion Include="Microsoft.Extensions.Caching.Memory" Version="7.0.0" />
    <PackageVersion Include="Microsoft.Extensions.DependencyInjection" Version="7.0.0" />
    <PackageVersion Include="Microsoft.Extensions.DependencyModel" Version="7.0.0" />
    <PackageVersion Include="Microsoft.Extensions.Logging.Abstractions" Version="7.0.0" />
    <PackageVersion Include="Microsoft.SourceLink.GitHub" Version="1.1.1" PrivateAssets="all"/>
    <PackageVersion Include="ConcurrentHashSet" Version="1.3.0" />
    <PackageVersion Include="DSharpPlus.VoiceNext.Natives" Version="1.0.0" />
    <PackageVersion Include="Newtonsoft.Json" Version="13.0.3" />
    <PackageVersion Include="Polly" Version="7.2.3" />
=======
    <PackageVersion Include="ConcurrentHashSet" Version="1.3.0" />
    <PackageVersion Include="DSharpPlus.VoiceNext.Natives" Version="1.0.0" />
    <PackageVersion Include="Humanizer" Version="2.14.1" />
    <PackageVersion Include="Microsoft.CodeAnalysis.Analyzers" Version="3.3.4" />
    <PackageVersion Include="Microsoft.CodeAnalysis.CSharp" Version="4.7.0" />
    <PackageVersion Include="Microsoft.CodeAnalysis.CSharp.Scripting" Version="4.6.0-1.final" />
    <PackageVersion Include="Microsoft.Extensions.Caching.Memory" Version="7.0.0" />
    <PackageVersion Include="Microsoft.Extensions.Configuration" Version="7.0.0" />
    <PackageVersion Include="Microsoft.Extensions.Configuration.CommandLine" Version="7.0.0" />
    <PackageVersion Include="Microsoft.Extensions.DependencyInjection" Version="7.0.0" />
    <PackageVersion Include="Microsoft.Extensions.DependencyModel" Version="7.0.0" />
    <PackageVersion Include="Microsoft.Extensions.Logging.Abstractions" Version="7.0.1" />
    <PackageVersion Include="Microsoft.SourceLink.GitHub" Version="1.1.1" PrivateAssets="all" />
    <PackageVersion Include="Newtonsoft.Json" Version="13.0.3" />
    <PackageVersion Include="System.Text.Json" Version="8.0.0-preview.2.23128.3" />
>>>>>>> 21895328
  </ItemGroup>
</Project><|MERGE_RESOLUTION|>--- conflicted
+++ resolved
@@ -1,20 +1,7 @@
 <Project>
   <ItemGroup>
-<<<<<<< HEAD
-    <PackageVersion Include="Microsoft.CodeAnalysis.CSharp.Scripting" Version="4.6.0-1.final" />
-    <PackageVersion Include="Microsoft.Extensions.Caching.Memory" Version="7.0.0" />
-    <PackageVersion Include="Microsoft.Extensions.DependencyInjection" Version="7.0.0" />
-    <PackageVersion Include="Microsoft.Extensions.DependencyModel" Version="7.0.0" />
-    <PackageVersion Include="Microsoft.Extensions.Logging.Abstractions" Version="7.0.0" />
-    <PackageVersion Include="Microsoft.SourceLink.GitHub" Version="1.1.1" PrivateAssets="all"/>
     <PackageVersion Include="ConcurrentHashSet" Version="1.3.0" />
     <PackageVersion Include="DSharpPlus.VoiceNext.Natives" Version="1.0.0" />
-    <PackageVersion Include="Newtonsoft.Json" Version="13.0.3" />
-    <PackageVersion Include="Polly" Version="7.2.3" />
-=======
-    <PackageVersion Include="ConcurrentHashSet" Version="1.3.0" />
-    <PackageVersion Include="DSharpPlus.VoiceNext.Natives" Version="1.0.0" />
-    <PackageVersion Include="Humanizer" Version="2.14.1" />
     <PackageVersion Include="Microsoft.CodeAnalysis.Analyzers" Version="3.3.4" />
     <PackageVersion Include="Microsoft.CodeAnalysis.CSharp" Version="4.7.0" />
     <PackageVersion Include="Microsoft.CodeAnalysis.CSharp.Scripting" Version="4.6.0-1.final" />
@@ -27,6 +14,5 @@
     <PackageVersion Include="Microsoft.SourceLink.GitHub" Version="1.1.1" PrivateAssets="all" />
     <PackageVersion Include="Newtonsoft.Json" Version="13.0.3" />
     <PackageVersion Include="System.Text.Json" Version="8.0.0-preview.2.23128.3" />
->>>>>>> 21895328
   </ItemGroup>
 </Project>