--- conflicted
+++ resolved
@@ -29,16 +29,8 @@
 {
     public class SlashCommandMinMaxTest : ApplicationCommandModule
     {
-<<<<<<< HEAD
         //[SlashCommand("minmax", "testing min and max")]
-        public async Task MinMax(InteractionContext ctx, [Option("value", "value with limits")] [Minimum(5), Maximum(7)] long thing)
-        {
-            await ctx.CreateResponseAsync(InteractionResponseType.ChannelMessageWithSource, new DiscordInteractionResponseBuilder().WithContent(thing.ToString()));
-        }
-=======
-        [SlashCommand("minmax", "testing min and max")]
         public async Task MinMaxAsync(InteractionContext ctx, [Option("value", "value with limits")][Minimum(5), Maximum(7)] long thing)
             => await ctx.CreateResponseAsync(InteractionResponseType.ChannelMessageWithSource, new DiscordInteractionResponseBuilder().WithContent(thing.ToString()));
->>>>>>> d236680a
     }
 }