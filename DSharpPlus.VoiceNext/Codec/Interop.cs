--- conflicted
+++ resolved
@@ -26,24 +26,6 @@
         /// </summary>
         public static int SodiumMacSize { get; } = (int)_SodiumSecretBoxMacSize();
 
-<<<<<<< HEAD
-        [DllImport("libsodium", CallingConvention = CallingConvention.Cdecl, EntryPoint = "crypto_secretbox_xsalsa20poly1305_keybytes")]
-        [return: MarshalAs(UnmanagedType.SysUInt)]
-        private static extern UIntPtr _SodiumSecretBoxKeySize();
-
-        [DllImport("libsodium", CallingConvention = CallingConvention.Cdecl, EntryPoint = "crypto_secretbox_xsalsa20poly1305_noncebytes")]
-        [return: MarshalAs(UnmanagedType.SysUInt)]
-        private static extern UIntPtr _SodiumSecretBoxNonceSize();
-
-        [DllImport("libsodium", CallingConvention = CallingConvention.Cdecl, EntryPoint = "crypto_secretbox_xsalsa20poly1305_macbytes")]
-        [return: MarshalAs(UnmanagedType.SysUInt)]
-        private static extern UIntPtr _SodiumSecretBoxMacSize();
-
-        [DllImport("libsodium", CallingConvention = CallingConvention.Cdecl, EntryPoint = "crypto_secretbox_easy")]
-        private static unsafe extern int _SodiumSecretBoxCreate(byte* buffer, byte* message, ulong messageLength, byte* nonce, byte* key);
-
-        [DllImport("libsodium", CallingConvention = CallingConvention.Cdecl, EntryPoint = "crypto_secretbox_open_easy")]
-=======
         [DllImport(SodiumLibraryName, CallingConvention = CallingConvention.Cdecl, EntryPoint = "crypto_secretbox_xsalsa20poly1305_keybytes")]
         [return: MarshalAs(UnmanagedType.SysUInt)]
         private static extern UIntPtr _SodiumSecretBoxKeySize();
@@ -60,7 +42,6 @@
         private static unsafe extern int _SodiumSecretBoxCreate(byte* buffer, byte* message, ulong messageLength, byte* nonce, byte* key);
 
         [DllImport(SodiumLibraryName, CallingConvention = CallingConvention.Cdecl, EntryPoint = "crypto_secretbox_open_easy")]
->>>>>>> 9519a36f
         private static unsafe extern int _SodiumSecretBoxOpen(byte* buffer, byte* encryptedMessage, ulong encryptedLength, byte* nonce, byte* key);
 
         /// <summary>
@@ -105,39 +86,6 @@
         #endregion
 
         #region Opus wrapper
-<<<<<<< HEAD
-        [DllImport("libopus", CallingConvention = CallingConvention.Cdecl, EntryPoint = "opus_encoder_create")]
-        private static extern IntPtr _OpusCreateEncoder(int sampleRate, int channels, int application, out OpusError error);
-
-        [DllImport("libopus", CallingConvention = CallingConvention.Cdecl, EntryPoint = "opus_encoder_destroy")]
-        public static extern void OpusDestroyEncoder(IntPtr encoder);
-
-        [DllImport("libopus", CallingConvention = CallingConvention.Cdecl, EntryPoint = "opus_encode")]
-        private static unsafe extern int _OpusEncode(IntPtr encoder, byte* pcmData, int frameSize, byte* data, int maxDataBytes);
-
-        [DllImport("libopus", CallingConvention = CallingConvention.Cdecl, EntryPoint = "opus_encoder_ctl")]
-        private static extern OpusError _OpusEncoderControl(IntPtr encoder, OpusControl request, int value);
-
-        [DllImport("libopus", CallingConvention = CallingConvention.Cdecl, EntryPoint = "opus_decoder_create")]
-        private static extern IntPtr _OpusCreateDecoder(int sampleRate, int channels, out OpusError error);
-
-        [DllImport("libopus", CallingConvention = CallingConvention.Cdecl, EntryPoint = "opus_decoder_destroy")]
-        public static extern void OpusDestroyDecoder(IntPtr decoder);
-
-        [DllImport("libopus", CallingConvention = CallingConvention.Cdecl, EntryPoint = "opus_decode")]
-        private static unsafe extern int _OpusDecode(IntPtr decoder, byte* opusData, int opusDataLength, byte* data, int frameSize, int decodeFec);
-
-        [DllImport("libopus", CallingConvention = CallingConvention.Cdecl, EntryPoint = "opus_packet_get_nb_channels")]
-        private static unsafe extern int _OpusGetPacketChanelCount(byte* opusData);
-
-        [DllImport("libopus", CallingConvention = CallingConvention.Cdecl, EntryPoint = "opus_packet_get_nb_frames")]
-        private static unsafe extern int _OpusGetPacketFrameCount(byte* opusData, int length);
-
-        [DllImport("libopus", CallingConvention = CallingConvention.Cdecl, EntryPoint = "opus_packet_get_samples_per_frame")]
-        private static unsafe extern int _OpusGetPacketSamplePerFrameCount(byte* opusData, int samplingRate);
-
-        [DllImport("libopus", CallingConvention = CallingConvention.Cdecl, EntryPoint = "opus_decoder_ctl")]
-=======
         private const string OpusLibraryName = "libopus";
 
         [DllImport(OpusLibraryName, CallingConvention = CallingConvention.Cdecl, EntryPoint = "opus_encoder_create")]
@@ -171,7 +119,6 @@
         private static unsafe extern int _OpusGetPacketSamplePerFrameCount(byte* opusData, int samplingRate);
 
         [DllImport(OpusLibraryName, CallingConvention = CallingConvention.Cdecl, EntryPoint = "opus_decoder_ctl")]
->>>>>>> 9519a36f
         private static extern int _OpusDecoderControl(IntPtr decoder, OpusControl request, out int value);
 
         public static IntPtr OpusCreateEncoder(AudioFormat audioFormat)
