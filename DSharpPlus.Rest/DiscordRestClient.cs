// This file is part of the DSharpPlus project.
//
// Copyright (c) 2015 Mike Santiago
// Copyright (c) 2016-2021 DSharpPlus Contributors
//
// Permission is hereby granted, free of charge, to any person obtaining a copy
// of this software and associated documentation files (the "Software"), to deal
// in the Software without restriction, including without limitation the rights
// to use, copy, modify, merge, publish, distribute, sublicense, and/or sell
// copies of the Software, and to permit persons to whom the Software is
// furnished to do so, subject to the following conditions:
//
// The above copyright notice and this permission notice shall be included in all
// copies or substantial portions of the Software.
//
// THE SOFTWARE IS PROVIDED "AS IS", WITHOUT WARRANTY OF ANY KIND, EXPRESS OR
// IMPLIED, INCLUDING BUT NOT LIMITED TO THE WARRANTIES OF MERCHANTABILITY,
// FITNESS FOR A PARTICULAR PURPOSE AND NONINFRINGEMENT. IN NO EVENT SHALL THE
// AUTHORS OR COPYRIGHT HOLDERS BE LIABLE FOR ANY CLAIM, DAMAGES OR OTHER
// LIABILITY, WHETHER IN AN ACTION OF CONTRACT, TORT OR OTHERWISE, ARISING FROM,
// OUT OF OR IN CONNECTION WITH THE SOFTWARE OR THE USE OR OTHER DEALINGS IN THE
// SOFTWARE.

using System;
using System.Collections.Generic;
using System.Collections.ObjectModel;
using System.IO;
using System.Linq;
using System.Threading.Tasks;
using DSharpPlus.Entities;
using DSharpPlus.Exceptions;
using DSharpPlus.Net.Abstractions;
using DSharpPlus.Net.Models;

namespace DSharpPlus
{
    public class DiscordRestClient : BaseDiscordClient
    {
        /// <summary>
        /// Gets the dictionary of guilds cached by this client.
        /// </summary>
        public override IReadOnlyDictionary<ulong, DiscordGuild> Guilds
            => this._guilds_lazy.Value;

        internal Dictionary<ulong, DiscordGuild> _guilds = new();
        private Lazy<IReadOnlyDictionary<ulong, DiscordGuild>> _guilds_lazy;

        public DiscordRestClient(DiscordConfiguration config) : base(config)
        {
            this._disposed = false;
        }

        /// <summary>
        /// Initializes cache
        /// </summary>
        /// <returns></returns>
        public async Task InitializeCacheAsync()
        {
            await base.InitializeAsync().ConfigureAwait(false);
            this._guilds_lazy = new Lazy<IReadOnlyDictionary<ulong, DiscordGuild>>(() => new ReadOnlyDictionary<ulong, DiscordGuild>(this._guilds));
            var gs = await this.ApiClient.GetCurrentUserGuildsAsync(100, null, null).ConfigureAwait(false);
            foreach (var g in gs)
            {
                this._guilds[g.Id] = g;
            }
        }

        #region Guild

        /// <summary>
        /// Searches the given guild for members who's display name start with the specified name.
        /// </summary>
        /// <param name="guild_id">The Id of the guild to search.</param>
        /// <param name="name">The name to search for.</param>
        /// <param name="limit">The maximum amount of members to return. Max 1000. Defaults to 1.</param>
        /// <returns>The members found, if any.</returns>
        public Task<IReadOnlyList<DiscordMember>> SearchMembersAsync(ulong guild_id, string name, int? limit = 1)
            => this.ApiClient.SearchMembersAsync(guild_id, name, limit);

        /// <summary>
        /// Creates a new guild
        /// </summary>
        /// <param name="name">New guild's name</param>
        /// <param name="region_id">New guild's region ID</param>
        /// <param name="iconb64">New guild's icon (base64)</param>
        /// <param name="verification_level">New guild's verification level</param>
        /// <param name="default_message_notifications">New guild's default message notification level</param>
        /// <param name="system_channel_flags">New guild's system channel flags</param>
        /// <returns></returns>
        public Task<DiscordGuild> CreateGuildAsync(string name, string region_id, string iconb64, VerificationLevel? verification_level, DefaultMessageNotifications? default_message_notifications, SystemChannelFlags? system_channel_flags)
            => this.ApiClient.CreateGuildAsync(name, region_id, iconb64, verification_level, default_message_notifications, system_channel_flags);

        /// <summary>
        /// Creates a guild from a template. This requires the bot to be in less than 10 guilds total.
        /// </summary>
        /// <param name="code">The template code.</param>
        /// <param name="name">Name of the guild.</param>
        /// <param name="icon">Stream containing the icon for the guild.</param>
        /// <returns>The created guild.</returns>
        public Task<DiscordGuild> CreateGuildFromTemplateAsync(string code, string name, string icon)
            => this.ApiClient.CreateGuildFromTemplateAsync(code, name, icon);

        /// <summary>
        /// Deletes a guild
        /// </summary>
        /// <param name="id">guild id</param>
        /// <returns></returns>
        public Task DeleteGuildAsync(ulong id)
            => this.ApiClient.DeleteGuildAsync(id);

        /// <summary>
        /// Modifies a guild
        /// </summary>
        /// <param name="guild_id">Guild ID</param>
        /// <param name="name">New guild Name</param>
        /// <param name="region">New guild voice region</param>
        /// <param name="verification_level">New guild verification level</param>
        /// <param name="default_message_notifications">New guild default message notification level</param>
        /// <param name="mfa_level">New guild MFA level</param>
        /// <param name="explicit_content_filter">New guild explicit content filter level</param>
        /// <param name="afk_channel_id">New guild AFK channel id</param>
        /// <param name="afk_timeout">New guild AFK timeout in seconds</param>
        /// <param name="iconb64">New guild icon (base64)</param>
        /// <param name="owner_id">New guild owner id</param>
        /// <param name="splashb64">New guild spalsh (base64)</param>
        /// <param name="systemChannelId">New guild system channel id</param>
        /// <param name="banner">New guild banner</param>
        /// <param name="description">New guild description</param>
        /// <param name="discorverySplash">New guild Discovery splash</param>
        /// <param name="features">List of new <see href="https://discord.com/developers/docs/resources/guild#guild-object-guild-features">guild features</see></param>
        /// <param name="preferredLocale">New preferred locale</param>
        /// <param name="publicUpdatesChannelId">New updates channel id</param>
        /// <param name="rulesChannelId">New rules channel id</param>
        /// <param name="systemChannelFlags">New system channel flags</param>
        /// <param name="reason">Modify reason</param>
        /// <returns></returns>
        public Task<DiscordGuild> ModifyGuildAsync(ulong guild_id, Optional<string> name,
            Optional<string> region, Optional<VerificationLevel> verification_level,
            Optional<DefaultMessageNotifications> default_message_notifications, Optional<MfaLevel> mfa_level,
            Optional<ExplicitContentFilter> explicit_content_filter, Optional<ulong?> afk_channel_id,
            Optional<int> afk_timeout, Optional<string> iconb64, Optional<ulong> owner_id, Optional<string> splashb64,
            Optional<ulong?> systemChannelId, Optional<string> banner, Optional<string> description,
            Optional<string> discorverySplash, Optional<IEnumerable<string>> features, Optional<string> preferredLocale,
            Optional<ulong?> publicUpdatesChannelId, Optional<ulong?> rulesChannelId, Optional<SystemChannelFlags> systemChannelFlags,
            string reason)
            => this.ApiClient.ModifyGuildAsync(guild_id, name, region, verification_level, default_message_notifications, mfa_level, explicit_content_filter, afk_channel_id, afk_timeout, iconb64,
                owner_id, splashb64, systemChannelId, banner, description, discorverySplash, features, preferredLocale, publicUpdatesChannelId, rulesChannelId, systemChannelFlags, reason);

        /// <summary>
        /// Modifies a guild
        /// </summary>
        /// <param name="guild_id">Guild id</param>
        /// <param name="action">Guild modifications</param>
        /// <returns></returns>
        public async Task<DiscordGuild> ModifyGuildAsync(ulong guild_id, Action<GuildEditModel> action)
        {
            var mdl = new GuildEditModel();
            action(mdl);

            if (mdl.AfkChannel.HasValue)
                if (mdl.AfkChannel.Value.Type != ChannelType.Voice)
                    throw new ArgumentException("AFK channel needs to be a voice channel!");

            var iconb64 = Optional.FromNoValue<string>();
            if (mdl.Icon.HasValue && mdl.Icon.Value != null)
                using (var imgtool = new ImageTool(mdl.Icon.Value))
                    iconb64 = imgtool.GetBase64();
            else if (mdl.Icon.HasValue)
                iconb64 = null;

            var splashb64 = Optional.FromNoValue<string>();
            if (mdl.Splash.HasValue && mdl.Splash.Value != null)
                using (var imgtool = new ImageTool(mdl.Splash.Value))
                    splashb64 = imgtool.GetBase64();
            else if (mdl.Splash.HasValue)
                splashb64 = null;

            return await this.ApiClient.ModifyGuildAsync(guild_id, mdl.Name, mdl.Region.IfPresent(x => x.Id), mdl.VerificationLevel, mdl.DefaultMessageNotifications,
                mdl.MfaLevel, mdl.ExplicitContentFilter, mdl.AfkChannel.IfPresent(x => x?.Id), mdl.AfkTimeout, iconb64, mdl.Owner.IfPresent(x => x.Id),
                splashb64, mdl.SystemChannel.IfPresent(x => x?.Id), mdl.Banner, mdl.Description, mdl.DiscoverySplash, mdl.Features, mdl.PreferredLocale,
                mdl.PublicUpdatesChannel.IfPresent(e => e?.Id), mdl.RulesChannel.IfPresent(e => e?.Id), mdl.SystemChannelFlags, mdl.AuditLogReason).ConfigureAwait(false);
        }

        /// <summary>
        /// Gets guild bans.
        /// </summary>
        /// <param name="guild_id">The Id of the guild to get the bans from.</param>
        /// <returns>A collection of the guild's bans.</returns>
        public Task<IReadOnlyList<DiscordBan>> GetGuildBansAsync(ulong guild_id)
            => this.ApiClient.GetGuildBansAsync(guild_id);

        /// <summary>
        /// Gets the ban of the specified user. Requires Ban Members permission.
        /// </summary>
        /// <param name="guild_id">The Id of the guild to get the ban from.</param>
        /// <param name="user_id">The Id of the user to get the ban for.</param>
        /// <returns>A guild ban object.</returns>
        public Task<DiscordBan> GetGuildBanAsync(ulong guild_id, ulong user_id)
            => this.ApiClient.GetGuildBanAsync(guild_id, user_id);

        /// <summary>
        /// Creates guild ban
        /// </summary>
        /// <param name="guild_id">Guild id</param>
        /// <param name="user_id">User id</param>
        /// <param name="delete_message_days">Days to delete messages</param>
        /// <param name="reason">Reason why this member was banned</param>
        /// <returns></returns>
        public Task CreateGuildBanAsync(ulong guild_id, ulong user_id, int delete_message_days, string reason)
            => this.ApiClient.CreateGuildBanAsync(guild_id, user_id, delete_message_days, reason);

        /// <summary>
        /// Removes a guild ban
        /// </summary>
        /// <param name="guild_id">Guild id</param>
        /// <param name="user_id">User to unban</param>
        /// <param name="reason">Reason why this member was unbanned</param>
        /// <returns></returns>
        public Task RemoveGuildBanAsync(ulong guild_id, ulong user_id, string reason)
            => this.ApiClient.RemoveGuildBanAsync(guild_id, user_id, reason);

        /// <summary>
        /// Leaves a guild
        /// </summary>
        /// <param name="guild_id">Guild id</param>
        /// <returns></returns>
        public Task LeaveGuildAsync(ulong guild_id)
            => this.ApiClient.LeaveGuildAsync(guild_id);

        /// <summary>
        /// Adds a member to a guild
        /// </summary>
        /// <param name="guild_id">Guild id</param>
        /// <param name="user_id">User id</param>
        /// <param name="access_token">Access token</param>
        /// <param name="nick">User nickname</param>
        /// <param name="roles">User roles</param>
        /// <param name="muted">Whether this user should be muted on join</param>
        /// <param name="deafened">Whether this user should be deafened on join</param>
        /// <returns></returns>
        public Task<DiscordMember> AddGuildMemberAsync(ulong guild_id, ulong user_id, string access_token, string nick, IEnumerable<DiscordRole> roles, bool muted, bool deafened)
            => this.ApiClient.AddGuildMemberAsync(guild_id, user_id, access_token, nick, roles, muted, deafened);

        /// <summary>
        /// Gets all guild members
        /// </summary>
        /// <param name="guild_id">Guild id</param>
        /// <param name="limit">Member download limit</param>
        /// <param name="after">Gets members after this ID</param>
        /// <returns></returns>
        public async Task<IReadOnlyList<DiscordMember>> ListGuildMembersAsync(ulong guild_id, int? limit, ulong? after)
        {
            var recmbr = new List<DiscordMember>();

            var recd = limit ?? 1000;
            var lim = limit ?? 1000;
            var last = after;
            while (recd == lim)
            {
                var tms = await this.ApiClient.ListGuildMembersAsync(guild_id, lim, last == 0 ? null : (ulong?)last).ConfigureAwait(false);
                recd = tms.Count;

                foreach (var xtm in tms)
                {
                    last = xtm.User.Id;

                    if (this.UserCache.ContainsKey(xtm.User.Id))
                        continue;

                    var usr = new DiscordUser(xtm.User) { Discord = this };
                    this.UpdateUserCache(usr);
                }

                recmbr.AddRange(tms.Select(xtm => new DiscordMember(xtm) { Discord = this, _guild_id = guild_id }));
            }

            return new ReadOnlyCollection<DiscordMember>(recmbr);
        }

        /// <summary>
        /// Add role to guild member
        /// </summary>
        /// <param name="guild_id">Guild id</param>
        /// <param name="user_id">User id</param>
        /// <param name="role_id">Role id</param>
        /// <param name="reason">Reason this role gets added</param>
        /// <returns></returns>
        public Task AddGuildMemberRoleAsync(ulong guild_id, ulong user_id, ulong role_id, string reason)
            => this.ApiClient.AddGuildMemberRoleAsync(guild_id, user_id, role_id, reason);

        /// <summary>
        /// Remove role from member
        /// </summary>
        /// <param name="guild_id">Guild id</param>
        /// <param name="user_id">User id</param>
        /// <param name="role_id">Role id</param>
        /// <param name="reason">Reason this role gets removed</param>
        /// <returns></returns>
        public Task RemoveGuildMemberRoleAsync(ulong guild_id, ulong user_id, ulong role_id, string reason)
            => this.ApiClient.RemoveGuildMemberRoleAsync(guild_id, user_id, role_id, reason);

        /// <summary>
        /// Updates a role's position
        /// </summary>
        /// <param name="guild_id">Guild id</param>
        /// <param name="role_id">Role id</param>
        /// <param name="position">Role position</param>
        /// <param name="reason">Reason this position was modified</param>
        /// <returns></returns>
        public Task UpdateRolePositionAsync(ulong guild_id, ulong role_id, int position, string reason = null)
        {
            var rgrrps = new List<RestGuildRoleReorderPayload>()
            {
                new RestGuildRoleReorderPayload { RoleId = role_id }
            };
            return this.ApiClient.ModifyGuildRolePositionAsync(guild_id, rgrrps, reason);
        }

        /// <summary>
        /// Updates a channel's position
        /// </summary>
        /// <param name="guild_id">Guild id</param>
        /// <param name="channel_id">Channel id</param>
        /// <param name="position">Channel position</param>
        /// <param name="reason">Reason this position was modified</param>
        /// <param name="lockPermissions">Whether to sync channel permissions with the parent, if moving to a new category.</param>
        /// <param name="parentId">The new parent id if the channel is to be moved to a new category.</param>
        /// <returns></returns>
        public Task UpdateChannelPositionAsync(ulong guild_id, ulong channel_id, int position, string reason, bool? lockPermissions = null, ulong? parentId = null)
        {
            var rgcrps = new List<RestGuildChannelReorderPayload>()
            {
                new RestGuildChannelReorderPayload { ChannelId = channel_id, Position = position, LockPermissions = lockPermissions, ParentId = parentId }
            };
            return this.ApiClient.ModifyGuildChannelPositionAsync(guild_id, rgcrps, reason);
        }

        /// <summary>
        /// Gets a guild's widget
        /// </summary>
        /// <param name="guild_id">Guild id</param>
        /// <returns></returns>
        public Task<DiscordWidget> GetGuildWidgetAsync(ulong guild_id)
            => this.ApiClient.GetGuildWidgetAsync(guild_id);

        /// <summary>
        /// Gets a guild's widget settings
        /// </summary>
        /// <param name="guild_id">Guild id</param>
        /// <returns></returns>
        public Task<DiscordWidgetSettings> GetGuildWidgetSettingsAsync(ulong guild_id)
            => this.ApiClient.GetGuildWidgetSettingsAsync(guild_id);

        /// <summary>
        /// Modifies a guild's widget settings
        /// </summary>
        /// <param name="guild_id">Guild id</param>
        /// <param name="enabled">If the widget is enabled or not</param>
        /// <param name="channel_id">Widget channel id</param>
        /// <param name="reason">Reason the widget settings were modified</param>
        /// <returns></returns>
        public Task<DiscordWidgetSettings> ModifyGuildWidgetSettingsAsync(ulong guild_id, bool? enabled = null, ulong? channel_id = null, string reason = null)
            => this.ApiClient.ModifyGuildWidgetSettingsAsync(guild_id, enabled, channel_id, reason);

        /// <summary>
        /// Gets a guild's membership screening form.
        /// </summary>
        /// <param name="guild_id">Guild id</param>
        /// <returns>The guild's membership screening form.</returns>
        public Task<DiscordGuildMembershipScreening> GetGuildMembershipScreeningFormAsync(ulong guild_id)
            => this.ApiClient.GetGuildMembershipScreeningFormAsync(guild_id);

        /// <summary>
        /// Modifies a guild's membership screening form.
        /// </summary>
        /// <param name="guild_id">Guild id</param>
        /// <param name="action">Action to perform</param>
        /// <returns>The modified screening form.</returns>
        public async Task<DiscordGuildMembershipScreening> ModifyGuildMembershipScreeningFormAsync(ulong guild_id, Action<MembershipScreeningEditModel> action)
        {
            var mdl = new MembershipScreeningEditModel();
            action(mdl);
            return await this.ApiClient.ModifyGuildMembershipScreeningFormAsync(guild_id, mdl.Enabled, mdl.Fields, mdl.Description).ConfigureAwait(false);
        }

        /// <summary>
        /// Gets a guild's vanity url
        /// </summary>
        /// <param name="guildId">The id of the guild.</param>
        /// <returns>The guild's vanity url.</returns>
        public Task<DiscordInvite> GetGuildVanityUrlAsync(ulong guildId)
            => this.ApiClient.GetGuildVanityUrlAsync(guildId);

        /// <summary>
        /// Updates the current user's suppress state in a stage channel.
        /// </summary>
        /// <param name="guildId">The id of the guild.</param>
        /// <param name="channelId">The id of the channel.</param>
        /// <param name="suppress">Toggles the suppress state.</param>
        /// <param name="requestToSpeakTimestamp">Sets the time the user requested to speak.</param>
        public Task UpdateCurrentUserVoiceStateAsync(ulong guildId, ulong channelId, bool? suppress, DateTimeOffset? requestToSpeakTimestamp = null)
            => this.ApiClient.UpdateCurrentUserVoiceStateAsync(guildId, channelId, suppress, requestToSpeakTimestamp);

        /// <summary>
        /// Updates a member's suppress state in a stage channel.
        /// </summary>
        /// <param name="guildId">The id of the guild.</param>
        /// <param name="userId">The id of the member.</param>
        /// <param name="channelId">The id of the stage channel.</param>
        /// <param name="suppress">Toggles the member's suppress state.</param>
        /// <returns></returns>
        public Task UpdateUserVoiceStateAsync(ulong guildId, ulong userId, ulong channelId, bool? suppress)
            => this.ApiClient.UpdateUserVoiceStateAsync(guildId, userId, channelId, suppress);
        #endregion

        #region Channel
        /// <summary>
        /// Creates a guild channel
        /// </summary>
        /// <param name="id">Channel id</param>
        /// <param name="name">Channel name</param>
        /// <param name="type">Channel type</param>
        /// <param name="parent">Channel parent id</param>
        /// <param name="topic">Channel topic</param>
        /// <param name="bitrate">Voice channel bitrate</param>
        /// <param name="userLimit">Voice channel user limit</param>
        /// <param name="overwrites">Channel overwrites</param>
        /// <param name="nsfw">Whether this channel should be marked as NSFW</param>
        /// <param name="perUserRateLimit">Slow mode timeout for users.</param>
        /// <param name="qualityMode">Voice channel video quality mode.</param>
        /// <param name="reason">Reason this channel was created</param>
        /// <returns></returns>
        public Task<DiscordChannel> CreateGuildChannelAsync(ulong id, string name, ChannelType type, ulong? parent, Optional<string> topic, int? bitrate, int? userLimit, IEnumerable<DiscordOverwriteBuilder> overwrites, bool? nsfw, Optional<int?> perUserRateLimit, VideoQualityMode? qualityMode, string reason)
        {
            return type != ChannelType.Category && type != ChannelType.Text && type != ChannelType.Voice && type != ChannelType.News && type != ChannelType.Store && type != ChannelType.Stage
                ? throw new ArgumentException("Channel type must be text, voice, stage, or category.", nameof(type))
                : this.ApiClient.CreateGuildChannelAsync(id, name, type, parent, topic, bitrate, userLimit, overwrites, nsfw, perUserRateLimit, qualityMode, reason);
        }

        /// <summary>
        /// Modifies a channel
        /// </summary>
        /// <param name="id">Channel id</param>
        /// <param name="name">New channel name</param>
        /// <param name="position">New channel position</param>
        /// <param name="topic">New channel topic</param>
        /// <param name="nsfw">Whether this channel should be marked as NSFW</param>
        /// <param name="parent">New channel parent</param>
        /// <param name="bitrate">New voice channel bitrate</param>
        /// <param name="userLimit">New voice channel user limit</param>
        /// <param name="perUserRateLimit">Slow mode timeout for users.</param>
        /// <param name="rtcRegion">New region override.</param>
        /// <param name="qualityMode">New video quality mode.</param>
        /// <param name="type">New channel type.</param>
        /// <param name="permissionOverwrites">New channel permission overwrites.</param>
        /// <param name="reason">Reason why this channel was modified</param>
        /// <returns></returns>
        public Task ModifyChannelAsync(ulong id, string name, int? position, Optional<string> topic, bool? nsfw, Optional<ulong?> parent, int? bitrate, int? userLimit, Optional<int?> perUserRateLimit, Optional<DiscordVoiceRegion> rtcRegion, VideoQualityMode? qualityMode, Optional<ChannelType> type, IEnumerable<DiscordOverwriteBuilder> permissionOverwrites, string reason)
            => this.ApiClient.ModifyChannelAsync(id, name, position, topic, nsfw, parent, bitrate, userLimit, perUserRateLimit, rtcRegion.IfPresent(e => e?.Id), qualityMode, type, permissionOverwrites, reason);

        /// <summary>
        /// Modifies a channel
        /// </summary>
        /// <param name="channelId">Channel id</param>
        /// <param name="action">Channel modifications</param>
        /// <returns></returns>
        public Task ModifyChannelAsync(ulong channelId, Action<ChannelEditModel> action)
        {
            var mdl = new ChannelEditModel();
            action(mdl);

            return this.ApiClient.ModifyChannelAsync(channelId, mdl.Name, mdl.Position, mdl.Topic, mdl.Nsfw,
                mdl.Parent.HasValue ? mdl.Parent.Value?.Id : default(Optional<ulong?>), mdl.Bitrate, mdl.Userlimit, mdl.PerUserRateLimit, mdl.RtcRegion.IfPresent(e => e?.Id),
                mdl.QualityMode, mdl.Type, mdl.PermissionOverwrites, mdl.AuditLogReason);
        }

        /// <summary>
        /// Gets a channel object
        /// </summary>
        /// <param name="id">Channel id</param>
        /// <returns></returns>
        public Task<DiscordChannel> GetChannelAsync(ulong id)
            => this.ApiClient.GetChannelAsync(id);

        /// <summary>
        /// Deletes a channel
        /// </summary>
        /// <param name="id">Channel id</param>
        /// <param name="reason">Reason why this channel was deleted</param>
        /// <returns></returns>
        public Task DeleteChannelAsync(ulong id, string reason)
            => this.ApiClient.DeleteChannelAsync(id, reason);

        /// <summary>
        /// Gets message in a channel
        /// </summary>
        /// <param name="channel_id">Channel id</param>
        /// <param name="message_id">Message id</param>
        /// <returns></returns>
        public Task<DiscordMessage> GetMessageAsync(ulong channel_id, ulong message_id)
            => this.ApiClient.GetMessageAsync(channel_id, message_id);

        /// <summary>
        /// Sends a message
        /// </summary>
        /// <param name="channel_id">Channel id</param>
        /// <param name="content">Message (text) content</param>
        /// <returns></returns>
        public Task<DiscordMessage> CreateMessageAsync(ulong channel_id, string content)
            => this.ApiClient.CreateMessageAsync(channel_id, content, null, replyMessageId: null, mentionReply: false, failOnInvalidReply: false);

        /// <summary>
        /// Sends a message
        /// </summary>
        /// <param name="channel_id">Channel id</param>
        /// <param name="embed">Embed to attach</param>
        /// <returns></returns>
        public Task<DiscordMessage> CreateMessageAsync(ulong channel_id, DiscordEmbed embed)
            => this.ApiClient.CreateMessageAsync(channel_id, null, embed != null ? new[] { embed } : null, replyMessageId: null, mentionReply: false, failOnInvalidReply: false);

        /// <summary>
        /// Sends a message
        /// </summary>
        /// <param name="channel_id">Channel id</param>
        /// <param name="content">Message (text) content</param>
        /// <param name="embed">Embed to attach</param>
        /// <returns></returns>
        public Task<DiscordMessage> CreateMessageAsync(ulong channel_id, string content, DiscordEmbed embed)
            => this.ApiClient.CreateMessageAsync(channel_id, content, embed != null ? new[] { embed } : null, replyMessageId: null, mentionReply: false, failOnInvalidReply: false);

        /// <summary>
        /// Sends a message
        /// </summary>
        /// <param name="channel_id">Channel id</param>
        /// <param name="builder">The Discord Mesage builder.</param>
        /// <returns></returns>
        public Task<DiscordMessage> CreateMessageAsync(ulong channel_id, DiscordMessageBuilder builder)
            => this.ApiClient.CreateMessageAsync(channel_id, builder);

        /// <summary>
        /// Sends a message
        /// </summary>
        /// <param name="channel_id">Channel id</param>
        /// <param name="action">The Discord Mesage builder.</param>
        /// <returns></returns>
        public Task<DiscordMessage> CreateMessageAsync(ulong channel_id, Action<DiscordMessageBuilder> action)
        {
            var builder = new DiscordMessageBuilder();
            action(builder);
            return this.ApiClient.CreateMessageAsync(channel_id, builder);
        }

        /// <summary>
        /// Gets channels from a guild
        /// </summary>
        /// <param name="guild_id">Guild id</param>
        /// <returns></returns>
        public Task<IReadOnlyList<DiscordChannel>> GetGuildChannelsAsync(ulong guild_id)
            => this.ApiClient.GetGuildChannelsAsync(guild_id);

        /// <summary>
        /// Gets messages from a channel
        /// </summary>
        /// <param name="channel_id">Channel id</param>
        /// <param name="limit">Limit of messages to get</param>
        /// <param name="before">Gets messages before this id</param>
        /// <param name="after">Gets messages after this id</param>
        /// <param name="around">Gets messages around this id</param>
        /// <returns></returns>
        public Task<IReadOnlyList<DiscordMessage>> GetChannelMessagesAsync(ulong channel_id, int limit, ulong? before, ulong? after, ulong? around)
            => this.ApiClient.GetChannelMessagesAsync(channel_id, limit, before, after, around);

        /// <summary>
        /// Gets a message from a channel
        /// </summary>
        /// <param name="channel_id">Channel id</param>
        /// <param name="message_id">Message id</param>
        /// <returns></returns>
        public Task<DiscordMessage> GetChannelMessageAsync(ulong channel_id, ulong message_id)
            => this.ApiClient.GetChannelMessageAsync(channel_id, message_id);

        /// <summary>
        /// Edits a message
        /// </summary>
        /// <param name="channel_id">Channel id</param>
        /// <param name="message_id">Message id</param>
        /// <param name="content">New message content</param>
        /// <returns></returns>
        public Task<DiscordMessage> EditMessageAsync(ulong channel_id, ulong message_id, Optional<string> content)
            => this.ApiClient.EditMessageAsync(channel_id, message_id, content, default, default, default, Array.Empty<DiscordMessageFile>(), null, default);

        /// <summary>
        /// Edits a message
        /// </summary>
        /// <param name="channel_id">Channel id</param>
        /// <param name="message_id">Message id</param>
        /// <param name="embed">New message embed</param>
        /// <returns></returns>
        public Task<DiscordMessage> EditMessageAsync(ulong channel_id, ulong message_id, Optional<DiscordEmbed> embed)
            => this.ApiClient.EditMessageAsync(channel_id, message_id, default, embed.HasValue ? new[] {embed.Value} : Array.Empty<DiscordEmbed>(), default, default, Array.Empty<DiscordMessageFile>(), null, default);

        /// <summary>
        /// Edits a message
        /// </summary>
        /// <param name="channel_id">Channel id</param>
        /// <param name="message_id">Message id</param>
        /// <param name="builder">The builder of the message to edit.</param>
        /// <param name="suppressEmbeds">Whether to suppress embeds on the message.</param>
        /// <param name="attachments">Attached files to keep.</param>
        /// <returns></returns>
        public async Task<DiscordMessage> EditMessageAsync(ulong channel_id, ulong message_id, DiscordMessageBuilder builder, bool suppressEmbeds = false, IEnumerable<DiscordAttachment> attachments = default)
        {
            builder.Validate(true);

            return await this.ApiClient.EditMessageAsync(channel_id, message_id, builder.Content, new Optional<IEnumerable<DiscordEmbed>>(builder.Embeds), builder.Mentions, builder.Components, builder.Files, suppressEmbeds ? MessageFlags.SuppressedEmbeds : null, attachments).ConfigureAwait(false);
        }

        /// <summary>
        /// Modifes the visibility of embeds in a message.
        /// </summary>
        /// <param name="channel_id">Channel id</param>
        /// <param name="message_id">Message id</param>
        /// <param name="hideEmbeds">Whether to hide all embeds.</param>
        public Task ModifyEmbedSuppressionAsync(ulong channel_id, ulong message_id, bool hideEmbeds)
            => this.ApiClient.EditMessageAsync(channel_id, message_id, default, default, default, default, Array.Empty<DiscordMessageFile>(), hideEmbeds ? MessageFlags.SuppressedEmbeds : null, default);

        /// <summary>
        /// Deletes a message
        /// </summary>
        /// <param name="channel_id">Channel id</param>
        /// <param name="message_id">Message id</param>
        /// <param name="reason">Why this message was deleted</param>
        /// <returns></returns>
        public Task DeleteMessageAsync(ulong channel_id, ulong message_id, string reason)
            => this.ApiClient.DeleteMessageAsync(channel_id, message_id, reason);

        /// <summary>
        /// Deletes multiple messages
        /// </summary>
        /// <param name="channel_id">Channel id</param>
        /// <param name="message_ids">Message ids</param>
        /// <param name="reason">Reason these messages were deleted</param>
        /// <returns></returns>
        public Task DeleteMessagesAsync(ulong channel_id, IEnumerable<ulong> message_ids, string reason)
            => this.ApiClient.DeleteMessagesAsync(channel_id, message_ids, reason);

        /// <summary>
        /// Gets a channel's invites
        /// </summary>
        /// <param name="channel_id">Channel id</param>
        /// <returns></returns>
        public Task<IReadOnlyList<DiscordInvite>> GetChannelInvitesAsync(ulong channel_id)
            => this.ApiClient.GetChannelInvitesAsync(channel_id);

        /// <summary>
        /// Creates a channel invite
        /// </summary>
        /// <param name="channel_id">Channel id</param>
        /// <param name="max_age">For how long the invite should exist</param>
        /// <param name="max_uses">How often the invite may be used</param>
        /// <param name="temporary">Whether this invite should be temporary</param>
        /// <param name="unique">Whether this invite should be unique (false might return an existing invite)</param>
        /// <param name="reason">Why you made an invite</param>
        /// <returns></returns>
        public Task<DiscordInvite> CreateChannelInviteAsync(ulong channel_id, int max_age, int max_uses, bool temporary, bool unique, string reason)
            => this.ApiClient.CreateChannelInviteAsync(channel_id, max_age, max_uses, temporary, unique, reason);

        /// <summary>
        /// Deletes channel overwrite
        /// </summary>
        /// <param name="channel_id">Channel id</param>
        /// <param name="overwrite_id">Overwrite id</param>
        /// <param name="reason">Reason it was deleted</param>
        /// <returns></returns>
        public Task DeleteChannelPermissionAsync(ulong channel_id, ulong overwrite_id, string reason)
            => this.ApiClient.DeleteChannelPermissionAsync(channel_id, overwrite_id, reason);

        /// <summary>
        /// Edits channel overwrite
        /// </summary>
        /// <param name="channel_id">Channel id</param>
        /// <param name="overwrite_id">Overwrite id</param>
        /// <param name="allow">Permissions to allow</param>
        /// <param name="deny">Permissions to deny</param>
        /// <param name="type">Overwrite type</param>
        /// <param name="reason">Reason this overwrite was created</param>
        /// <returns></returns>
        public Task EditChannelPermissionsAsync(ulong channel_id, ulong overwrite_id, Permissions allow, Permissions deny, string type, string reason)
            => this.ApiClient.EditChannelPermissionsAsync(channel_id, overwrite_id, allow, deny, type, reason);

        /// <summary>
        /// Send a typing indicator to a channel
        /// </summary>
        /// <param name="channel_id">Channel id</param>
        /// <returns></returns>
        public Task TriggerTypingAsync(ulong channel_id)
            => this.ApiClient.TriggerTypingAsync(channel_id);

        /// <summary>
        /// Gets pinned messages
        /// </summary>
        /// <param name="channel_id">Channel id</param>
        /// <returns></returns>
        public Task<IReadOnlyList<DiscordMessage>> GetPinnedMessagesAsync(ulong channel_id)
            => this.ApiClient.GetPinnedMessagesAsync(channel_id);

        /// <summary>
        /// Unpuns a message
        /// </summary>
        /// <param name="channel_id">Channel id</param>
        /// <param name="message_id">Message id</param>
        /// <returns></returns>
        public Task UnpinMessageAsync(ulong channel_id, ulong message_id)
            => this.ApiClient.UnpinMessageAsync(channel_id, message_id);

        /// <summary>
        /// Joins a group DM
        /// </summary>
        /// <param name="channel_id">Channel id</param>
        /// <param name="nickname">Dm nickname</param>
        /// <returns></returns>
        public Task JoinGroupDmAsync(ulong channel_id, string nickname)
            => this.ApiClient.AddGroupDmRecipientAsync(channel_id, this.CurrentUser.Id, this.Configuration.Token, nickname);

        /// <summary>
        /// Adds a member to a group DM
        /// </summary>
        /// <param name="channel_id">Channel id</param>
        /// <param name="user_id">User id</param>
        /// <param name="access_token">User's access token</param>
        /// <param name="nickname">Nickname for user</param>
        /// <returns></returns>
        public Task GroupDmAddRecipientAsync(ulong channel_id, ulong user_id, string access_token, string nickname)
            => this.ApiClient.AddGroupDmRecipientAsync(channel_id, user_id, access_token, nickname);

        /// <summary>
        /// Leaves a group DM
        /// </summary>
        /// <param name="channel_id">Channel id</param>
        /// <returns></returns>
        public Task LeaveGroupDmAsync(ulong channel_id)
            => this.ApiClient.RemoveGroupDmRecipientAsync(channel_id, this.CurrentUser.Id);

        /// <summary>
        /// Removes a member from a group DM
        /// </summary>
        /// <param name="channel_id">Channel id</param>
        /// <param name="user_id">User id</param>
        /// <returns></returns>
        public Task GroupDmRemoveRecipientAsync(ulong channel_id, ulong user_id)
            => this.ApiClient.RemoveGroupDmRecipientAsync(channel_id, user_id);

        /// <summary>
        /// Creates a group DM
        /// </summary>
        /// <param name="access_tokens">Access tokens</param>
        /// <param name="nicks">Nicknames per user</param>
        /// <returns></returns>
        public Task<DiscordDmChannel> CreateGroupDmAsync(IEnumerable<string> access_tokens, IDictionary<ulong, string> nicks)
            => this.ApiClient.CreateGroupDmAsync(access_tokens, nicks);

        /// <summary>
        /// Creates a group DM with current user
        /// </summary>
        /// <param name="access_tokens">Access tokens</param>
        /// <param name="nicks">Nicknames</param>
        /// <returns></returns>
        public Task<DiscordDmChannel> CreateGroupDmWithCurrentUserAsync(IEnumerable<string> access_tokens, IDictionary<ulong, string> nicks)
        {
            var a = access_tokens.ToList();
            a.Add(this.Configuration.Token);
            return this.ApiClient.CreateGroupDmAsync(a, nicks);
        }

        /// <summary>
        /// Creates a DM
        /// </summary>
        /// <param name="recipient_id">Recipient user id</param>
        /// <returns></returns>
        public Task<DiscordDmChannel> CreateDmAsync(ulong recipient_id)
            => this.ApiClient.CreateDmAsync(recipient_id);

        /// <summary>
        /// Follows a news channel
        /// </summary>
        /// <param name="channel_id">Id of the channel to follow</param>
        /// <param name="webhook_channel_id">Id of the channel to crosspost messages to</param>
        /// <exception cref="UnauthorizedException">Thrown when the current user doesn't have <see cref="Permissions.ManageWebhooks"/> on the target channel</exception>
        public Task<DiscordFollowedChannel> FollowChannelAsync(ulong channel_id, ulong webhook_channel_id)
            => this.ApiClient.FollowChannelAsync(channel_id, webhook_channel_id);

        /// <summary>
        /// Publishes a message in a news channel to following channels
        /// </summary>
        /// <param name="channel_id">Id of the news channel the message to crosspost belongs to</param>
        /// <param name="message_id">Id of the message to crosspost</param>
        /// <exception cref="UnauthorizedException">
        ///     Thrown when the current user doesn't have <see cref="Permissions.ManageWebhooks"/> and/or <see cref="Permissions.SendMessages"/>
        /// </exception>
        public Task<DiscordMessage> CrosspostMessageAsync(ulong channel_id, ulong message_id)
            => this.ApiClient.CrosspostMessageAsync(channel_id, message_id);

        /// <summary>
        /// Creates a stage instance in a stage channel.
        /// </summary>
        /// <param name="channelId">The id of the stage channel to create it in.</param>
        /// <param name="topic">The topic of the stage instance.</param>
        /// <param name="privacyLevel">The privacy level of the stage instance.</param>
        /// <param name="reason">The reason the stage instance was created.</param>
        /// <returns>The created stage instance.</returns>
        public Task<DiscordStageInstance> CreateStageInstanceAsync(ulong channelId, string topic, PrivacyLevel? privacyLevel = null, string reason = null)
            => this.ApiClient.CreateStageInstanceAsync(channelId, topic, privacyLevel, reason);

        /// <summary>
        /// Gets a stage instance in a stage channel.
        /// </summary>
        /// <param name="channelId">The id of the channel.</param>
        /// <returns>The stage instance in the channel.</returns>
        public Task<DiscordStageInstance> GetStageInstanceAsync(ulong channelId)
            => this.ApiClient.GetStageInstanceAsync(channelId);

        /// <summary>
        /// Modifies a stage instance in a stage channel.
        /// </summary>
        /// <param name="channelId">The id of the channel to modify the stage instance of.</param>
        /// <param name="action">Action to perform.</param>
        /// <returns>The modified stage instance.</returns>
        public async Task<DiscordStageInstance> ModifyStageInstanceAsync(ulong channelId, Action<StageInstanceEditModel> action)
        {
            var mdl = new StageInstanceEditModel();
            action(mdl);
            return await this.ApiClient.ModifyStageInstanceAsync(channelId, mdl.Topic, mdl.PrivacyLevel, mdl.AuditLogReason).ConfigureAwait(false);
        }

        /// <summary>
        /// Deletes a stage instance in a stage channel.
        /// </summary>
        /// <param name="channelId">The id of the channel to delete the stage instance of.</param>
        /// <param name="reason">The reason the stage instance was deleted.</param>
        public Task DeleteStageInstanceAsync(ulong channelId, string reason = null)
            => this.ApiClient.DeleteStageInstanceAsync(channelId, reason);

        /// <summary>
        /// Pins a message.
        /// </summary>
        /// <param name="channelId">The id of the channel the message is in.</param>
        /// <param name="messageId">The id of the message.</param>
        public Task PinMessageAsync(ulong channelId, ulong messageId)
            => this.ApiClient.PinMessageAsync(channelId, messageId);

        #endregion

        #region Member
        /// <summary>
        /// Gets current user object
        /// </summary>
        /// <returns></returns>
        public Task<DiscordUser> GetCurrentUserAsync()
            => this.ApiClient.GetCurrentUserAsync();

        /// <summary>
        /// Gets user object
        /// </summary>
        /// <param name="user">User id</param>
        /// <returns></returns>
        public Task<DiscordUser> GetUserAsync(ulong user)
            => this.ApiClient.GetUserAsync(user);

        /// <summary>
        /// Gets guild member
        /// </summary>
        /// <param name="guild_id">Guild id</param>
        /// <param name="member_id">Member id</param>
        /// <returns></returns>
        public Task<DiscordMember> GetGuildMemberAsync(ulong guild_id, ulong member_id)
            => this.ApiClient.GetGuildMemberAsync(guild_id, member_id);

        /// <summary>
        /// Removes guild member
        /// </summary>
        /// <param name="guild_id">Guild id</param>
        /// <param name="user_id">User id</param>
        /// <param name="reason">Why this user was removed</param>
        /// <returns></returns>
        public Task RemoveGuildMemberAsync(ulong guild_id, ulong user_id, string reason)
            => this.ApiClient.RemoveGuildMemberAsync(guild_id, user_id, reason);

        /// <summary>
        /// Modifies current user
        /// </summary>
        /// <param name="username">New username</param>
        /// <param name="base64_avatar">New avatar (base64)</param>
        /// <returns></returns>
        public async Task<DiscordUser> ModifyCurrentUserAsync(string username, string base64_avatar)
            => new DiscordUser(await this.ApiClient.ModifyCurrentUserAsync(username, base64_avatar).ConfigureAwait(false)) { Discord = this };

        /// <summary>
        /// Modifies current user
        /// </summary>
        /// <param name="username">username</param>
        /// <param name="avatar">avatar</param>
        /// <returns></returns>
        public async Task<DiscordUser> ModifyCurrentUserAsync(string username = null, Stream avatar = null)
        {
            string av64 = null;
            if (avatar != null)
                using (var imgtool = new ImageTool(avatar))
                    av64 = imgtool.GetBase64();

            return new DiscordUser(await this.ApiClient.ModifyCurrentUserAsync(username, av64).ConfigureAwait(false)) { Discord = this };
        }

        /// <summary>
        /// Gets current user's guilds
        /// </summary>
        /// <param name="limit">Limit of guilds to get</param>
        /// <param name="before">Gets guild before id</param>
        /// <param name="after">Gets guilds after id</param>
        /// <returns></returns>
        public Task<IReadOnlyList<DiscordGuild>> GetCurrentUserGuildsAsync(int limit = 100, ulong? before = null, ulong? after = null)
            => this.ApiClient.GetCurrentUserGuildsAsync(limit, before, after);

        /// <summary>
        /// Modifies guild member
        /// </summary>
        /// <param name="guild_id">Guild id</param>
        /// <param name="user_id">User id</param>
        /// <param name="nick">New nickname</param>
        /// <param name="role_ids">New roles</param>
        /// <param name="mute">Whether this user should be muted</param>
        /// <param name="deaf">Whether this user should be deafened</param>
        /// <param name="voice_channel_id">Voice channel to move this user to</param>
        /// <param name="reason">Reason this user was modified</param>
        /// <returns></returns>
        public Task ModifyGuildMemberAsync(ulong guild_id, ulong user_id, Optional<string> nick,
            Optional<IEnumerable<ulong>> role_ids, Optional<bool> mute, Optional<bool> deaf,
            Optional<ulong?> voice_channel_id, string reason)
            => this.ApiClient.ModifyGuildMemberAsync(guild_id, user_id, nick, role_ids, mute, deaf, voice_channel_id, reason);

        /// <summary>
        /// Modifies a member
        /// </summary>
        /// <param name="member_id">Member id</param>
        /// <param name="guild_id">Guild id</param>
        /// <param name="action">Modifications</param>
        /// <returns></returns>
        public async Task ModifyAsync(ulong member_id, ulong guild_id, Action<MemberEditModel> action)
        {
            var mdl = new MemberEditModel();
            action(mdl);

            if (mdl.VoiceChannel.HasValue && mdl.VoiceChannel.Value != null && mdl.VoiceChannel.Value.Type != ChannelType.Voice && mdl.VoiceChannel.Value.Type != ChannelType.Stage)
                throw new ArgumentException("Given channel is not a voice or stage channel.", nameof(mdl.VoiceChannel));

            if (mdl.Nickname.HasValue && this.CurrentUser.Id == member_id)
            {
                await this.ApiClient.ModifyCurrentMemberAsync(guild_id, mdl.Nickname.Value,
                    mdl.AuditLogReason).ConfigureAwait(false);
                await this.ApiClient.ModifyGuildMemberAsync(guild_id, member_id, Optional.FromNoValue<string>(),
                    mdl.Roles.IfPresent(e => e.Select(xr => xr.Id)), mdl.Muted, mdl.Deafened,
                    mdl.VoiceChannel.IfPresent(e => e?.Id), mdl.AuditLogReason).ConfigureAwait(false);
            }
            else
            {
                await this.ApiClient.ModifyGuildMemberAsync(guild_id, member_id, mdl.Nickname,
                    mdl.Roles.IfPresent(e => e.Select(xr => xr.Id)), mdl.Muted, mdl.Deafened,
                    mdl.VoiceChannel.IfPresent(e => e?.Id), mdl.AuditLogReason).ConfigureAwait(false);
            }
        }

        /// <summary>
        /// Changes current user's nickname
        /// </summary>
        /// <param name="guild_id">Guild id</param>
        /// <param name="nick">Nickname</param>
        /// <param name="reason">Reason why you set it to this</param>
        /// <returns></returns>
        [Obsolete("This method is depreciated and will be removed in a future version. Please use ModifyCurrentMemberAsync instead.", false)]
        public Task ModifyCurrentMemberNicknameAsync(ulong guild_id, string nick, string reason)
            => this.ApiClient.ModifyCurrentMemberAsync(guild_id, nick, reason);

        /// <summary>
        /// Changes the current user in a guild.
        /// </summary>
        /// <param name="guild_id">Guild id</param>
        /// <param name="nickname">Nickname to set</param>
        /// <param name="reason">Audit log reason</param>
        /// <returns></returns>
        public Task ModifyCurrentMemberAsync(ulong guild_id, string nickname, string reason)
            => this.ApiClient.ModifyCurrentMemberAsync(guild_id, nickname, reason);

        #endregion

        #region Roles
        /// <summary>
        /// Gets roles
        /// </summary>
        /// <param name="guild_id">Guild id</param>
        /// <returns></returns>
        public Task<IReadOnlyList<DiscordRole>> GetGuildRolesAsync(ulong guild_id)
            => this.ApiClient.GetGuildRolesAsync(guild_id);

        /// <summary>
        /// Gets a guild.
        /// </summary>
        /// <param name="guild_id">The guild ID to search for.</param>
        /// <param name="with_counts">Whether to include approximate presence and member counts in the returned guild.</param>
        /// <returns></returns>
        public Task<DiscordGuild> GetGuildAsync(ulong guild_id, bool? with_counts = null)
            => this.ApiClient.GetGuildAsync(guild_id, with_counts);

        /// <summary>
        /// Modifies a role
        /// </summary>
        /// <param name="guild_id">Guild id</param>
        /// <param name="role_id">Role id</param>
        /// <param name="name">New role name</param>
        /// <param name="permissions">New role permissions</param>
        /// <param name="color">New role color</param>
        /// <param name="hoist">Whether this role should be hoisted</param>
        /// <param name="mentionable">Whether this role should be mentionable</param>
        /// <param name="reason">Why this role was modified</param>
        /// <param name="icon">The icon to add to this role</param>
        /// <param name="emoji">The emoji to add to this role. Must be unicode.</param>
        /// <returns></returns>
        public Task<DiscordRole> ModifyGuildRoleAsync(ulong guild_id, ulong role_id, string name, Permissions? permissions, DiscordColor? color, bool? hoist, bool? mentionable, string reason, Stream icon, DiscordEmoji emoji)
            => this.ApiClient.ModifyGuildRoleAsync(guild_id, role_id, name, permissions, color.HasValue ? (int?)color.Value.Value : null, hoist, mentionable, reason, icon, emoji?.ToString());

        /// <summary>
        /// Modifies a role
        /// </summary>
        /// <param name="role_id">Role id</param>
        /// <param name="guild_id">Guild id</param>
        /// <param name="action">Modifications</param>
        /// <returns></returns>
        public Task ModifyGuildRoleAsync(ulong role_id, ulong guild_id, Action<RoleEditModel> action)
        {
            var mdl = new RoleEditModel();
            action(mdl);

            return this.ModifyGuildRoleAsync(guild_id, role_id, mdl.Name, mdl.Permissions, mdl.Color, mdl.Hoist, mdl.Mentionable, mdl.AuditLogReason, mdl.Icon, mdl.Emoji);
        }

        /// <summary>
        /// Deletes a role
        /// </summary>
        /// <param name="guild_id">Guild id</param>
        /// <param name="role_id">Role id</param>
        /// <param name="reason">Reason why this role was deleted</param>
        /// <returns></returns>
        public Task DeleteGuildRoleAsync(ulong guild_id, ulong role_id, string reason)
            => this.ApiClient.DeleteRoleAsync(guild_id, role_id, reason);

        /// <summary>
        /// Creates a new role
        /// </summary>
        /// <param name="guild_id">Guild id</param>
        /// <param name="name">Role name</param>
        /// <param name="permissions">Role permissions</param>
        /// <param name="color">Role color</param>
        /// <param name="hoist">Whether this role should be hoisted</param>
        /// <param name="mentionable">Whether this role should be mentionable</param>
        /// <param name="reason">Reason why this role was created</param>
        /// <param name="icon">The icon to add to this role</param>
        /// <param name="emoji">The emoji to add to this role. Must be unicode.</param>
        /// <returns></returns>
        public Task<DiscordRole> CreateGuildRoleAsync(ulong guild_id, string name, Permissions? permissions, int? color, bool? hoist, bool? mentionable, string reason, Stream icon = null, DiscordEmoji emoji = null)
            => this.ApiClient.CreateGuildRoleAsync(guild_id, name, permissions, color, hoist, mentionable, reason, icon , emoji?.ToString());
        #endregion

        #region Prune
        /// <summary>
        /// Get a guild's prune count.
        /// </summary>
        /// <param name="guild_id">Guild id</param>
        /// <param name="days">Days to check for</param>
        /// <param name="include_roles">The roles to be included in the prune.</param>
        /// <returns></returns>
        public Task<int> GetGuildPruneCountAsync(ulong guild_id, int days, IEnumerable<ulong> include_roles)
            => this.ApiClient.GetGuildPruneCountAsync(guild_id, days, include_roles);

        /// <summary>
        /// Begins a guild prune.
        /// </summary>
        /// <param name="guild_id">Guild id</param>
        /// <param name="days">Days to prune for</param>
        /// <param name="compute_prune_count">Whether to return the prune count after this method completes. This is discouraged for larger guilds.</param>
        /// <param name="include_roles">The roles to be included in the prune.</param>
        /// <param name="reason">Reason why this guild was pruned</param>
        /// <returns></returns>
        public Task<int?> BeginGuildPruneAsync(ulong guild_id, int days, bool compute_prune_count, IEnumerable<ulong> include_roles, string reason)
            => this.ApiClient.BeginGuildPruneAsync(guild_id, days, compute_prune_count, include_roles, reason);
        #endregion

        #region GuildVarious
        /// <summary>
        /// Gets guild integrations
        /// </summary>
        /// <param name="guild_id">Guild id</param>
        /// <returns></returns>
        public Task<IReadOnlyList<DiscordIntegration>> GetGuildIntegrationsAsync(ulong guild_id)
            => this.ApiClient.GetGuildIntegrationsAsync(guild_id);

        /// <summary>
        /// Creates guild integration
        /// </summary>
        /// <param name="guild_id">Guild id</param>
        /// <param name="type">Integration type</param>
        /// <param name="id">Integration id</param>
        /// <returns></returns>
        public Task<DiscordIntegration> CreateGuildIntegrationAsync(ulong guild_id, string type, ulong id)
            => this.ApiClient.CreateGuildIntegrationAsync(guild_id, type, id);

        /// <summary>
        /// Modifies a guild integration
        /// </summary>
        /// <param name="guild_id">Guild id</param>
        /// <param name="integration_id">Integration id</param>
        /// <param name="expire_behaviour">Expiration behaviour</param>
        /// <param name="expire_grace_period">Expiration grace period</param>
        /// <param name="enable_emoticons">Whether to enable emojis for this integration</param>
        /// <returns></returns>
        public Task<DiscordIntegration> ModifyGuildIntegrationAsync(ulong guild_id, ulong integration_id, int expire_behaviour, int expire_grace_period, bool enable_emoticons)
            => this.ApiClient.ModifyGuildIntegrationAsync(guild_id, integration_id, expire_behaviour, expire_grace_period, enable_emoticons);

        /// <summary>
        /// Removes a guild integration
        /// </summary>
        /// <param name="guild_id">Guild id</param>
        /// <param name="integration">Integration to remove</param>
        /// <returns></returns>
        public Task DeleteGuildIntegrationAsync(ulong guild_id, DiscordIntegration integration)
            => this.ApiClient.DeleteGuildIntegrationAsync(guild_id, integration);

        /// <summary>
        /// Syncs guild integration
        /// </summary>
        /// <param name="guild_id">Guild id</param>
        /// <param name="integration_id">Integration id</param>
        /// <returns></returns>
        public Task SyncGuildIntegrationAsync(ulong guild_id, ulong integration_id)
            => this.ApiClient.SyncGuildIntegrationAsync(guild_id, integration_id);

        /// <summary>
        /// Get a guild's voice region
        /// </summary>
        /// <param name="guild_id">Guild id</param>
        /// <returns></returns>
        public Task<IReadOnlyList<DiscordVoiceRegion>> GetGuildVoiceRegionsAsync(ulong guild_id)
            => this.ApiClient.GetGuildVoiceRegionsAsync(guild_id);

        /// <summary>
        /// Get a guild's invites
        /// </summary>
        /// <param name="guild_id">Guild id</param>
        /// <returns></returns>
        public Task<IReadOnlyList<DiscordInvite>> GetGuildInvitesAsync(ulong guild_id)
            => this.ApiClient.GetGuildInvitesAsync(guild_id);

        /// <summary>
        /// Gets a guild's templates.
        /// </summary>
        /// <param name="guild_id">Guild id</param>
        /// <returns>All of the guild's templates.</returns>
        public Task<IReadOnlyList<DiscordGuildTemplate>> GetGuildTemplatesAsync(ulong guild_id)
            => this.ApiClient.GetGuildTemplatesAsync(guild_id);

        /// <summary>
        /// Creates a guild template.
        /// </summary>
        /// <param name="guild_id">Guild id</param>
        /// <param name="name">Name of the template.</param>
        /// <param name="description">Description of the template.</param>
        /// <returns>The template created.</returns>
        public Task<DiscordGuildTemplate> CreateGuildTemplateAsync(ulong guild_id, string name, string description = null)
            => this.ApiClient.CreateGuildTemplateAsync(guild_id, name, description);

        /// <summary>
        /// Syncs the template to the current guild's state.
        /// </summary>
        /// <param name="guild_id">Guild id</param>
        /// <param name="code">The code of the template to sync.</param>
        /// <returns>The template synced.</returns>
        public Task<DiscordGuildTemplate> SyncGuildTemplateAsync(ulong guild_id, string code)
            => this.ApiClient.SyncGuildTemplateAsync(guild_id, code);

        /// <summary>
        /// Modifies the template's metadata.
        /// </summary>
        /// <param name="guild_id">Guild id</param>
        /// <param name="code">The template's code.</param>
        /// <param name="name">Name of the template.</param>
        /// <param name="description">Description of the template.</param>
        /// <returns>The template modified.</returns>
        public Task<DiscordGuildTemplate> ModifyGuildTemplateAsync(ulong guild_id, string code, string name = null, string description = null)
            => this.ApiClient.ModifyGuildTemplateAsync(guild_id, code, name, description);

        /// <summary>
        /// Deletes the template.
        /// </summary>
        /// <param name="guild_id">Guild id</param>
        /// <param name="code">The code of the template to delete.</param>
        /// <returns>The deleted template.</returns>
        public Task<DiscordGuildTemplate> DeleteGuildTemplateAsync(ulong guild_id, string code)
            => this.ApiClient.DeleteGuildTemplateAsync(guild_id, code);

        /// <summary>
        /// Gets a guild's welcome screen.
        /// </summary>
        /// <returns>The guild's welcome screen object.</returns>
        public Task<DiscordGuildWelcomeScreen> GetGuildWelcomeScreenAsync(ulong guildId) =>
            this.ApiClient.GetGuildWelcomeScreenAsync(guildId);

        /// <summary>
        /// Modifies a guild's welcome screen.
        /// </summary>
        /// <param name="guildId">The guild ID to modify.</param>
        /// <param name="action">Action to perform.</param>
        /// <returns>The modified welcome screen.</returns>
        public async Task<DiscordGuildWelcomeScreen> ModifyGuildWelcomeScreenAsync(ulong guildId, Action<WelcomeScreenEditModel> action)
        {
            var mdl = new WelcomeScreenEditModel();
            action(mdl);
            return await this.ApiClient.ModifyGuildWelcomeScreenAsync(guildId, mdl.Enabled, mdl.WelcomeChannels, mdl.Description).ConfigureAwait(false);
        }

        /// <summary>
        /// Gets a guild preview.
        /// </summary>
        /// <param name="guildId">The id of the guild.</param>
        public Task<DiscordGuildPreview> GetGuildPreviewAsync(ulong guildId)
            => this.ApiClient.GetGuildPreviewAsync(guildId);

        #endregion

        #region Invites
        /// <summary>
        /// Gets an invite.
        /// </summary>
        /// <param name="invite_code">The invite code.</param>
        /// <param name="withCounts">Whether to include presence and total member counts in the returned invite.</param>
        /// <param name="withExpiration">Whether to include the expiration date in the returned invite.</param>
        /// <returns></returns>
        public Task<DiscordInvite> GetInviteAsync(string invite_code, bool? withCounts = null, bool? withExpiration = null)
            => this.ApiClient.GetInviteAsync(invite_code, withCounts, withExpiration);

        /// <summary>
        /// Removes an invite
        /// </summary>
        /// <param name="invite_code">Invite code</param>
        /// <param name="reason">Reason why this invite was removed</param>
        /// <returns></returns>
        public Task<DiscordInvite> DeleteInvite(string invite_code, string reason)
            => this.ApiClient.DeleteInviteAsync(invite_code, reason);
        #endregion

        #region Connections
        /// <summary>
        /// Gets current user's connections
        /// </summary>
        /// <returns></returns>
        public Task<IReadOnlyList<DiscordConnection>> GetUsersConnectionsAsync()
            => this.ApiClient.GetUsersConnectionsAsync();
        #endregion

        #region Webhooks
        /// <summary>
        /// Creates a new webhook
        /// </summary>
        /// <param name="channel_id">Channel id</param>
        /// <param name="name">Webhook name</param>
        /// <param name="base64_avatar">Webhook avatar (base64)</param>
        /// <param name="reason">Reason why this webhook was created</param>
        /// <returns></returns>
        public Task<DiscordWebhook> CreateWebhookAsync(ulong channel_id, string name, string base64_avatar, string reason)
            => this.ApiClient.CreateWebhookAsync(channel_id, name, base64_avatar, reason);

        /// <summary>
        /// Creates a new webhook
        /// </summary>
        /// <param name="channel_id">Channel id</param>
        /// <param name="name">Webhook name</param>
        /// <param name="avatar">Webhook avatar</param>
        /// <param name="reason">Reason why this webhook was created</param>
        /// <returns></returns>
        public Task<DiscordWebhook> CreateWebhookAsync(ulong channel_id, string name, Stream avatar = null, string reason = null)
        {
            string av64 = null;
            if (avatar != null)
                using (var imgtool = new ImageTool(avatar))
                    av64 = imgtool.GetBase64();

            return this.ApiClient.CreateWebhookAsync(channel_id, name, av64, reason);
        }

        /// <summary>
        /// Gets all webhooks from a channel
        /// </summary>
        /// <param name="channel_id">Channel id</param>
        /// <returns></returns>
        public Task<IReadOnlyList<DiscordWebhook>> GetChannelWebhooksAsync(ulong channel_id)
            => this.ApiClient.GetChannelWebhooksAsync(channel_id);

        /// <summary>
        /// Gets all webhooks from a guild
        /// </summary>
        /// <param name="guild_id">Guild id</param>
        /// <returns></returns>
        public Task<IReadOnlyList<DiscordWebhook>> GetGuildWebhooksAsync(ulong guild_id)
            => this.ApiClient.GetGuildWebhooksAsync(guild_id);

        /// <summary>
        /// Gets a webhook
        /// </summary>
        /// <param name="webhook_id">Webhook id</param>
        /// <returns></returns>
        public Task<DiscordWebhook> GetWebhookAsync(ulong webhook_id)
            => this.ApiClient.GetWebhookAsync(webhook_id);

        /// <summary>
        /// Gets a webhook with its token (when user is not in said guild)
        /// </summary>
        /// <param name="webhook_id">Webhook id</param>
        /// <param name="webhook_token">Webhook token</param>
        /// <returns></returns>
        public Task<DiscordWebhook> GetWebhookWithTokenAsync(ulong webhook_id, string webhook_token)
            => this.ApiClient.GetWebhookWithTokenAsync(webhook_id, webhook_token);

        /// <summary>
        /// Modifies a webhook
        /// </summary>
        /// <param name="webhook_id">Webhook id</param>
        /// <param name="channelId">The new channel id the webhook should be moved to.</param>
        /// <param name="name">New webhook name</param>
        /// <param name="base64_avatar">New webhook avatar (base64)</param>
        /// <param name="reason">Reason why this webhook was modified</param>
        /// <returns></returns>
        public Task<DiscordWebhook> ModifyWebhookAsync(ulong webhook_id, ulong channelId, string name, string base64_avatar, string reason)
            => this.ApiClient.ModifyWebhookAsync(webhook_id, channelId, name, base64_avatar, reason);

        /// <summary>
        /// Modifies a webhook
        /// </summary>
        /// <param name="webhook_id">Webhook id</param>
        /// <param name="channelId">The new channel id the webhook should be moved to.</param>
        /// <param name="name">New webhook name</param>
        /// <param name="avatar">New webhook avatar</param>
        /// <param name="reason">Reason why this webhook was modified</param>
        /// <returns></returns>
        public Task<DiscordWebhook> ModifyWebhookAsync(ulong webhook_id, ulong channelId, string name, Stream avatar, string reason)
        {
            string av64 = null;
            if (avatar != null)
                using (var imgtool = new ImageTool(avatar))
                    av64 = imgtool.GetBase64();

            return this.ApiClient.ModifyWebhookAsync(webhook_id, channelId, name, av64, reason);
        }

        /// <summary>
        /// Modifies a webhook (when user is not in said guild)
        /// </summary>
        /// <param name="webhook_id">Webhook id</param>
        /// <param name="name">New webhook name</param>
        /// <param name="base64_avatar">New webhook avatar (base64)</param>
        /// <param name="webhook_token">Webhook token</param>
        /// <param name="reason">Reason why this webhook was modified</param>
        /// <returns></returns>
        public Task<DiscordWebhook> ModifyWebhookAsync(ulong webhook_id, string name, string base64_avatar, string webhook_token, string reason)
            => this.ApiClient.ModifyWebhookAsync(webhook_id, name, base64_avatar, webhook_token, reason);

        /// <summary>
        /// Modifies a webhook (when user is not in said guild)
        /// </summary>
        /// <param name="webhook_id">Webhook id</param>
        /// <param name="name">New webhook name</param>
        /// <param name="avatar">New webhook avatar</param>
        /// <param name="webhook_token">Webhook token</param>
        /// <param name="reason">Reason why this webhook was modified</param>
        /// <returns></returns>
        public Task<DiscordWebhook> ModifyWebhookAsync(ulong webhook_id, string name, Stream avatar, string webhook_token, string reason)
        {
            string av64 = null;
            if (avatar != null)
                using (var imgtool = new ImageTool(avatar))
                    av64 = imgtool.GetBase64();

            return this.ApiClient.ModifyWebhookAsync(webhook_id, name, av64, webhook_token, reason);
        }

        /// <summary>
        /// Deletes a webhook
        /// </summary>
        /// <param name="webhook_id">Webhook id</param>
        /// <param name="reason">Reason this webhook was deleted</param>
        /// <returns></returns>
        public Task DeleteWebhookAsync(ulong webhook_id, string reason)
            => this.ApiClient.DeleteWebhookAsync(webhook_id, reason);

        /// <summary>
        /// Deletes a webhook (when user is not in said guild)
        /// </summary>
        /// <param name="webhook_id">Webhook id</param>
        /// <param name="reason">Reason this webhook was removed</param>
        /// <param name="webhook_token">Webhook token</param>
        /// <returns></returns>
        public Task DeleteWebhookAsync(ulong webhook_id, string reason, string webhook_token)
            => this.ApiClient.DeleteWebhookAsync(webhook_id, webhook_token, reason);

        /// <summary>
        /// Sends a message to a webhook
        /// </summary>
        /// <param name="webhook_id">Webhook id</param>
        /// <param name="webhook_token">Webhook token</param>
        /// <param name="builder">Webhook builder filled with data to send.</param>
        /// <returns></returns>
        public Task<DiscordMessage> ExecuteWebhookAsync(ulong webhook_id, string webhook_token, DiscordWebhookBuilder builder)
            => this.ApiClient.ExecuteWebhookAsync(webhook_id, webhook_token, builder);

        /// <summary>
        /// Edits a previously-sent webhook message.
        /// </summary>
        /// <param name="webhook_id">Webhook id</param>
        /// <param name="webhook_token">Webhook token</param>
        /// <param name="messageId">The id of the message to edit.</param>
        /// <param name="builder">The builder of the message to edit.</param>
        /// <param name="attachments">Attached files to keep.</param>
        /// <returns>The modified <see cref="DiscordMessage"/></returns>
        public async Task<DiscordMessage> EditWebhookMessageAsync(ulong webhook_id, string webhook_token, ulong messageId, DiscordWebhookBuilder builder, IEnumerable<DiscordAttachment> attachments = default)
        {
            builder.Validate(true);

            return await this.ApiClient.EditWebhookMessageAsync(webhook_id, webhook_token, messageId, builder, attachments).ConfigureAwait(false);
        }

        /// <summary>
        /// Deletes a message that was created by a webhook.
        /// </summary>
        /// <param name="webhook_id">Webhook id</param>
        /// <param name="webhook_token">Webhook token</param>
        /// <param name="messageId">The id of the message to delete</param>
        /// <returns></returns>
        public Task DeleteWebhookMessageAsync(ulong webhook_id, string webhook_token, ulong messageId)
            => this.ApiClient.DeleteWebhookMessageAsync(webhook_id, webhook_token, messageId);
        #endregion

        #region Reactions
        /// <summary>
        /// Creates a new reaction
        /// </summary>
        /// <param name="channel_id">Channel id</param>
        /// <param name="message_id">Message id</param>
        /// <param name="emoji">Emoji to react</param>
        /// <returns></returns>
        public Task CreateReactionAsync(ulong channel_id, ulong message_id, string emoji)
            => this.ApiClient.CreateReactionAsync(channel_id, message_id, emoji);

        /// <summary>
        /// Deletes own reaction
        /// </summary>
        /// <param name="channel_id">Channel id</param>
        /// <param name="message_id">Message id</param>
        /// <param name="emoji">Emoji to remove from reaction</param>
        /// <returns></returns>
        public Task DeleteOwnReactionAsync(ulong channel_id, ulong message_id, string emoji)
            => this.ApiClient.DeleteOwnReactionAsync(channel_id, message_id, emoji);

        /// <summary>
        /// Deletes someone elses reaction
        /// </summary>
        /// <param name="channel_id">Channel id</param>
        /// <param name="message_id">Message id</param>
        /// <param name="user_id">User id</param>
        /// <param name="emoji">Emoji to remove</param>
        /// <param name="reason">Reason why this reaction was removed</param>
        /// <returns></returns>
        public Task DeleteUserReactionAsync(ulong channel_id, ulong message_id, ulong user_id, string emoji, string reason)
            => this.ApiClient.DeleteUserReactionAsync(channel_id, message_id, user_id, emoji, reason);

        /// <summary>
        /// Gets all users that reacted with a specific emoji to a message
        /// </summary>
        /// <param name="channel_id">Channel id</param>
        /// <param name="message_id">Message id</param>
        /// <param name="emoji">Emoji to check for</param>
        /// <param name="after_id">Whether to search for reactions after this message id.</param>
        /// <param name="limit">The maximum amount of reactions to fetch.</param>
        /// <returns></returns>
        public Task<IReadOnlyList<DiscordUser>> GetReactionsAsync(ulong channel_id, ulong message_id, string emoji, ulong? after_id = null, int limit = 25)
            => this.ApiClient.GetReactionsAsync(channel_id, message_id, emoji, after_id, limit);

        /// <summary>
        /// Gets all users that reacted with a specific emoji to a message
        /// </summary>
        /// <param name="channel_id">Channel id</param>
        /// <param name="message_id">Message id</param>
        /// <param name="emoji">Emoji to check for</param>
        /// <param name="after_id">Whether to search for reactions after this message id.</param>
        /// <param name="limit">The maximum amount of reactions to fetch.</param>
        /// <returns></returns>
        public Task<IReadOnlyList<DiscordUser>> GetReactionsAsync(ulong channel_id, ulong message_id, DiscordEmoji emoji, ulong? after_id = null, int limit = 25)
            => this.ApiClient.GetReactionsAsync(channel_id, message_id, emoji.ToReactionString(), after_id, limit);

        /// <summary>
        /// Deletes all reactions from a message
        /// </summary>
        /// <param name="channel_id">Channel id</param>
        /// <param name="message_id">Message id</param>
        /// <param name="reason">Reason why all reactions were removed</param>
        /// <returns></returns>
        public Task DeleteAllReactionsAsync(ulong channel_id, ulong message_id, string reason)
            => this.ApiClient.DeleteAllReactionsAsync(channel_id, message_id, reason);

        /// <summary>
        /// Deletes all reactions of a specific reaction for a message.
        /// </summary>
        /// <param name="channelid">The id of the channel.</param>
        /// <param name="messageId">The id of the message.</param>
        /// <param name="emoji">The emoji to clear.</param>
        /// <returns></returns>
        public Task DeleteReactionsEmojiAsync(ulong channelid, ulong messageId, string emoji)
            => this.ApiClient.DeleteReactionsEmojiAsync(channelid, messageId, emoji);

        #endregion

        #region Application Commands
        /// <summary>
        /// Gets all the global application commands for this application.
        /// </summary>
        /// <returns>A list of global application commands.</returns>
        public Task<IReadOnlyList<DiscordApplicationCommand>> GetGlobalApplicationCommandsAsync() =>
            this.ApiClient.GetGlobalApplicationCommandsAsync(this.CurrentApplication.Id);

        /// <summary>
        /// Overwrites the existing global application commands. New commands are automatically created and missing commands are automatically deleted.
        /// </summary>
        /// <param name="commands">The list of commands to overwrite with.</param>
        /// <returns>The list of global commands.</returns>
        public Task<IReadOnlyList<DiscordApplicationCommand>> BulkOverwriteGlobalApplicationCommandsAsync(IEnumerable<DiscordApplicationCommand> commands) =>
            this.ApiClient.BulkOverwriteGlobalApplicationCommandsAsync(this.CurrentApplication.Id, commands);

        /// <summary>
        /// Creates or overwrites a global application command.
        /// </summary>
        /// <param name="command">The command to create.</param>
        /// <returns>The created command.</returns>
        public Task<DiscordApplicationCommand> CreateGlobalApplicationCommandAsync(DiscordApplicationCommand command) =>
            this.ApiClient.CreateGlobalApplicationCommandAsync(this.CurrentApplication.Id, command);

        /// <summary>
        /// Gets a global application command by its id.
        /// </summary>
        /// <param name="commandId">The id of the command to get.</param>
        /// <returns>The command with the id.</returns>
        public Task<DiscordApplicationCommand> GetGlobalApplicationCommandAsync(ulong commandId) =>
            this.ApiClient.GetGlobalApplicationCommandAsync(this.CurrentApplication.Id, commandId);

        /// <summary>
        /// Edits a global application command.
        /// </summary>
        /// <param name="commandId">The id of the command to edit.</param>
        /// <param name="action">Action to perform.</param>
        /// <returns>The edited command.</returns>
        public async Task<DiscordApplicationCommand> EditGlobalApplicationCommandAsync(ulong commandId, Action<ApplicationCommandEditModel> action)
        {
            var mdl = new ApplicationCommandEditModel();
            action(mdl);
            var applicationId = this.CurrentApplication?.Id ?? (await this.GetCurrentApplicationAsync().ConfigureAwait(false)).Id;
            return await this.ApiClient.EditGlobalApplicationCommandAsync(applicationId, commandId, mdl.Name, mdl.Description, mdl.Options, mdl.DefaultPermission).ConfigureAwait(false);
        }

        /// <summary>
        /// Deletes a global application command.
        /// </summary>
        /// <param name="commandId">The id of the command to delete.</param>
        public Task DeleteGlobalApplicationCommandAsync(ulong commandId) =>
            this.ApiClient.DeleteGlobalApplicationCommandAsync(this.CurrentApplication.Id, commandId);

        /// <summary>
        /// Gets all the application commands for a guild.
        /// </summary>
        /// <param name="guildId">The id of the guild to get application commands for.</param>
        /// <returns>A list of application commands in the guild.</returns>
        public Task<IReadOnlyList<DiscordApplicationCommand>> GetGuildApplicationCommandsAsync(ulong guildId) =>
            this.ApiClient.GetGuildApplicationCommandsAsync(this.CurrentApplication.Id, guildId);

        /// <summary>
        /// Overwrites the existing application commands in a guild. New commands are automatically created and missing commands are automatically deleted.
        /// </summary>
        /// <param name="guildId">The id of the guild.</param>
        /// <param name="commands">The list of commands to overwrite with.</param>
        /// <returns>The list of guild commands.</returns>
        public Task<IReadOnlyList<DiscordApplicationCommand>> BulkOverwriteGuildApplicationCommandsAsync(ulong guildId, IEnumerable<DiscordApplicationCommand> commands) =>
            this.ApiClient.BulkOverwriteGuildApplicationCommandsAsync(this.CurrentApplication.Id, guildId, commands);

        /// <summary>
        /// Creates or overwrites a guild application command.
        /// </summary>
        /// <param name="guildId">The id of the guild to create the application command in.</param>
        /// <param name="command">The command to create.</param>
        /// <returns>The created command.</returns>
        public Task<DiscordApplicationCommand> CreateGuildApplicationCommandAsync(ulong guildId, DiscordApplicationCommand command) =>
            this.ApiClient.CreateGuildApplicationCommandAsync(this.CurrentApplication.Id, guildId, command);

        /// <summary>
        /// Gets a application command in a guild by its id.
        /// </summary>
        /// <param name="guildId">The id of the guild the application command is in.</param>
        /// <param name="commandId">The id of the command to get.</param>
        /// <returns>The command with the id.</returns>
        public Task<DiscordApplicationCommand> GetGuildApplicationCommandAsync(ulong guildId, ulong commandId) =>
             this.ApiClient.GetGuildApplicationCommandAsync(this.CurrentApplication.Id, guildId, commandId);

        /// <summary>
        /// Edits a application command in a guild.
        /// </summary>
        /// <param name="guildId">The id of the guild the application command is in.</param>
        /// <param name="commandId">The id of the command to edit.</param>
        /// <param name="action">Action to perform.</param>
        /// <returns>The edited command.</returns>
        public async Task<DiscordApplicationCommand> EditGuildApplicationCommandAsync(ulong guildId, ulong commandId, Action<ApplicationCommandEditModel> action)
        {
            var mdl = new ApplicationCommandEditModel();
            action(mdl);
            var applicationId = this.CurrentApplication?.Id ?? (await this.GetCurrentApplicationAsync().ConfigureAwait(false)).Id;
            return await this.ApiClient.EditGuildApplicationCommandAsync(applicationId, guildId, commandId, mdl.Name, mdl.Description, mdl.Options, mdl.DefaultPermission).ConfigureAwait(false);
        }

        /// <summary>
        /// Deletes a application command in a guild.
        /// </summary>
        /// <param name="guildId">The id of the guild to delete the application command in.</param>
        /// <param name="commandId">The id of the command.</param>
        public Task DeleteGuildApplicationCommandAsync(ulong guildId, ulong commandId) =>
            this.ApiClient.DeleteGuildApplicationCommandAsync(this.CurrentApplication.Id, guildId, commandId);

        /// <summary>
        /// Creates a response to an interaction.
        /// </summary>
        /// <param name="interactionId">The id of the interaction.</param>
        /// <param name="interactionToken">The token of the interaction</param>
        /// <param name="type">The type of the response.</param>
        /// <param name="builder">The data, if any, to send.</param>
        public Task CreateInteractionResponseAsync(ulong interactionId, string interactionToken, InteractionResponseType type, DiscordInteractionResponseBuilder builder = null) =>
            this.ApiClient.CreateInteractionResponseAsync(interactionId, interactionToken, type, builder);

        /// <summary>
        /// Gets the original interaction response.
        /// </summary>
        /// <returns>The original message that was sent. This <b>does not work on ephemeral messages.</b></returns>
        public Task<DiscordMessage> GetOriginalInteractionResponseAsync(string interactionToken) =>
            this.ApiClient.GetOriginalInteractionResponseAsync(this.CurrentApplication.Id, interactionToken);

        /// <summary>
        /// Edits the original interaction response.
        /// </summary>
        /// <param name="interactionToken">The token of the interaction.</param>
        /// <param name="builder">The webhook builder.</param>
        /// <param name="attachments">Attached files to keep.</param>
        /// <returns>The <see cref="DiscordMessage"/> edited.</returns>
        public async Task<DiscordMessage> EditOriginalInteractionResponseAsync(string interactionToken, DiscordWebhookBuilder builder, IEnumerable<DiscordAttachment> attachments = default)
        {
            builder.Validate(isInteractionResponse: true);

            return await this.ApiClient.EditOriginalInteractionResponseAsync(this.CurrentApplication.Id, interactionToken, builder, attachments).ConfigureAwait(false);
        }

        /// <summary>
        /// Deletes the original interaction response.
        /// <param name="interactionToken">The token of the interaction.</param>
        /// </summary>>
        public Task DeleteOriginalInteractionResponseAsync(string interactionToken) =>
            this.ApiClient.DeleteOriginalInteractionResponseAsync(this.CurrentApplication.Id, interactionToken);

        /// <summary>
        /// Creates a follow up message to an interaction.
        /// </summary>
        /// <param name="interactionToken">The token of the interaction.</param>
        /// <param name="builder">The webhook builder.</param>
        /// <returns>The <see cref="DiscordMessage"/> created.</returns>
        public async Task<DiscordMessage> CreateFollowupMessageAsync(string interactionToken, DiscordFollowupMessageBuilder builder)
        {
            builder.Validate();

            return await this.ApiClient.CreateFollowupMessageAsync(this.CurrentApplication.Id, interactionToken, builder).ConfigureAwait(false);
        }

        /// <summary>
        /// Edits a follow up message.
        /// </summary>
        /// <param name="interactionToken">The token of the interaction.</param>
        /// <param name="messageId">The id of the follow up message.</param>
        /// <param name="builder">The webhook builder.</param>
        /// <param name="attachments">Attached files to keep.</param>
        /// <returns>The <see cref="DiscordMessage"/> edited.</returns>
        public async Task<DiscordMessage> EditFollowupMessageAsync(string interactionToken, ulong messageId, DiscordWebhookBuilder builder, IEnumerable<DiscordAttachment> attachments = default)
        {
            builder.Validate(isFollowup: true);

            return await this.ApiClient.EditFollowupMessageAsync(this.CurrentApplication.Id, interactionToken, messageId, builder, attachments).ConfigureAwait(false);
        }

        /// <summary>
        /// Deletes a follow up message.
        /// </summary>
        /// <param name="interactionToken">The token of the interaction.</param>
        /// <param name="messageId">The id of the follow up message.</param>
        public Task DeleteFollowupMessageAsync(string interactionToken, ulong messageId) =>
            this.ApiClient.DeleteFollowupMessageAsync(this.CurrentApplication.Id, interactionToken, messageId);

        /// <summary>
        /// Gets all application command permissions in a guild.
        /// </summary>
        /// <param name="guildId">The guild id.</param>
        /// <returns>A list of permissions.</returns>
        public Task<IReadOnlyList<DiscordGuildApplicationCommandPermissions>> GetGuildApplicationCommandsPermissionsAsync(ulong guildId)
            => this.ApiClient.GetGuildApplicationCommandPermissionsAsync(this.CurrentApplication.Id, guildId);

        /// <summary>
        /// Gets permissions for a application command in a guild.
        /// </summary>
        /// <param name="guildId">The guild id.</param>
        /// <param name="commandId">The id of the command to get them for.</param>
        /// <returns>The permissions.</returns>
        public Task<DiscordGuildApplicationCommandPermissions> GetGuildApplicationCommandPermissionsAsync(ulong guildId, ulong commandId)
            => this.ApiClient.GetApplicationCommandPermissionsAsync(this.CurrentApplication.Id, guildId, commandId);

        /// <summary>
        /// Edits permissions for a application command in a guild.
        /// </summary>
        /// <param name="guildId">The guild id.</param>
        /// <param name="commandId">The id of the command to edit permissions for.</param>
        /// <param name="permissions">The list of permissions to use.</param>
        /// <returns>The edited permissions.</returns>
        public Task<DiscordGuildApplicationCommandPermissions> EditApplicationCommandPermissionsAsync(ulong guildId, ulong commandId, IEnumerable<DiscordApplicationCommandPermission> permissions)
            => this.ApiClient.EditApplicationCommandPermissionsAsync(this.CurrentApplication.Id, guildId, commandId, permissions);

        /// <summary>
        /// Batch edits permissions for a application command in a guild.
        /// </summary>
        /// <param name="guildId">The guild id.</param>
        /// <param name="permissions">The list of permissions to use.</param>
        /// <returns>A list of edited permissions.</returns>
        public Task<IReadOnlyList<DiscordGuildApplicationCommandPermissions>> BatchEditApplicationCommandPermissionsAsync(ulong guildId, IEnumerable<DiscordGuildApplicationCommandPermissions> permissions)
            => this.ApiClient.BatchEditApplicationCommandPermissionsAsync(this.CurrentApplication.Id, guildId, permissions);

        public Task<DiscordMessage> GetFollowupMessageAsync(string interactionToken, ulong messageId)
            => this.ApiClient.GetFollowupMessageAsync(this.CurrentApplication.Id, interactionToken, messageId);

        #endregion

        #region Stickers

        /// <summary>
        /// Gets a sticker from a guild.
        /// </summary>
        /// <param name="guildId">The id of the guild.</param>
        /// <param name="stickerId">The id of the sticker.</param>
        public Task<DiscordMessageSticker> GetGuildStickerAsync(ulong guildId, ulong stickerId)
            => this.ApiClient.GetGuildStickerAsync(guildId, stickerId);

        /// <summary>
        /// Gets a sticker by its id.
        /// </summary>
        /// <param name="stickerId">The id of the sticker.</param>
        public Task<DiscordMessageSticker> GetStickerAsync(ulong stickerId)
            => this.ApiClient.GetStickerAsync(stickerId);

        /// <summary>
        /// Gets a collection of sticker packs that may be used by nitro users.
        /// </summary>
        public Task<IReadOnlyList<DiscordMessageStickerPack>> GetStickerPacksAsync()
            => this.ApiClient.GetStickerPacksAsync();

        /// <summary>
        /// Gets a list of stickers from a guild.
        /// </summary>
        /// <param name="guildId">The id of the guild.</param>
        public Task<IReadOnlyList<DiscordMessageSticker>> GetGuildStickersAsync(ulong guildId)
            => this.ApiClient.GetGuildStickersAsync(guildId);

        /// <summary>
        /// Creates a sticker in a guild.
        /// </summary>
        /// <param name="guildId">The id of the guild.</param>
        /// <param name="name">The name of the sticker.</param>
        /// <param name="description">The description of the sticker.</param>
        /// <param name="tags">The tags of the sticker.</param>
        /// <param name="imageContents">The image content of the sticker.</param>
        /// <param name="format">The image format of the sticker.</param>
<<<<<<< HEAD
        /// <param name="reason">The reason this sticker is being created.</param>
=======
        /// <param name="reason">Reason for audit log.</param>
>>>>>>> c1f7e834
        public Task<DiscordMessageSticker> CreateGuildStickerAsync(ulong guildId, string name, string description, string tags, Stream imageContents, StickerFormat format, string reason = null)
        {
            string contentType = null, extension = null;

            if(format == StickerFormat.PNG || format == StickerFormat.APNG)
            {
                contentType = "image/png";
                extension = "png";
            }
            else
            {
                contentType = "application/json";
                extension = "json";
            }

            return this.ApiClient.CreateGuildStickerAsync(guildId, name, description ?? string.Empty, tags, new DiscordMessageFile(null, imageContents, null, extension, contentType), reason);
        }

        /// <summary>
        /// Modifies a sticker in a guild.
        /// </summary>
        /// <param name="guildId">The id of the guild.</param>
        /// <param name="stickerId">The id of the sticker.</param>
        /// <param name="action">Action to perform.</param>
        /// <param name="reason">Reason for audit log.</param>
        public Task<DiscordMessageSticker> ModifyGuildStickerAsync(ulong guildId, ulong stickerId, Action<StickerEditModel> action, string reason = null)
        {
            var mdl = new StickerEditModel();
            action(mdl);
            return this.ApiClient.ModifyStickerAsync(guildId, stickerId, mdl.Name, mdl.Description, mdl.Tags, reason);
        }

        /// <summary>
        /// Deletes a sticker in a guild.
        /// </summary>
        /// <param name="guildId">The id of the guild.</param>
        /// <param name="stickerId">The id of the sticker.</param>
        /// <param name="reason">Reason for audit log.</param>
        /// <returns></returns>
        public Task DeleteGuildStickerAsync(ulong guildId, ulong stickerId, string reason = null)
            => this.ApiClient.DeleteStickerAsync(guildId, stickerId, reason);

        #endregion

        #region Threads

         /// <summary>
         /// Creates a thread from a message.
         /// </summary>
         /// <param name="channelId">The id of the channel.</param>
         /// <param name="messageId">The id of the message </param>
         /// <param name="name">The name of the thread.</param>
         /// <param name="archiveAfter">The auto archive duration.</param>
         /// <param name="reason">Reason for audit logs.</param>
         public Task<DiscordThreadChannel> CreateThreadFromMessageAsync(ulong channelId, ulong messageId, string name, AutoArchiveDuration archiveAfter, string reason = null)
            => this.ApiClient.CreateThreadFromMessageAsync(channelId, messageId, name, archiveAfter, reason);

         /// <summary>
         /// Creates a thread.
         /// </summary>
         /// <param name="channelId">The id of the channel.</param>
         /// <param name="name">The name of the thread.</param>
         /// <param name="archiveAfter">The auto archive duration.</param>
         /// <param name="threadType">The type of the thread.</param>
         /// <param name="reason">Reason for audit logs.</param>
         /// <returns></returns>
         public Task<DiscordThreadChannel> CreateThreadAsync(ulong channelId, string name, AutoArchiveDuration archiveAfter, ChannelType threadType, string reason = null)
            => this.ApiClient.CreateThreadAsync(channelId, name, archiveAfter, threadType, reason);

         /// <summary>
         /// Joins a thread.
         /// </summary>
         /// <param name="threadId">The id of the thread.</param>
         public Task JoinThreadAsync(ulong threadId)
             => this.ApiClient.JoinThreadAsync(threadId);

         /// <summary>
         /// Leaves a thread.
         /// </summary>
         /// <param name="threadId">The id of the thread.</param>
         public Task LeaveThreadAsync(ulong threadId)
             => this.ApiClient.LeaveThreadAsync(threadId);

         /// <summary>
         /// Adds a member to a thread.
         /// </summary>
         /// <param name="threadId">The id of the thread.</param>
         /// <param name="userId">The id of the member.</param>
         public Task AddThreadMemberAsync(ulong threadId, ulong userId)
             => this.ApiClient.AddThreadMemberAsync(threadId, userId);

         /// <summary>
         /// Removes a member from a thread.
         /// </summary>
         /// <param name="threadId">The id of the thread.</param>
         /// <param name="userId">The id of the member.</param>
         public Task RemoveThreadMemberAsync(ulong threadId, ulong userId)
             => this.ApiClient.RemoveThreadMemberAsync(threadId, userId);

         /// <summary>
         /// Lists the members of a thread.
         /// </summary>
         /// <param name="threadId">The id of the thread.</param>
         public Task<IReadOnlyList<DiscordThreadChannelMember>> ListThreadMembersAsync(ulong threadId)
             => this.ApiClient.ListThreadMembersAsync(threadId);

         /// <summary>
         /// Lists the active threads of a guild.
         /// </summary>
         /// <param name="guildId">The id of the guild.</param>
         public Task<ThreadQueryResult> ListActiveThreadAsync(ulong guildId)
             => this.ApiClient.ListActiveThreadsAsync(guildId);

         /// <summary>
         /// Gets the threads that are public and archived for a channel.
         /// </summary>
         /// <param name="guildId">The id of the guild.</param>
         /// <param name="channelId">The id of the channel.</param>
         /// <param name="before">Date to filter by.</param>
         /// <param name="limit">Limit.</param>
         public Task<ThreadQueryResult> ListPublicArchivedThreadsAsync(ulong guildId, ulong channelId, DateTimeOffset? before = null, int limit = 0)
            => this.ApiClient.ListPublicArchivedThreadsAsync(guildId, channelId, (ulong?) before?.ToUnixTimeSeconds(), limit);

         /// <summary>
         /// Gets the threads that are public and archived for a channel.
         /// </summary>
         /// <param name="guildId">The id of the guild.</param>
         /// <param name="channelId">The id of the channel.</param>
         /// <param name="before">Date to filter by.</param>
         /// <param name="limit">Limit.</param>
         public Task<ThreadQueryResult> ListPrivateArchivedThreadAsync(ulong guildId, ulong channelId, DateTimeOffset? before = null, int limit = 0)
            => this.ApiClient.ListPrivateArchivedThreadsAsync(guildId, channelId, (ulong?) before?.ToUnixTimeSeconds(), limit);

         /// <summary>
         /// Gets the private archived threads the user has joined for a channel.
         /// </summary>
         /// <param name="guildId">The id of the guild.</param>
         /// <param name="channelId">The id of the channel.</param>
         /// <param name="before">Date to filter by.</param>
         /// <param name="limit">Limit.</param>
         public Task<ThreadQueryResult> ListJoinedPrivateArchivedThreadsAsync(ulong guildId, ulong channelId, DateTimeOffset? before = null, int limit = 0)
            => this.ApiClient.ListJoinedPrivateArchivedThreadsAsync(guildId, channelId, (ulong?) before?.ToUnixTimeSeconds(), limit);

        #endregion

        #region Emoji

        /// <summary>
        /// Gets a guild's emojis.
        /// </summary>
        /// <param name="guildId">The id of the guild.</param>
        public Task<IReadOnlyList<DiscordGuildEmoji>> GetGuildEmojisAsync(ulong guildId)
            => this.ApiClient.GetGuildEmojisAsync(guildId);

        /// <summary>
        /// Gets a guild emoji.
        /// </summary>
        /// <param name="guildId">The id of the guild.</param>
        /// <param name="emojiId">The id of the emoji.</param>
        public Task<DiscordGuildEmoji> GetGuildEmojiAsync(ulong guildId, ulong emojiId)
            => this.ApiClient.GetGuildEmojiAsync(guildId, emojiId);

        /// <summary>
        /// Creates an emoji in a guild.
        /// </summary>
        /// <param name="name">Name of the emoji.</param>
        /// <param name="guildId">The id of the guild.</param>
        /// <param name="image">Image to use as the emoji.</param>
        /// <param name="roles">Roles for which the emoji will be available.</param>
        /// <param name="reason">Reason for audit logs.</param>
        public Task<DiscordGuildEmoji> CreateEmojiAsync(ulong guildId, string name, Stream image, IEnumerable<ulong> roles = null, string reason = null)
        {
            if (string.IsNullOrWhiteSpace(name))
                throw new ArgumentNullException(nameof(name));

            name = name.Trim();
            if (name.Length < 2 || name.Length > 50)
                throw new ArgumentException("Emoji name needs to be between 2 and 50 characters long.");

            if (image == null)
                throw new ArgumentNullException(nameof(image));

            string image64 = null;
            using (var imgtool = new ImageTool(image))
                image64 = imgtool.GetBase64();

            return this.ApiClient.CreateGuildEmojiAsync(guildId, name, image64, roles, reason);
        }

        /// <summary>
        /// Modifies a guild's emoji.
        /// </summary>
        /// <param name="guildId">The id of the guild.</param>
        /// <param name="emojiId">The id of the emoji.</param>
        /// <param name="name">New name of the emoji.</param>
        /// <param name="roles">Roles for which the emoji will be available.</param>
        /// <param name="reason">Reason for audit logs.</param>
        public Task<DiscordGuildEmoji> ModifyGuildEmojiAsync(ulong guildId, ulong emojiId, string name, IEnumerable<ulong> roles = null, string reason = null)
            => this.ApiClient.ModifyGuildEmojiAsync(guildId, emojiId, name, roles, reason);

        /// <summary>
        /// Deletes a guild's emoji.
        /// </summary>
        /// <param name="guildId">The id of the guild.</param>
        /// <param name="emojiId">The id of the emoji.</param>
        /// <param name="reason">Reason for audit logs.</param>
        public Task DeleteGuildEmojiAsync(ulong guildId, ulong emojiId, string reason = null)
            => this.ApiClient.DeleteGuildEmojiAsync(guildId, emojiId, reason);

        #endregion

        #region Misc
        /// <summary>
        /// Gets assets from an application
        /// </summary>
        /// <param name="application">Application to get assets from</param>
        /// <returns></returns>
        public Task<IReadOnlyList<DiscordApplicationAsset>> GetApplicationAssetsAsync(DiscordApplication application)
            => this.ApiClient.GetApplicationAssetsAsync(application);

        /// <summary>
        /// Gets a guild template by the code.
        /// </summary>
        /// <param name="code">The code of the template.</param>
        /// <returns>The guild template for the code.</returns>\
        public Task<DiscordGuildTemplate> GetTemplateAsync(string code)
            => this.ApiClient.GetTemplateAsync(code);
        #endregion

        private bool _disposed;
        /// <summary>
        /// Disposes of this DiscordRestClient
        /// </summary>
        public override void Dispose()
        {
            if (this._disposed)
                return;
            this._disposed = true;
            this._guilds = null;
            this.ApiClient.Rest.Dispose();
        }
    }
}<|MERGE_RESOLUTION|>--- conflicted
+++ resolved
@@ -1788,11 +1788,8 @@
         /// <param name="tags">The tags of the sticker.</param>
         /// <param name="imageContents">The image content of the sticker.</param>
         /// <param name="format">The image format of the sticker.</param>
-<<<<<<< HEAD
         /// <param name="reason">The reason this sticker is being created.</param>
-=======
-        /// <param name="reason">Reason for audit log.</param>
->>>>>>> c1f7e834
+
         public Task<DiscordMessageSticker> CreateGuildStickerAsync(ulong guildId, string name, string description, string tags, Stream imageContents, StickerFormat format, string reason = null)
         {
             string contentType = null, extension = null;
