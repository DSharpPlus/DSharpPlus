--- conflicted
+++ resolved
@@ -31,7 +31,6 @@
     /// <summary>
     /// Gets the request that caused the exception.
     /// </summary>
-<<<<<<< HEAD
     public virtual HttpRequestMessage? Request { get; internal set; }
 
     /// <summary>
@@ -43,23 +42,7 @@
     /// Gets the JSON message received.
     /// </summary>
     public virtual string? JsonMessage { get; internal set; }
-=======
-    public virtual BaseRestRequest WebRequest { get; internal set; } = null!;
-
-    /// <summary>
-    /// Gets the response to the request.
-    /// </summary>
-    public virtual RestResponse WebResponse { get; internal set; } = null!;
-
-    /// <summary>
-    /// Gets the JSON message received.
-    /// </summary>
-    public virtual string? JsonMessage { get; internal set; }
-
-    /// <inheritdoc />
-    public override string Message => $"{base.Message}. Json Message: {JsonMessage ?? "Discord did not provide an error message."}";
->>>>>>> 93dde567
-
+    
     public DiscordException() : base() { }
     public DiscordException(string message) : base(message) { }
     public DiscordException(string message, Exception innerException) : base(message, innerException) { }
