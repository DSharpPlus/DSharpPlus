﻿using System;
using System.Net;
using DSharpPlus.Net.Udp;
using DSharpPlus.Net.WebSocket;

namespace DSharpPlus
{
    /// <summary>
    /// Represents configuration for <see cref="DiscordClient"/> and <see cref="DiscordShardedClient"/>.
    /// </summary>
    public sealed class DiscordConfiguration
    {
        /// <summary>
        /// Sets the token used to identify the client.
        /// </summary>
        public string Token
        {
            internal get => this._token;
            set
            {
                if (string.IsNullOrWhiteSpace(value))
                    throw new ArgumentNullException(nameof(value), "Token cannot be null, empty, or all whitespace.");

                this._token = value.Trim();
            }
        }
        private string _token = "";

        /// <summary>
        /// <para>Sets the type of the token used to identify the client.</para>
        /// <para>Defaults to <see cref="TokenType.Bot"/>.</para>
        /// </summary>
        public TokenType TokenType { internal get; set; } = TokenType.Bot;

        /// <summary>
        /// <para>Sets the maximum logging level for messages.</para>
        /// <para>Typically, the default value of <see cref="LogLevel.Info"/> is ok for most uses.</para>
        /// </summary>
        public LogLevel LogLevel { internal get; set; } = LogLevel.Info;

        /// <summary>
        /// <para>Sets whether to use the internal log handler.</para>
        /// <para>This is disabled by default. Use it if you don't want to provide your own log handlers.</para>
        /// </summary>
        public bool UseInternalLogHandler { internal get; set; } = false;

        /// <summary>
        /// <para>Allows you to overwrite the time format used by the internal debug logger.</para>
        /// <para>Only applicable when <see cref="UseInternalLogHandler"/> is set to true. Defaults to ISO 8601-like format.</para>
        /// </summary>
        public string DateTimeFormat { internal get; set; } = "yyyy-MM-dd HH:mm:ss zzz";

        /// <summary>
        /// <para>Sets the member count threshold at which guilds are considered large.</para>
        /// <para>Defaults to 250.</para>
        /// </summary>
        public int LargeThreshold { internal get; set; } = 250;

        /// <summary>
        /// <para>Sets whether to automatically reconnect in case a connection is lost.</para>
        /// <para>Defaults to true.</para>
        /// </summary>
        public bool AutoReconnect { internal get; set; } = true;

        /// <summary>
        /// <para>Sets the ID of the shard to connect to.</para>
        /// <para>If not sharding, or sharding automatically, this value should be left with the default value of 0.</para>
        /// </summary>
        public int ShardId { internal get; set; } = 0;

        /// <summary>
        /// <para>Sets the total number of shards the bot is on. If not sharding, this value should be left with a default value of 1.</para>
        /// <para>If sharding automatically, this value will indicate how many shards to boot. If left default for automatic sharding, the client will determine the shard count automatically.</para>
        /// </summary>
        public int ShardCount { internal get; set; } = 1;

        /// <summary>
        /// <para>Sets the level of compression for WebSocket traffic.</para>
        /// <para>Disabling this option will increase the amount of traffic sent via WebSocket. Setting <see cref="GatewayCompressionLevel.Payload"/> will enable compression for READY and GUILD_CREATE payloads. Setting <see cref="GatewayCompressionLevel.Stream"/> will enable compression for the entire WebSocket stream, drastically reducing amount of traffic.</para>
        /// <para>Defaults to <see cref="GatewayCompressionLevel.Stream"/>.</para>
        /// </summary>
        public GatewayCompressionLevel GatewayCompressionLevel { internal get; set; } = GatewayCompressionLevel.Stream;

        /// <summary>
        /// <para>Sets the size of the global message cache.</para>
        /// <para>Setting this to 0 will disable message caching entirely. Defaults to 1024.</para>
        /// </summary>
        public int MessageCacheSize { internal get; set; } = 1024;

        /// <summary>
        /// <para>Sets whether guilds should be automatically synced when logging in with a user token.</para>
        /// <para>Defaults to true.</para>
        /// </summary>
        public bool AutomaticGuildSync { internal get; set; } = true;

        /// <summary>
        /// <para>Sets the proxy to use for HTTP and WebSocket connections to Discord.</para>
        /// <para>Defaults to null.</para>
        /// </summary>
        public IWebProxy Proxy { internal get; set; } = null;

        /// <summary>
        /// <para>Sets the timeout for HTTP requests</para>
        /// <para>Defaults to 10 seconds. Set to <see cref="System.Threading.Timeout.InfiniteTimeSpan"/> to disable timeouts.</para>
        /// </summary>
        public TimeSpan HttpTimeout { internal get; set; } = TimeSpan.FromSeconds(10);

        /// <summary>
        /// <para>Sets the factory method used to create instances of WebSocket clients.</para>
        /// <para>Use <see cref="WebSocketClient.CreateNew(IWebProxy)"/> and equivalents on other implementations to switch out client implementations.</para>
        /// <para>Defaults to <see cref="WebSocketClient.CreateNew(IWebProxy)"/>.</para>
        /// </summary>
        public WebSocketClientFactoryDelegate WebSocketClientFactory
        {
            internal get => this._webSocketClientFactory;
            set
            {
                if (value == null)
                    throw new InvalidOperationException("You need to supply a valid WebSocket client factory method.");

                this._webSocketClientFactory = value;
            }
        }
        private WebSocketClientFactoryDelegate _webSocketClientFactory = WebSocketClient.CreateNew;

        /// <summary>
        /// <para>Sets the factory method used to create instances of UDP clients.</para>
        /// <para>Use <see cref="DspUdpClient.CreateNew"/> and equivalents on other implementations to switch out client implementations.</para>
        /// <para>Defaults to <see cref="DspUdpClient.CreateNew"/>.</para>
        /// </summary>
        public UdpClientFactoryDelegate UdpClientFactory
        {
            internal get => this._udpClientFactory;
            set
            {
                this._udpClientFactory = value ?? throw new InvalidOperationException("You need to supply a valid UDP client factory method.");
            }
        }
        private UdpClientFactoryDelegate _udpClientFactory = DspUdpClient.CreateNew;

        /// <summary>
        /// Creates a new configuration with default values.
        /// </summary>
        public DiscordConfiguration() { }

        /// <summary>
        /// Creates a clone of another discord configuration.
        /// </summary>
        /// <param name="other">Client configuration to clone.</param>
        public DiscordConfiguration(DiscordConfiguration other)
        {
			if (other != null)
			{
            this.Token = other.Token;
            this.TokenType = other.TokenType;
            this.LogLevel = other.LogLevel;
            this.UseInternalLogHandler = other.UseInternalLogHandler;
            this.DateTimeFormat = other.DateTimeFormat;
            this.LargeThreshold = other.LargeThreshold;
            this.AutoReconnect = other.AutoReconnect;
            this.ShardId = other.ShardId;
            this.ShardCount = other.ShardCount;
            this.GatewayCompressionLevel = other.GatewayCompressionLevel;
            this.MessageCacheSize = other.MessageCacheSize;
            this.AutomaticGuildSync = other.AutomaticGuildSync;
            this.WebSocketClientFactory = other.WebSocketClientFactory;
            this.UdpClientFactory = other.UdpClientFactory;
            this.Proxy = other.Proxy;
<<<<<<< HEAD
			}
=======
            this.HttpTimeout = other.HttpTimeout;
>>>>>>> 338161f9
        }
    }
}<|MERGE_RESOLUTION|>--- conflicted
+++ resolved
@@ -166,11 +166,7 @@
             this.WebSocketClientFactory = other.WebSocketClientFactory;
             this.UdpClientFactory = other.UdpClientFactory;
             this.Proxy = other.Proxy;
-<<<<<<< HEAD
-			}
-=======
             this.HttpTimeout = other.HttpTimeout;
->>>>>>> 338161f9
         }
     }
 }