using System.Threading.Tasks;
using DSharpPlus.AsyncEvents;
using DSharpPlus.Entities;

<<<<<<< HEAD
public interface IArgumentConverter
{
    public string ReadableName { get; }
}
=======
namespace DSharpPlus.Commands.Converters;

public interface IArgumentConverter { }
>>>>>>> 61872192

public interface IArgumentConverter<TConverterContext, TEventArgs, TOutput> : IArgumentConverter
    where TConverterContext : ConverterContext
    where TEventArgs : AsyncEventArgs
{
    public Task<Optional<TOutput>> ConvertAsync(TConverterContext context, TEventArgs eventArgs);
}
<|MERGE_RESOLUTION|>--- conflicted
+++ resolved
@@ -1,21 +1,17 @@
-using System.Threading.Tasks;
-using DSharpPlus.AsyncEvents;
-using DSharpPlus.Entities;
-
-<<<<<<< HEAD
-public interface IArgumentConverter
-{
-    public string ReadableName { get; }
-}
-=======
-namespace DSharpPlus.Commands.Converters;
-
-public interface IArgumentConverter { }
->>>>>>> 61872192
-
-public interface IArgumentConverter<TConverterContext, TEventArgs, TOutput> : IArgumentConverter
-    where TConverterContext : ConverterContext
-    where TEventArgs : AsyncEventArgs
-{
-    public Task<Optional<TOutput>> ConvertAsync(TConverterContext context, TEventArgs eventArgs);
-}
+using System.Threading.Tasks;
+using DSharpPlus.AsyncEvents;
+using DSharpPlus.Entities;
+
+namespace DSharpPlus.Commands.Converters;
+
+public interface IArgumentConverter
+{
+    public string ReadableName { get; }
+}
+
+public interface IArgumentConverter<TConverterContext, TEventArgs, TOutput> : IArgumentConverter
+    where TConverterContext : ConverterContext
+    where TEventArgs : AsyncEventArgs
+{
+    public Task<Optional<TOutput>> ConvertAsync(TConverterContext context, TEventArgs eventArgs);
+}