﻿using System;
using System.Net;
using DSharpPlus.Net.Udp;
using DSharpPlus.Net.WebSocket;
using Microsoft.Extensions.Logging;

namespace DSharpPlus
{
    /// <summary>
    /// Represents configuration for <see cref="DiscordClient"/> and <see cref="DiscordShardedClient"/>.
    /// </summary>
    public sealed class DiscordConfiguration
    {
        /// <summary>
        /// Sets the token used to identify the client.
        /// </summary>
        public string Token
        {
            internal get => this._token;
            set
            {
                if (string.IsNullOrWhiteSpace(value))
                    throw new ArgumentNullException(nameof(value), "Token cannot be null, empty, or all whitespace.");

                this._token = value.Trim();
            }
        }
        private string _token = "";

        /// <summary>
        /// <para>Sets the type of the token used to identify the client.</para>
        /// <para>Defaults to <see cref="TokenType.Bot"/>.</para>
        /// </summary>
        public TokenType TokenType { internal get; set; } = TokenType.Bot;

        /// <summary>
        /// <para>Sets the maximum logging level for messages.</para>
        /// <para>Typically, the default value of <see cref="LogLevel.Information"/> is ok for most uses.</para>
        /// </summary>
        public LogLevel MinimumLogLevel { internal get; set; } = LogLevel.Information;

        /// <summary>
        /// <para>Sets whether to rely on Discord for NTP (Network Time Protocol) synchronization with the "X-Ratelimit-Reset-After" header.</para>
        /// <para>If the system clock is unsynced, setting this to true will ensure ratelimits are synced with Discord and reduce the risk of hitting one.</para>
        /// <para>This should only be set to false if the system clock is synced with NTP.</para>
        /// <para>Defaults to true.</para>
        /// </summary>
        public bool UseRelativeRatelimit { internal get; set; } = true;

        /// <summary>
        /// <para>Allows you to overwrite the time format used by the internal debug logger.</para>
        /// <para>Only applicable when <see cref="LoggerFactory"/> is set left at default value. Defaults to ISO 8601-like format.</para>
        /// </summary>
        public string LogTimestampFormat { internal get; set; } = "yyyy-MM-dd HH:mm:ss zzz";

        /// <summary>
        /// <para>Sets the member count threshold at which guilds are considered large.</para>
        /// <para>Defaults to 250.</para>
        /// </summary>
        public int LargeThreshold { internal get; set; } = 250;

        /// <summary>
        /// <para>Sets whether to automatically reconnect in case a connection is lost.</para>
        /// <para>Defaults to true.</para>
        /// </summary>
        public bool AutoReconnect { internal get; set; } = true;

        /// <summary>
        /// <para>Sets the ID of the shard to connect to.</para>
        /// <para>If not sharding, or sharding automatically, this value should be left with the default value of 0.</para>
        /// </summary>
        public int ShardId { internal get; set; } = 0;

        /// <summary>
        /// <para>Sets the total number of shards the bot is on. If not sharding, this value should be left with a default value of 1.</para>
        /// <para>If sharding automatically, this value will indicate how many shards to boot. If left default for automatic sharding, the client will determine the shard count automatically.</para>
        /// </summary>
        public int ShardCount { internal get; set; } = 1;

        /// <summary>
        /// <para>Sets the level of compression for WebSocket traffic.</para>
        /// <para>Disabling this option will increase the amount of traffic sent via WebSocket. Setting <see cref="GatewayCompressionLevel.Payload"/> will enable compression for READY and GUILD_CREATE payloads. Setting <see cref="GatewayCompressionLevel.Stream"/> will enable compression for the entire WebSocket stream, drastically reducing amount of traffic.</para>
        /// <para>Defaults to <see cref="GatewayCompressionLevel.Stream"/>.</para>
        /// </summary>
        public GatewayCompressionLevel GatewayCompressionLevel { internal get; set; } = GatewayCompressionLevel.Stream;

        /// <summary>
        /// <para>Sets the size of the global message cache.</para>
        /// <para>Setting this to 0 will disable message caching entirely. Defaults to 1024.</para>
        /// </summary>
        public int MessageCacheSize { internal get; set; } = 1024;

        /// <summary>
        /// <para>Sets the proxy to use for HTTP and WebSocket connections to Discord.</para>
        /// <para>Defaults to null.</para>
        /// </summary>
        public IWebProxy Proxy { internal get; set; } = null;

        /// <summary>
        /// <para>Sets the timeout for HTTP requests.</para>
        /// <para>Set to <see cref="System.Threading.Timeout.InfiniteTimeSpan"/> to disable timeouts.</para>
        /// <para>Defaults to 10 seconds.</para>
        /// </summary>
        public TimeSpan HttpTimeout { internal get; set; } = TimeSpan.FromSeconds(100);

        /// <summary>
        /// <para>Defines that the client should attempt to reconnect indefinitely.</para>
        /// <para>This is typically a very bad idea to set to <c>true</c>, as it will swallow all connection errors.</para>
        /// <para>Defaults to false.</para>
        /// </summary>
        public bool ReconnectIndefinitely { internal get; set; } = false;

        /// <summary>
        /// <para>Sets the gateway intents for this client.</para>
        /// <para>If set, the client will only receive events that they specify with intents.</para>
        /// <para>Defaults to null.</para>
        /// </summary>
        public DiscordIntents? Intents { internal get; set; } = null;

        /// <summary>
        /// <para>Sets the factory method used to create instances of WebSocket clients.</para>
        /// <para>Use <see cref="WebSocketClient.CreateNew(IWebProxy)"/> and equivalents on other implementations to switch out client implementations.</para>
        /// <para>Defaults to <see cref="WebSocketClient.CreateNew(IWebProxy)"/>.</para>
        /// </summary>
        public WebSocketClientFactoryDelegate WebSocketClientFactory
        {
            internal get => this._webSocketClientFactory;
            set
            {
                if (value == null)
                    throw new InvalidOperationException("You need to supply a valid WebSocket client factory method.");

                this._webSocketClientFactory = value;
            }
        }
        private WebSocketClientFactoryDelegate _webSocketClientFactory = WebSocketClient.CreateNew;

        /// <summary>
        /// <para>Sets the factory method used to create instances of UDP clients.</para>
        /// <para>Use <see cref="DspUdpClient.CreateNew"/> and equivalents on other implementations to switch out client implementations.</para>
        /// <para>Defaults to <see cref="DspUdpClient.CreateNew"/>.</para>
        /// </summary>
        public UdpClientFactoryDelegate UdpClientFactory
        {
            internal get => this._udpClientFactory;
            set
            {
                this._udpClientFactory = value ?? throw new InvalidOperationException("You need to supply a valid UDP client factory method.");
            }
        }
        private UdpClientFactoryDelegate _udpClientFactory = DspUdpClient.CreateNew;

        /// <summary>
        /// <para>Sets the logger implementation to use.</para>
        /// <para>To create your own logger, implement the <see cref="ILoggerFactory"/> instance.</para>
        /// <para>Defaults to built-in implementation.</para>
        /// </summary>
        public ILoggerFactory LoggerFactory { internal get; set; } = null;

        /// <summary>
        /// Creates a new configuration with default values.
        /// </summary>
        public DiscordConfiguration() 
        { }

        /// <summary>
        /// Creates a clone of another discord configuration.
        /// </summary>
        /// <param name="other">Client configuration to clone.</param>
        public DiscordConfiguration(DiscordConfiguration other)
        {
            this.Token = other.Token;
            this.TokenType = other.TokenType;
            this.MinimumLogLevel = other.MinimumLogLevel;
            this.UseRelativeRatelimit = other.UseRelativeRatelimit;
            this.LogTimestampFormat = other.LogTimestampFormat;
            this.LargeThreshold = other.LargeThreshold;
            this.AutoReconnect = other.AutoReconnect;
            this.ShardId = other.ShardId;
            this.ShardCount = other.ShardCount;
            this.GatewayCompressionLevel = other.GatewayCompressionLevel;
            this.MessageCacheSize = other.MessageCacheSize;
            this.WebSocketClientFactory = other.WebSocketClientFactory;
            this.UdpClientFactory = other.UdpClientFactory;
            this.Proxy = other.Proxy;
            this.HttpTimeout = other.HttpTimeout;
            this.ReconnectIndefinitely = other.ReconnectIndefinitely;
<<<<<<< HEAD
            this.LoggerFactory = other.LoggerFactory;
=======
            this.Intents = other.Intents;
>>>>>>> 43263e2e
        }
    }
}<|MERGE_RESOLUTION|>--- conflicted
+++ resolved
@@ -185,11 +185,8 @@
             this.Proxy = other.Proxy;
             this.HttpTimeout = other.HttpTimeout;
             this.ReconnectIndefinitely = other.ReconnectIndefinitely;
-<<<<<<< HEAD
+            this.Intents = other.Intents;
             this.LoggerFactory = other.LoggerFactory;
-=======
-            this.Intents = other.Intents;
->>>>>>> 43263e2e
         }
     }
 }