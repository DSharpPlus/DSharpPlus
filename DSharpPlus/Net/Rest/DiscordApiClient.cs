// This file is part of the DSharpPlus project.
//
// Copyright (c) 2015 Mike Santiago
// Copyright (c) 2016-2023 DSharpPlus Contributors
//
// Permission is hereby granted, free of charge, to any person obtaining a copy
// of this software and associated documentation files (the "Software"), to deal
// in the Software without restriction, including without limitation the rights
// to use, copy, modify, merge, publish, distribute, sublicense, and/or sell
// copies of the Software, and to permit persons to whom the Software is
// furnished to do so, subject to the following conditions:
//
// The above copyright notice and this permission notice shall be included in all
// copies or substantial portions of the Software.
//
// THE SOFTWARE IS PROVIDED "AS IS", WITHOUT WARRANTY OF ANY KIND, EXPRESS OR
// IMPLIED, INCLUDING BUT NOT LIMITED TO THE WARRANTIES OF MERCHANTABILITY,
// FITNESS FOR A PARTICULAR PURPOSE AND NONINFRINGEMENT. IN NO EVENT SHALL THE
// AUTHORS OR COPYRIGHT HOLDERS BE LIABLE FOR ANY CLAIM, DAMAGES OR OTHER
// LIABILITY, WHETHER IN AN ACTION OF CONTRACT, TORT OR OTHERWISE, ARISING FROM,
// OUT OF OR IN CONNECTION WITH THE SOFTWARE OR THE USE OR OTHER DEALINGS IN THE
// SOFTWARE.

using System;
using System.Collections.Generic;
using System.Collections.ObjectModel;
using System.Globalization;
using System.IO;
using System.Linq;
using System.Net;
using System.Net.Http;
using System.Text;
using System.Threading.Tasks;

using DSharpPlus.Entities;
using DSharpPlus.Enums;
using DSharpPlus.Net.Abstractions;
using DSharpPlus.Net.Serialization;

using Microsoft.Extensions.Logging;

using Newtonsoft.Json;
using Newtonsoft.Json.Linq;

namespace DSharpPlus.Net;

// huge credits to dvoraks 8th symphony for being a source of sanity in the trying times of 
// fixing this absolute catastrophy up at least somewhat

public sealed class DiscordApiClient
{
    private const string REASON_HEADER_NAME = "X-Audit-Log-Reason";

    internal BaseDiscordClient? _discord { get; }
    internal RestClient _rest { get; }

    internal DiscordApiClient(BaseDiscordClient client)
    {
        this._discord = client;
        this._rest = new RestClient(client);
    }

    internal DiscordApiClient
    (
        IWebProxy proxy,
        TimeSpan timeout,
        ILogger logger
    ) // This is for meta-clients, such as the webhook client
        => this._rest = new(proxy, timeout, logger);

    private DiscordMessage PrepareMessage(JToken msgRaw)
    {
        TransportUser author = msgRaw["author"]!.ToDiscordObject<TransportUser>();
        DiscordMessage message = msgRaw.ToDiscordObject<DiscordMessage>();

        message.Discord = this._discord!;

        this.PopulateMessage(author, message);

        JToken? referencedMsg = msgRaw["referenced_message"];

        if (message.MessageType == MessageType.Reply && !string.IsNullOrWhiteSpace(referencedMsg?.ToString()))
        {
            TransportUser referencedAuthor = referencedMsg["author"]!.ToDiscordObject<TransportUser>();
            message.ReferencedMessage.Discord = this._discord!;
            this.PopulateMessage(referencedAuthor, message.ReferencedMessage);
        }

        if (message.Channel is not null)
        {
            return message;
        }

        message.Channel = !message._guildId.HasValue
            ? new DiscordDmChannel
            {
                Id = message.ChannelId,
                Discord = this._discord!,
                Type = ChannelType.Private
            }
            : new DiscordChannel
            {
                Id = message.ChannelId,
                GuildId = message._guildId,
                Discord = this._discord!
            };

        return message;
    }

    private void PopulateMessage(TransportUser author, DiscordMessage ret)
    {
        DiscordGuild? guild = ret.Channel?.Guild;

        //If this is a webhook, it shouldn't be in the user cache.
        if (author.IsBot && int.Parse(author.Discriminator) == 0)
        {
            ret.Author = new(author)
            {
                Discord = this._discord!
            };
        }
        else
        {
<<<<<<< HEAD
            // get and cache the user
            if (!this._discord!.UserCache.TryGetValue(author.Id, out DiscordUser? user))
=======
            var guild = ret.Channel?.Guild;

            //If this is a webhook, it shouldn't be in the user cache.
            if (author.IsBot && author.Discriminator == "0000")
>>>>>>> 93dde567
            {
                user = new DiscordUser(author)
                {
                    Discord = this._discord
                };
            }

            this._discord.UserCache[author.Id] = user;

            // get the member object if applicable, if not set the message author to an user
            if (guild is not null)
            {
                if (!guild.Members.TryGetValue(author.Id, out DiscordMember? member))
                {
                    member = new(user)
                    {
                        Discord = this._discord,
                        _guild_id = guild.Id
                    };
                }

                ret.Author = member;
            }
            else
            {
                ret.Author = user!;
            }
        }

        ret.PopulateMentions();

        ret._reactions ??= new List<DiscordReaction>();
        foreach (DiscordReaction reaction in ret._reactions)
        {
            reaction.Emoji.Discord = this._discord!;
        }
    }

    #region Guild

    internal async ValueTask<IReadOnlyList<DiscordMember>> SearchMembersAsync
    (
        ulong guildId,
        string name,
        int? limit = null
    )
    {
        QueryUriBuilder builder = new($"{Endpoints.GUILDS}/{guildId}/{Endpoints.MEMBERS}/{Endpoints.SEARCH}");
        builder.AddParameter("query", name);

        if (limit is not null) 
        { 
            builder.AddParameter("limit", limit.Value.ToString(CultureInfo.InvariantCulture));
        }

        RestRequest request = new()
        {
            Route = $"{Endpoints.GUILDS}/{guildId}/{Endpoints.MEMBERS}/{Endpoints.SEARCH}",
            Url = builder.Build(),
            Method = HttpMethod.Get
        };

        RestResponse response = await this._rest.ExecuteRequestAsync(request);

        JArray array = JArray.Parse(response.Response!);
        IReadOnlyList<TransportMember> transportMembers = array.ToDiscordObject<IReadOnlyList<TransportMember>>();

        List<DiscordMember> members = new();

        foreach (TransportMember transport in transportMembers)
        {
            DiscordUser usr = new(transport.User) { Discord = this._discord! };

            this._discord!.UpdateUserCache(usr);

            members.Add(new DiscordMember(transport) { Discord = this._discord, _guild_id = guildId });
        }

        return members;
    }

    internal async ValueTask<DiscordBan> GetGuildBanAsync
    (
        ulong guildId, 
        ulong userId
    )
    {
        RestRequest request = new()
        {
            Route = $"{Endpoints.GUILDS}/{guildId}/{Endpoints.BANS}/:user_id",
            Url = new($"{Endpoints.GUILDS}/{guildId}/{Endpoints.BANS}/{userId}"),
            Method = HttpMethod.Get
        };

        RestResponse response = await this._rest.ExecuteRequestAsync(request);

        JObject json = JObject.Parse(response.Response!);

        DiscordBan ban = json.ToDiscordObject<DiscordBan>();

        if (!this._discord!.TryGetCachedUserInternal(ban.RawUser.Id, out DiscordUser? user))
        {
            user = new DiscordUser(ban.RawUser) { Discord = this._discord };
            user = this._discord.UpdateUserCache(user);
        }

        ban.User = user;

        return ban;
    }

    internal async ValueTask<DiscordGuild> CreateGuildAsync
    (
        string name, 
        string regionId, 
        Optional<string> iconb64 = default, 
        VerificationLevel? verificationLevel = null,
        DefaultMessageNotifications? defaultMessageNotifications = null,
        SystemChannelFlags? systemChannelFlags = null
    )
    {
        RestGuildCreatePayload payload = new()
        {
            Name = name,
            RegionId = regionId,
            DefaultMessageNotifications = defaultMessageNotifications,
            VerificationLevel = verificationLevel,
            IconBase64 = iconb64,
            SystemChannelFlags = systemChannelFlags
        };

        RestRequest request = new()
        {
            Route = $"{Endpoints.GUILDS}",
            Url = new($"{Endpoints.GUILDS}"),
            Payload = DiscordJson.SerializeObject(payload),
            Method = HttpMethod.Post
        };

        RestResponse response = await this._rest.ExecuteRequestAsync(request);

        JObject json = JObject.Parse(response.Response!);
        JArray rawMembers = (JArray)json["members"]!;
        DiscordGuild guild = json.ToDiscordObject<DiscordGuild>();

        if (this._discord is DiscordClient dc)
        {
            // this looks wrong. TODO: investigate double-fired event?
            await dc.OnGuildCreateEventAsync(guild, rawMembers, null!);
        }

        return guild;
    }

    internal async ValueTask<DiscordGuild> CreateGuildFromTemplateAsync
    (
        string templateCode, 
        string name, 
        Optional<string> iconb64 = default
    )
    {
        RestGuildCreateFromTemplatePayload payload = new()
        {
            Name = name,
            IconBase64 = iconb64
        };

        RestRequest request = new()
        {
            Route = $"{Endpoints.GUILDS}/{Endpoints.TEMPLATES}/:template_code",
            Url = new($"{Endpoints.GUILDS}/{Endpoints.TEMPLATES}/{templateCode}"),
            Payload = DiscordJson.SerializeObject(payload),
            Method = HttpMethod.Post
        };

        RestResponse res = await this._rest.ExecuteRequestAsync(request);

        JObject json = JObject.Parse(res.Response!);
        JArray rawMembers = (JArray)json["members"]!;
        DiscordGuild guild = json.ToDiscordObject<DiscordGuild>();

        if (this._discord is DiscordClient dc)
        {
            await dc.OnGuildCreateEventAsync(guild, rawMembers, null!);
        }

        return guild;
    }

    internal async ValueTask DeleteGuildAsync
    (
        ulong guildId
    )
    {
        RestRequest request = new()
        {
            Route = $"{Endpoints.GUILDS}/{guildId}",
            Url = new($"{Endpoints.GUILDS}/{guildId}"),
            Method = HttpMethod.Delete
        };

        _ = await this._rest.ExecuteRequestAsync(request);
    }

    internal async ValueTask<DiscordGuild> ModifyGuildAsync
    (
        ulong guildId, 
        Optional<string> name = default,
        Optional<string> region = default, 
        Optional<VerificationLevel> verificationLevel = default,
        Optional<DefaultMessageNotifications> defaultMessageNotifications = default, 
        Optional<MfaLevel> mfaLevel = default,
        Optional<ExplicitContentFilter> explicitContentFilter = default, 
        Optional<ulong?> afkChannelId = default,
        Optional<int> afkTimeout = default, 
        Optional<string> iconb64 = default, 
        Optional<ulong> ownerId = default, 
        Optional<string> splashb64 = default,
        Optional<ulong?> systemChannelId = default, 
        Optional<string> banner = default, 
        Optional<string> description = default,
        Optional<string> discoverySplash = default, 
        Optional<IEnumerable<string>> features = default, 
        Optional<string> preferredLocale = default,
        Optional<ulong?> publicUpdatesChannelId = default, 
        Optional<ulong?> rulesChannelId = default, 
        Optional<SystemChannelFlags> systemChannelFlags = default,
        string? reason = null
    )
    {
        RestGuildModifyPayload payload = new()
        {
            Name = name,
            RegionId = region,
            VerificationLevel = verificationLevel,
            DefaultMessageNotifications = defaultMessageNotifications,
            MfaLevel = mfaLevel,
            ExplicitContentFilter = explicitContentFilter,
            AfkChannelId = afkChannelId,
            AfkTimeout = afkTimeout,
            IconBase64 = iconb64,
            SplashBase64 = splashb64,
            OwnerId = ownerId,
            SystemChannelId = systemChannelId,
            Banner = banner,
            Description = description,
            DiscoverySplash = discoverySplash,
            Features = features,
            PreferredLocale = preferredLocale,
            PublicUpdatesChannelId = publicUpdatesChannelId,
            RulesChannelId = rulesChannelId,
            SystemChannelFlags = systemChannelFlags
        };

        RestRequest request = new()
        {
            Route = $"{Endpoints.GUILDS}/{guildId}",
            Url = new($"{Endpoints.GUILDS}/{guildId}"),
            Method = HttpMethod.Patch,
            Payload = DiscordJson.SerializeObject(payload),
            Headers = string.IsNullOrWhiteSpace(reason)
                ? null
                : new Dictionary<string, string>
                {
                    [REASON_HEADER_NAME] = reason
                }
        };

        RestResponse res = await this._rest.ExecuteRequestAsync(request);

        JObject json = JObject.Parse(res.Response!);
        JArray rawMembers = (JArray)json["members"]!;
        DiscordGuild guild = json.ToDiscordObject<DiscordGuild>();
        foreach (DiscordRole r in guild._roles.Values)
        {
            r._guild_id = guild.Id;
        }

        if (this._discord is DiscordClient dc)
        {
            await dc.OnGuildUpdateEventAsync(guild, rawMembers!);
        }

        return guild;
    }

    internal async ValueTask<IReadOnlyList<DiscordBan>> GetGuildBansAsync
    (
        ulong guildId, 
        int? limit = null, 
        ulong? before = null, 
        ulong? after = null
    )
    {
        QueryUriBuilder builder = new($"{Endpoints.GUILDS}/{guildId}/{Endpoints.BANS}");

        if(limit is not null)
        {
            builder.AddParameter("limit", limit.Value.ToString(CultureInfo.InvariantCulture));
        }

        if(before is not null)
        {
            builder.AddParameter("before", before.Value.ToString(CultureInfo.InvariantCulture));
        }

        if(after is not null)
        {
            builder.AddParameter("after", after.Value.ToString(CultureInfo.InvariantCulture));
        }

        RestRequest request = new()
        {
            Route = $"{Endpoints.GUILDS}/{guildId}/{Endpoints.BANS}",
            Url = builder.Build(),
            Method = HttpMethod.Get
        };

        RestResponse res = await this._rest.ExecuteRequestAsync(request);

        IEnumerable<DiscordBan> bansRaw = JsonConvert.DeserializeObject<IEnumerable<DiscordBan>>(res.Response!)!
        .Select(xb =>
        {
            if (!this._discord!.TryGetCachedUserInternal(xb.RawUser.Id, out DiscordUser? user))
            {
                user = new DiscordUser(xb.RawUser) { Discord = this._discord };
                user = this._discord.UpdateUserCache(user);
            }

            xb.User = user;
            return xb;
        });

        ReadOnlyCollection<DiscordBan> bans = new(new List<DiscordBan>(bansRaw));

        return bans;
    }

    internal async ValueTask CreateGuildBanAsync
    (
        ulong guildId, 
        ulong userId, 
        int deleteMessageDays, 
        string? reason = null
    )
    {
        if (deleteMessageDays < 0 || deleteMessageDays > 7)
        {
            throw new ArgumentException("Delete message days must be a number between 0 and 7.", nameof(deleteMessageDays));
        }

        QueryUriBuilder builder = new($"{Endpoints.GUILDS}/{guildId}/{Endpoints.BANS}/{userId}");

        builder.AddParameter("delete_message_days", deleteMessageDays.ToString(CultureInfo.InvariantCulture));

        RestRequest request = new()
        {
            Route = $"{Endpoints.GUILDS}/{guildId}/{Endpoints.BANS}/:user_id",
            Url = builder.Build(),
            Method = HttpMethod.Put,
            Headers = string.IsNullOrWhiteSpace(reason)
                ? null
                : new Dictionary<string, string>
                {
                    [REASON_HEADER_NAME] = reason
                }
        };

        _ = await this._rest.ExecuteRequestAsync(request);
    }

    internal async ValueTask RemoveGuildBanAsync
    (
        ulong guildId, 
        ulong userId, 
        string? reason = null
    )
    {
        RestRequest request = new()
        {
            Route = $"{Endpoints.GUILDS}/{guildId}/{Endpoints.BANS}/:user_id",
            Url = new($"{Endpoints.GUILDS}/{guildId}/{Endpoints.BANS}/{userId}"),
            Method = HttpMethod.Delete,
            Headers = string.IsNullOrWhiteSpace(reason)
                ? null
                : new Dictionary<string, string>
                {
                    [REASON_HEADER_NAME] = reason
                }
        };

        _ = await this._rest.ExecuteRequestAsync(request);
    }

    internal async ValueTask LeaveGuildAsync
    (
        ulong guildId
    )
    {
        RestRequest request = new()
        {
            Route = $"{Endpoints.USERS}/{Endpoints.ME}/{Endpoints.GUILDS}/{guildId}",
            Url = new($"{Endpoints.USERS}/{Endpoints.ME}/{Endpoints.GUILDS}/{guildId}"),
            Method = HttpMethod.Delete
        };

        _ = await this._rest.ExecuteRequestAsync(request);
    }

    internal async ValueTask<DiscordMember> AddGuildMemberAsync
    (
        ulong guildId, 
        ulong userId, 
        string accessToken, 
        bool? muted = null, 
        bool? deafened = null,
        string? nick = null,
        IEnumerable<DiscordRole>? roles = null
    )
    {
        RestGuildMemberAddPayload payload = new()
        {
            AccessToken = accessToken,
            Nickname = nick ?? "",
            Roles = roles ?? new List<DiscordRole>(),
            Deaf = deafened ?? false,
            Mute = muted ?? false
        };

        RestRequest request = new()
        {
            Route = $"{Endpoints.GUILDS}/{guildId}/{Endpoints.MEMBERS}/:user_id",
            Url = new($"{Endpoints.GUILDS}/{guildId}/{Endpoints.MEMBERS}/:{userId}"),
            Method = HttpMethod.Put,
            Payload = DiscordJson.SerializeObject(payload)
        };

        RestResponse res = await this._rest.ExecuteRequestAsync(request);

        TransportMember transport = JsonConvert.DeserializeObject<TransportMember>(res.Response!)!;

        return new DiscordMember(transport) { Discord = this._discord!, _guild_id = guildId };
    }

    internal async ValueTask<IReadOnlyList<TransportMember>> ListGuildMembersAsync
    (
        ulong guildId, 
        int? limit = null, 
        ulong? after = null
    )
    {
        QueryUriBuilder builder = new($"{Endpoints.GUILDS}/{guildId}/{Endpoints.MEMBERS}");

        if (limit is not null && limit > 0)
        {
            builder.AddParameter("limit", limit.Value.ToString(CultureInfo.InvariantCulture));
        }

        if (after is not null)
        {
            builder.AddParameter("after", after.Value.ToString(CultureInfo.InvariantCulture));
        }

        RestRequest request = new()
        {
            Route = $"{Endpoints.GUILDS}/{guildId}/{Endpoints.MEMBERS}",
            Url = builder.Build(),
            Method = HttpMethod.Get
        };

        RestResponse res = await this._rest.ExecuteRequestAsync(request);

        List<TransportMember> rawMembers = JsonConvert.DeserializeObject<List<TransportMember>>(res.Response!)!;
        return new ReadOnlyCollection<TransportMember>(rawMembers);
    }

    internal async ValueTask AddGuildMemberRoleAsync
    (
        ulong guildId, 
        ulong userId, 
        ulong roleId, 
        string? reason = null
    )
    {
        RestRequest request = new()
        {
            Route = $"{Endpoints.GUILDS}/{guildId}/{Endpoints.MEMBERS}/:user_id/{Endpoints.ROLES}/:role_id",
            Url = new($"{Endpoints.GUILDS}/{guildId}/{Endpoints.MEMBERS}/{userId}/{Endpoints.ROLES}/{roleId}"),
            Method = HttpMethod.Put,
            Headers = string.IsNullOrWhiteSpace(reason)
                ? null
                : new Dictionary<string, string>
                {
                    [REASON_HEADER_NAME] = reason
                }
        };

        _ = await this._rest.ExecuteRequestAsync(request);
    }

    internal async ValueTask RemoveGuildMemberRoleAsync
    (
        ulong guildId, 
        ulong userId, 
        ulong roleId, 
        string reason
    )
    {
        RestRequest request = new()
        {
            Route = $"{Endpoints.GUILDS}/{guildId}/{Endpoints.MEMBERS}/:user_id/{Endpoints.ROLES}/:role_id",
            Url = new($"{Endpoints.GUILDS}/{guildId}/{Endpoints.MEMBERS}/{userId}/{Endpoints.ROLES}/{roleId}"),
            Method = HttpMethod.Delete,
            Headers = string.IsNullOrWhiteSpace(reason)
                ? null
                : new Dictionary<string, string>
                {
                    [REASON_HEADER_NAME] = reason
                }
        };

        _ = await this._rest.ExecuteRequestAsync(request);
    }

    internal async ValueTask ModifyGuildChannelPositionAsync
    (
        ulong guildId, 
        IEnumerable<RestGuildChannelReorderPayload> payload, 
        string? reason = null
    )
    {
        RestRequest request = new()
        {
            Route = $"{Endpoints.GUILDS}/{guildId}/{Endpoints.CHANNELS}",
            Url = new($"{Endpoints.GUILDS}/{guildId}/{Endpoints.CHANNELS}"),
            Method = HttpMethod.Patch,
            Payload = DiscordJson.SerializeObject(payload),
            Headers = string.IsNullOrWhiteSpace(reason)
                ? null
                : new Dictionary<string, string>
                {
                    [REASON_HEADER_NAME] = reason
                }
        };

        await this._rest.ExecuteRequestAsync(request);
    }

    // TODO: should probably return an IReadOnlyList here, unsure as to the extent of the breaking change
    internal async ValueTask<DiscordRole[]> ModifyGuildRolePositionsAsync
    (
        ulong guildId, 
        IEnumerable<RestGuildRoleReorderPayload> newRolePositions, 
        string? reason = null
    )
    {
        RestRequest request = new()
        {
            Route = $"{Endpoints.GUILDS}/{guildId}/{Endpoints.ROLES}",
            Url = new($"{Endpoints.GUILDS}/{guildId}/{Endpoints.ROLES}"),
            Method = HttpMethod.Patch,
            Payload = DiscordJson.SerializeObject(newRolePositions),
            Headers = string.IsNullOrWhiteSpace(reason)
                ? null
                : new Dictionary<string, string>
                {
                    [REASON_HEADER_NAME] = reason
                }
        };

        RestResponse res = await this._rest.ExecuteRequestAsync(request);

        DiscordRole[] ret = JsonConvert.DeserializeObject<DiscordRole[]>(res.Response!)!;
        foreach (DiscordRole role in ret)
        {
            role.Discord = this._discord!;
            role._guild_id = guildId;
        }

        return ret;
    }

    internal async ValueTask<AuditLog> GetAuditLogsAsync
    (
        ulong guildId, 
        int limit, 
        ulong? after = null, 
        ulong? before = null, 
        ulong? userId = null, 
        AuditLogActionType? actionType = null
    )
    {
        QueryUriBuilder builder = new($"{Endpoints.GUILDS}/{guildId}/{Endpoints.AUDIT_LOGS}");

        builder.AddParameter("limit", limit.ToString(CultureInfo.InvariantCulture));

        if(after is not null)
        {
            builder.AddParameter("after", after.Value.ToString(CultureInfo.InvariantCulture));
        }

        if(before is not null)
        {
            builder.AddParameter("before", before.Value.ToString(CultureInfo.InvariantCulture));
        }

        if(userId is not null)
        {
            builder.AddParameter("user_id", userId.Value.ToString(CultureInfo.InvariantCulture));
        }

        if(actionType is not null)
        {
            builder.AddParameter("action_type", ((int)actionType.Value).ToString(CultureInfo.InvariantCulture));
        }

        RestRequest request = new()
        {
            Route = $"{Endpoints.GUILDS}/{guildId}/{Endpoints.AUDIT_LOGS}",
            Url = builder.Build(),
            Method = HttpMethod.Get
        };

        RestResponse res = await this._rest.ExecuteRequestAsync(request);

        return JsonConvert.DeserializeObject<AuditLog>(res.Response!)!;
    }

    internal async ValueTask<DiscordInvite> GetGuildVanityUrlAsync
    (
        ulong guildId
    )
    {
        RestRequest request = new()
        {
            Route = $"{Endpoints.GUILDS}/{guildId}/{Endpoints.VANITY_URL}",
            Url = new($"{Endpoints.GUILDS}/{guildId}/{Endpoints.VANITY_URL}"),
            Method = HttpMethod.Get
        };

        RestResponse res = await this._rest.ExecuteRequestAsync(request);

        return JsonConvert.DeserializeObject<DiscordInvite>(res.Response!)!;
    }

    internal async ValueTask<DiscordWidget> GetGuildWidgetAsync
    (
        ulong guildId
    )
    {
        RestRequest request = new()
        {
            Route = $"{Endpoints.GUILDS}/{guildId}/{Endpoints.WIDGET_JSON}",
            Url = new($"{Endpoints.GUILDS}/{guildId}/{Endpoints.WIDGET_JSON}"),
            Method = HttpMethod.Get
        };

        RestResponse res = await this._rest.ExecuteRequestAsync(request);

        // TODO: this should really be cleaned up
        JObject json = JObject.Parse(res.Response!);
        JArray rawChannels = (JArray)json["channels"]!;

        DiscordWidget ret = json.ToDiscordObject<DiscordWidget>();
        ret.Discord = this._discord!;
        ret.Guild = this._discord!.Guilds[guildId];

        ret.Channels = ret.Guild is null
            ? rawChannels.Select(r => new DiscordChannel
            {
                Id = (ulong)r["id"]!,
                Name = r["name"]!.ToString(),
                Position = (int)r["position"]!
            }).ToList()
            : rawChannels.Select(r =>
            {
                DiscordChannel c = ret.Guild.GetChannel((ulong)r["id"]!);
                c.Position = (int)r["position"]!;
                return c;
            }).ToList();

        return ret;
    }

    internal async ValueTask<DiscordWidgetSettings> GetGuildWidgetSettingsAsync
    (
        ulong guildId
    )
    {
        RestRequest request = new()
        {
            Route = $"{Endpoints.GUILDS}/{guildId}/{Endpoints.WIDGET}",
            Url = new($"{Endpoints.GUILDS}/{guildId}/{Endpoints.WIDGET}"),
            Method = HttpMethod.Get
        };

        RestResponse res = await this._rest.ExecuteRequestAsync(request);

        DiscordWidgetSettings ret = JsonConvert.DeserializeObject<DiscordWidgetSettings>(res.Response!)!;
        ret.Guild = this._discord!.Guilds[guildId];

        return ret;
    }

    internal async ValueTask<DiscordWidgetSettings> ModifyGuildWidgetSettingsAsync
    (
        ulong guildId, 
        bool? isEnabled = null, 
        ulong? channelId = null, 
        string? reason = null
    )
    {
        RestGuildWidgetSettingsPayload payload = new()
        {
            Enabled = isEnabled,
            ChannelId = channelId
        };

        RestRequest request = new()
        {
            Route = $"{Endpoints.GUILDS}/{guildId}/{Endpoints.WIDGET}",
            Url = new($"{Endpoints.GUILDS}/{guildId}/{Endpoints.WIDGET}"),
            Method = HttpMethod.Patch,
            Payload = DiscordJson.SerializeObject(payload),
            Headers = reason is null
                ? null
                : new Dictionary<string, string>
                {
                    [REASON_HEADER_NAME] = reason
                }
        };

        RestResponse res = await this._rest.ExecuteRequestAsync(request);

        DiscordWidgetSettings ret = JsonConvert.DeserializeObject<DiscordWidgetSettings>(res.Response!)!;
        ret.Guild = this._discord!.Guilds[guildId];

        return ret;
    }

    internal async ValueTask<IReadOnlyList<DiscordGuildTemplate>> GetGuildTemplatesAsync
    (
        ulong guildId
    )
    {
        RestRequest request = new()
        {
            Route = $"{Endpoints.GUILDS}/{guildId}/{Endpoints.TEMPLATES}",
            Url = new($"{Endpoints.GUILDS}/{guildId}/{Endpoints.TEMPLATES}"),
            Method = HttpMethod.Get
        };

        RestResponse res = await this._rest.ExecuteRequestAsync(request);

        IEnumerable<DiscordGuildTemplate> templates = 
            JsonConvert.DeserializeObject<IEnumerable<DiscordGuildTemplate>>(res.Response!)!;

        return new ReadOnlyCollection<DiscordGuildTemplate>(new List<DiscordGuildTemplate>(templates));
    }

    internal async ValueTask<DiscordGuildTemplate> CreateGuildTemplateAsync
    (
        ulong guildId, 
        string name, 
        string description
    )
    {
        RestGuildTemplateCreateOrModifyPayload payload = new()
        {
            Name = name,
            Description = description
        };

        RestRequest request = new()
        {
            Route = $"{Endpoints.GUILDS}/{guildId}/{Endpoints.TEMPLATES}",
            Url = new($"{Endpoints.GUILDS}/{guildId}/{Endpoints.TEMPLATES}"),
            Method = HttpMethod.Post,
            Payload = DiscordJson.SerializeObject(payload)
        };

        RestResponse res = await this._rest.ExecuteRequestAsync(request);

        return JsonConvert.DeserializeObject<DiscordGuildTemplate>(res.Response!)!;
    }

    internal async ValueTask<DiscordGuildTemplate> SyncGuildTemplateAsync
    (
        ulong guildId, 
        string templateCode
    )
    {
        RestRequest request = new()
        {
            Route = $"{Endpoints.GUILDS}/{guildId}/{Endpoints.TEMPLATES}/:template_code",
            Url = new($"{Endpoints.GUILDS}/{guildId}/{Endpoints.TEMPLATES}/{templateCode}"),
            Method = HttpMethod.Put
        };

        RestResponse res = await this._rest.ExecuteRequestAsync(request);

        return JsonConvert.DeserializeObject<DiscordGuildTemplate>(res.Response!)!;
    }

    internal async ValueTask<DiscordGuildTemplate> ModifyGuildTemplateAsync
    (
        ulong guildId, 
        string templateCode, 
        string? name = null, 
        string? description = null
    )
    {
        RestGuildTemplateCreateOrModifyPayload payload = new()
        {
            Name = name,
            Description = description
        };

        RestRequest request = new()
        {
            Route = $"{Endpoints.GUILDS}/{guildId}/{Endpoints.TEMPLATES}/:template_code",
            Url = new($"{Endpoints.GUILDS}/{guildId}/{Endpoints.TEMPLATES}/{templateCode}"),
            Method = HttpMethod.Patch,
            Payload = DiscordJson.SerializeObject(payload)
        };

        RestResponse res = await this._rest.ExecuteRequestAsync(request);

        return JsonConvert.DeserializeObject<DiscordGuildTemplate>(res.Response!)!;
    }

    internal async ValueTask<DiscordGuildTemplate> DeleteGuildTemplateAsync
    (
        ulong guildId, 
        string templateCode
    )
    {
        RestRequest request = new()
        {
            Route = $"{Endpoints.GUILDS}/{guildId}/{Endpoints.TEMPLATES}/:template_code",
            Url = new($"{Endpoints.GUILDS}/{guildId}/{Endpoints.TEMPLATES}/{templateCode}"),
            Method = HttpMethod.Delete
        };

        RestResponse res = await this._rest.ExecuteRequestAsync(request);

        return JsonConvert.DeserializeObject<DiscordGuildTemplate>(res.Response!)!;
    }

    internal async ValueTask<DiscordGuildMembershipScreening> GetGuildMembershipScreeningFormAsync
    (
        ulong guildId
    )
    {
        RestRequest request = new()
        {
            Route = $"{Endpoints.GUILDS}/{guildId}/{Endpoints.MEMBER_VERIFICATION}",
            Url = new($"{Endpoints.GUILDS}/{guildId}/{Endpoints.MEMBER_VERIFICATION}"),
            Method = HttpMethod.Get
        };

        RestResponse res = await this._rest.ExecuteRequestAsync(request);

        return JsonConvert.DeserializeObject<DiscordGuildMembershipScreening>(res.Response!)!;
    }

    internal async ValueTask<DiscordGuildMembershipScreening> ModifyGuildMembershipScreeningFormAsync
    (
        ulong guildId, 
        Optional<bool> enabled = default, 
        Optional<DiscordGuildMembershipScreeningField[]> fields = default, 
        Optional<string> description = default
    )
    {
        RestGuildMembershipScreeningFormModifyPayload payload = new()
        {
            Enabled = enabled,
            Description = description,
            Fields = fields
        };

        RestRequest request = new()
        {
            Route = $"{Endpoints.GUILDS}/{guildId}/{Endpoints.MEMBER_VERIFICATION}",
            Url = new($"{Endpoints.GUILDS}/{guildId}/{Endpoints.MEMBER_VERIFICATION}"),
            Method = HttpMethod.Patch,
            Payload = DiscordJson.SerializeObject(payload)
        };

        RestResponse res = await this._rest.ExecuteRequestAsync(request);

        return JsonConvert.DeserializeObject<DiscordGuildMembershipScreening>(res.Response!)!;
    }

    internal async ValueTask<DiscordGuildWelcomeScreen> GetGuildWelcomeScreenAsync
    (
        ulong guildId
    )
    {
        RestRequest request = new()
        {
            Route = $"{Endpoints.GUILDS}/{guildId}/{Endpoints.WELCOME_SCREEN}",
            Url = new($"{Endpoints.GUILDS}/{guildId}/{Endpoints.WELCOME_SCREEN}"),
            Method = HttpMethod.Get
        };

        RestResponse res = await this._rest.ExecuteRequestAsync(request);

        return JsonConvert.DeserializeObject<DiscordGuildWelcomeScreen>(res.Response!)!;
    }

    internal async ValueTask<DiscordGuildWelcomeScreen> ModifyGuildWelcomeScreenAsync
    (
        ulong guildId, 
        Optional<bool> enabled = default, 
        Optional<IEnumerable<DiscordGuildWelcomeScreenChannel>> welcomeChannels = default, 
        Optional<string> description = default, 
        string? reason = null
    )
    {
        RestGuildWelcomeScreenModifyPayload payload = new()
        {
            Enabled = enabled,
            WelcomeChannels = welcomeChannels,
            Description = description
        };

        RestRequest request = new()
        {
            Route = $"{Endpoints.GUILDS}/{guildId}/{Endpoints.WELCOME_SCREEN}",
            Url = new($"{Endpoints.GUILDS}/{guildId}/{Endpoints.WELCOME_SCREEN}"),
            Method = HttpMethod.Patch,
            Payload = DiscordJson.SerializeObject(payload),
            Headers = reason is null 
                ? null
                : new Dictionary<string, string>
                {
                    [REASON_HEADER_NAME] = reason
                }
        };

        RestResponse res = await this._rest.ExecuteRequestAsync(request);

        return JsonConvert.DeserializeObject<DiscordGuildWelcomeScreen>(res.Response!)!;
    }

    internal async ValueTask UpdateCurrentUserVoiceStateAsync
    (
        ulong guildId, 
        ulong channelId, 
        bool? suppress = null, 
        DateTimeOffset? requestToSpeakTimestamp = null
    )
    {
        RestGuildUpdateCurrentUserVoiceStatePayload payload = new()
        {
            ChannelId = channelId,
            Suppress = suppress,
            RequestToSpeakTimestamp = requestToSpeakTimestamp
        };

        RestRequest request = new()
        {
            Route = $"{Endpoints.GUILDS}/{guildId}/{Endpoints.VOICE_STATES}/@me",
            Url = new($"{Endpoints.GUILDS}/{guildId}/{Endpoints.VOICE_STATES}/@me"),
            Method = HttpMethod.Patch,
            Payload = DiscordJson.SerializeObject(payload)
        };

        _ = await this._rest.ExecuteRequestAsync(request);
    }

    internal async ValueTask UpdateUserVoiceStateAsync
    (
        ulong guildId, 
        ulong userId, 
        ulong channelId, 
        bool? suppress = null
    )
    {
        RestGuildUpdateUserVoiceStatePayload payload = new()
        {
            ChannelId = channelId,
            Suppress = suppress
        };

        RestRequest request = new()
        {
            Route = $"{Endpoints.GUILDS}/{guildId}/{Endpoints.VOICE_STATES}/:user_id",
            Url = new($"{Endpoints.GUILDS}/{guildId}/{Endpoints.VOICE_STATES}/{userId}"),
            Method = HttpMethod.Patch,
            Payload = DiscordJson.SerializeObject(payload)
        };

        _ = await this._rest.ExecuteRequestAsync(request);
    }
    #endregion

    #region Stickers

    internal async ValueTask<DiscordMessageSticker> GetGuildStickerAsync
    (
        ulong guildId, 
        ulong stickerId
    )
    {
        RestRequest request = new()
        {
            Route = $"{Endpoints.GUILDS}/{guildId}/{Endpoints.STICKERS}/:sticker_id",
            Url = new($"{Endpoints.GUILDS}/{guildId}/{Endpoints.STICKERS}/{stickerId}"),
            Method = HttpMethod.Get
        };

        RestResponse res = await this._rest.ExecuteRequestAsync(request);
        JObject json = JObject.Parse(res.Response!);

        DiscordMessageSticker ret = json.ToDiscordObject<DiscordMessageSticker>();

        if (json["user"] is JObject jusr) // Null = Missing stickers perm //
        {
            TransportUser tsr = jusr.ToDiscordObject<TransportUser>();
            DiscordUser usr = new(tsr) { Discord = this._discord! };
            ret.User = usr;
        }

        ret.Discord = this._discord!;
        return ret;
    }

    internal async ValueTask<DiscordMessageSticker> GetStickerAsync
    (
        ulong stickerId
    )
    {
        RestRequest request = new()
        {
            Route = $"{Endpoints.STICKERS}/:sticker_id",
            Url = new($"{Endpoints.STICKERS}/{stickerId}"),
            Method = HttpMethod.Get
        };

        RestResponse res = await this._rest.ExecuteRequestAsync(request);
        JObject json = JObject.Parse(res.Response!);

        DiscordMessageSticker ret = json.ToDiscordObject<DiscordMessageSticker>();

        if (json["user"] is JObject jusr) // Null = Missing stickers perm //
        {
            TransportUser tsr = jusr.ToDiscordObject<TransportUser>();
            DiscordUser usr = new(tsr) { Discord = this._discord! };
            ret.User = usr;
        }

        ret.Discord = this._discord!;
        return ret;
    }

    internal async ValueTask<IReadOnlyList<DiscordMessageStickerPack>> GetStickerPacksAsync()
    {
        RestRequest request = new()
        {
            Route = $"{Endpoints.STICKERPACKS}",
            Url = new($"{Endpoints.STICKERPACKS}"),
            Method = HttpMethod.Get
        };

        RestResponse res = await this._rest.ExecuteRequestAsync(request);

        JArray json = (JArray)JObject.Parse(res.Response!)["sticker_packs"]!;
        DiscordMessageStickerPack[] ret = json.ToDiscordObject<DiscordMessageStickerPack[]>();

        return ret;
    }

    internal async ValueTask<IReadOnlyList<DiscordMessageSticker>> GetGuildStickersAsync
    (
        ulong guildId
    )
    {
        RestRequest request = new()
        {
            Route = $"{Endpoints.GUILDS}/{guildId}/{Endpoints.STICKERS}",
            Url = new($"{Endpoints.GUILDS}/{guildId}/{Endpoints.STICKERS}"),
            Method = HttpMethod.Get
        };

        RestResponse res = await this._rest.ExecuteRequestAsync(request);
        JArray json = JArray.Parse(res.Response!);

        DiscordMessageSticker[] ret = json.ToDiscordObject<DiscordMessageSticker[]>();

        for (int i = 0; i < ret.Length; i++)
        {
            DiscordMessageSticker sticker = ret[i];
            sticker.Discord = this._discord!;

            if (json[i]["user"] is JObject jusr) // Null = Missing stickers perm //
            {
                TransportUser transportUser = jusr.ToDiscordObject<TransportUser>();
                DiscordUser user = new(transportUser) 
                { 
                    Discord = this._discord! 
                };

                // The sticker would've already populated, but this is just to ensure everything is up to date
                sticker.User = user;
            }
        }

        return ret;
    }

    internal async ValueTask<DiscordMessageSticker> CreateGuildStickerAsync
    (
        ulong guildId, 
        string name, 
        string description, 
        string tags, 
        DiscordMessageFile file, 
        string? reason = null
    )
    {
        MultipartRestRequest request = new()
        {
            Route = $"{Endpoints.GUILDS}/{guildId}/{Endpoints.STICKERS}",
            Url = new($"{Endpoints.GUILDS}/{guildId}/{Endpoints.STICKERS}"),
            Method = HttpMethod.Post,
            Headers = reason is null
                ? null
                : new Dictionary<string, string>()
                {
                    [REASON_HEADER_NAME] = reason
                },
            Files = new DiscordMessageFile[]
            {
                file
            },
            Values = new Dictionary<string, string>()
            {
                ["name"] = name,
                ["description"] = description,
                ["tags"] = tags,
            }
        };

        RestResponse res = await this._rest.ExecuteRequestAsync(request);
        JObject json = JObject.Parse(res.Response!);

        DiscordMessageSticker ret = json.ToDiscordObject<DiscordMessageSticker>();

        if (json["user"] is JObject rawUser) // Null = Missing stickers perm //
        {
            TransportUser transportUser = rawUser.ToDiscordObject<TransportUser>();

            DiscordUser user = new(transportUser) 
            { 
                Discord = this._discord! 
            };

            ret.User = user;
        }

        ret.Discord = this._discord!;

        return ret;
    }

    internal async ValueTask<DiscordMessageSticker> ModifyStickerAsync
    (
        ulong guildId, 
        ulong stickerId, 
        Optional<string> name = default, 
        Optional<string> description = default, 
        Optional<string> tags = default, 
        string? reason = null
    )
    {
        RestStickerModifyPayload payload = new()
        {
            Name = name,
            Description = description,
            Tags = tags
        };

        RestRequest request = new()
        {
            Route = $"{Endpoints.GUILDS}/{guildId}/{Endpoints.STICKERS}/:sticker_id",
            Url = new($"{Endpoints.GUILDS}/{guildId}/{Endpoints.STICKERS}/{stickerId}"),
            Method = HttpMethod.Patch,
            Payload = DiscordJson.SerializeObject(payload),
            Headers = reason is null
                ? null
                : new Dictionary<string, string>
                {
                    [REASON_HEADER_NAME] = reason
                }
        };

        RestResponse res = await this._rest.ExecuteRequestAsync(request);
        DiscordMessageSticker ret = JObject.Parse(res.Response!).ToDiscordObject<DiscordMessageSticker>();
        ret.Discord = this._discord!;

        return ret;
    }

    internal async ValueTask DeleteStickerAsync
    (
        ulong guildId, 
        ulong stickerId, 
        string? reason = null
    )
    {
        RestRequest request = new()
        {
            Route = $"{Endpoints.GUILDS}/{guildId}/{Endpoints.STICKERS}/:sticker_id",
            Url = new($"{Endpoints.GUILDS}/{guildId}/{Endpoints.STICKERS}/{stickerId}"),
            Method = HttpMethod.Delete,
            Headers = reason is null
                ? null
                : new Dictionary<string, string>()
                {
                    [REASON_HEADER_NAME] = reason
                }
        };

        await this._rest.ExecuteRequestAsync(request);
    }

    #endregion

    #region Channel
    internal async ValueTask<DiscordChannel> CreateGuildChannelAsync
    (
        ulong guildId,
        string name,
        ChannelType type,
        ulong? parent,
        Optional<string> topic,
        int? bitrate,
        int? userLimit,
        IEnumerable<DiscordOverwriteBuilder> overwrites,
        bool? nsfw,
        Optional<int?> perUserRateLimit,
        VideoQualityMode? qualityMode,
        int? position,
        string reason,
        AutoArchiveDuration? defaultAutoArchiveDuration,
        DefaultReaction? defaultReactionEmoji,
        IEnumerable<DiscordForumTagBuilder> forumTags,
        DefaultSortOrder? defaultSortOrder

    )
    {
        List<DiscordRestOverwrite> restOverwrites = new();
        if (overwrites != null)
        {
            foreach (DiscordOverwriteBuilder ow in overwrites)
            {
                restOverwrites.Add(ow.Build());
            }
        }

        RestChannelCreatePayload pld = new()
        {
            Name = name,
            Type = type,
            Parent = parent,
            Topic = topic,
            Bitrate = bitrate,
            UserLimit = userLimit,
            PermissionOverwrites = restOverwrites,
            Nsfw = nsfw,
            PerUserRateLimit = perUserRateLimit,
            QualityMode = qualityMode,
            Position = position,
            DefaultAutoArchiveDuration = defaultAutoArchiveDuration,
            DefaultReaction = defaultReactionEmoji,
            AvailableTags = forumTags,
            DefaultSortOrder = defaultSortOrder
        };

        Dictionary<string, string> headers = new();
        if (!string.IsNullOrWhiteSpace(reason))
        {
            headers[REASON_HEADER_NAME] = reason;
        }

        RestRequest request = new()
        {
            Route = $"{Endpoints.GUILDS}/:guild_id/{Endpoints.CHANNELS}",
            Url = new Uri($"${Endpoints.GUILDS}/{guildId}/{Endpoints.CHANNELS}"),
            Method = HttpMethod.Post,
            Payload = DiscordJson.SerializeObject(pld),
            Headers = headers
        };
        
        
        
        RestResponse res = await this._rest.ExecuteRequestAsync(request);

        DiscordChannel ret = JsonConvert.DeserializeObject<DiscordChannel>(res.Response!)!;
        ret.Discord = this._discord!;

        foreach (DiscordOverwrite xo in ret._permissionOverwrites)
        {
            xo.Discord = this._discord!;
            xo._channel_id = ret.Id;
        }

        return ret;
    }

    internal async ValueTask ModifyChannelAsync
    (
        ulong channelId,
        string name,
        int? position = null,
        Optional<string> topic = default,
        bool? nsfw = null,
        Optional<ulong?> parent = default,
        int? bitrate = null,
        int? userLimit = null,
        Optional<int?> perUserRateLimit = default,
        Optional<string> rtcRegion = default,
        VideoQualityMode? qualityMode = null,
        Optional<ChannelType> type = default,
        IEnumerable<DiscordOverwriteBuilder>? permissionOverwrites = null,
        Optional<ChannelFlags> flags = default,
        IEnumerable<DiscordForumTagBuilder>? availableTags = null,
        Optional<AutoArchiveDuration?> defaultAutoArchiveDuration = default,
        Optional<DefaultReaction?> defaultReactionEmoji = default,
        Optional<int> defaultPerUserRatelimit = default,
        Optional<DefaultSortOrder?> defaultSortOrder = default,
        Optional<DefaultForumLayout> defaultForumLayout = default,
        string? reason = null
    )
    {
        List<DiscordRestOverwrite>? restOverwrites = null;
        if (permissionOverwrites is not null)
        {
            restOverwrites = new();
            foreach (DiscordOverwriteBuilder ow in permissionOverwrites)
            {
                restOverwrites.Add(ow.Build());
            }
        }

        RestChannelModifyPayload pld = new()
        {
            Name = name,
            Position = position,
            Topic = topic,
            Nsfw = nsfw,
            Parent = parent,
            Bitrate = bitrate,
            UserLimit = userLimit,
            PerUserRateLimit = perUserRateLimit,
            RtcRegion = rtcRegion,
            QualityMode = qualityMode,
            Type = type,
            PermissionOverwrites = restOverwrites,
            Flags = flags,
            AvailableTags = availableTags,
            DefaultAutoArchiveDuration = defaultAutoArchiveDuration,
            DefaultReaction = defaultReactionEmoji,
            DefaultPerUserRateLimit = defaultPerUserRatelimit,
            DefaultForumLayout = defaultForumLayout,
            DefaultSortOrder = defaultSortOrder
        };

        Dictionary<string, string> headers = new();
        if (!string.IsNullOrWhiteSpace(reason))
        {
            headers[REASON_HEADER_NAME] = reason;
        }
        
        RestRequest request = new()
        {
            Route = $"{Endpoints.CHANNELS}/:channel_id",
            Url = new Uri($"{Endpoints.CHANNELS}/{channelId}"),
            Method = HttpMethod.Patch,
            Payload = DiscordJson.SerializeObject(pld),
            Headers = headers
        };

        await this._rest.ExecuteRequestAsync(request);
    }

    internal async ValueTask ModifyThreadChannelAsync
    (
        ulong channelId,
        string name,
        int? position = null,
        Optional<string> topic = default,
        bool? nsfw = null,
        Optional<ulong?> parent = default,
        int? bitrate = null,
        int? userLimit = null,
        Optional<int?> perUserRateLimit = default,
        Optional<string> rtcRegion = default,
        VideoQualityMode? qualityMode = null,
        Optional<ChannelType> type = default,
        IEnumerable<DiscordOverwriteBuilder>? permissionOverwrites = null,
        bool? isArchived = null,
        AutoArchiveDuration? autoArchiveDuration = null,
        bool? locked = null,
        IEnumerable<ulong>? appliedTags = null,
        string? reason = null
    )
    {
        List<DiscordRestOverwrite>? restOverwrites = null;
        if (permissionOverwrites is not null)
        {
            restOverwrites = new List<DiscordRestOverwrite>();
            foreach (DiscordOverwriteBuilder ow in permissionOverwrites)
            {
                restOverwrites.Add(ow.Build());
            }
        }

        RestThreadChannelModifyPayload pld = new()
        {
            Name = name,
            Position = position,
            Topic = topic,
            Nsfw = nsfw,
            Parent = parent,
            Bitrate = bitrate,
            UserLimit = userLimit,
            PerUserRateLimit = perUserRateLimit,
            RtcRegion = rtcRegion,
            QualityMode = qualityMode,
            Type = type,
            PermissionOverwrites = restOverwrites,
            IsArchived = isArchived,
            ArchiveDuration = autoArchiveDuration,
            Locked = locked,
            AppliedTags = appliedTags
        };

        Dictionary<string, string> headers = new();
        if (!string.IsNullOrWhiteSpace(reason))
        {
            headers.Add(REASON_HEADER_NAME, reason);
        }
        
        RestRequest request = new()
        {
            Route = $"{Endpoints.CHANNELS}/:channel_id",
            Url = new Uri($"{Endpoints.CHANNELS}/{channelId}"),
            Method = HttpMethod.Patch,
            Payload = DiscordJson.SerializeObject(pld),
            Headers = headers
        };
      
        await this._rest.ExecuteRequestAsync(request);
    }

    internal async ValueTask<IReadOnlyList<DiscordScheduledGuildEvent>> GetScheduledGuildEventsAsync
    (
        ulong guildId, 
        bool withUserCounts = false
    )
    {
        QueryUriBuilder url = new($"{Endpoints.GUILDS}/{guildId}/{Endpoints.EVENTS}");
        url.AddParameter("with_user_count", withUserCounts.ToString());
        
        RestRequest request = new()
        {
            Route = $"{Endpoints.GUILDS}/:guild_id/{Endpoints.EVENTS}",
            Url = url.Build(),
            Method = HttpMethod.Get
        };
        
        RestResponse res = await this._rest.ExecuteRequestAsync(request);

        DiscordScheduledGuildEvent[] ret = JsonConvert.DeserializeObject<DiscordScheduledGuildEvent[]>(res.Response!)!;
        
        foreach (DiscordScheduledGuildEvent? scheduledGuildEvent in ret)
        {
            scheduledGuildEvent.Discord = this._discord!;

            if (scheduledGuildEvent.Creator is not null)
            {
                scheduledGuildEvent.Creator.Discord = this._discord!;
            }
        }

        return ret.AsReadOnly();
    }

    internal async ValueTask<DiscordScheduledGuildEvent> CreateScheduledGuildEventAsync
    (
        ulong guildId, 
        string name, 
        string description, 
        DateTimeOffset startTime, 
        ScheduledGuildEventType type, 
        ScheduledGuildEventPrivacyLevel privacyLevel, 
        DiscordScheduledGuildEventMetadata? metadata = null,
        DateTimeOffset? endTime = null,
        ulong? channelId = null,
        string? reason = null
    )
    {
        Dictionary<string, string> headers = new();

        if (!string.IsNullOrWhiteSpace(reason))
        {
            headers[REASON_HEADER_NAME] = reason;
        }

        RestScheduledGuildEventCreatePayload pld = new()
        {
            Name = name,
            Description = description,
            ChannelId = channelId,
            StartTime = startTime,
            EndTime = endTime,
            Type = type,
            PrivacyLevel = privacyLevel,
            Metadata = metadata
        };

        RestRequest request = new()
        {
            Route = $"{Endpoints.GUILDS}/:guild_id/{Endpoints.EVENTS}",
            Url = new($"{Endpoints.GUILDS}/{guildId}/{Endpoints.EVENTS}"),
            Method = HttpMethod.Post,
            Payload = DiscordJson.SerializeObject(pld),
            Headers = headers
        };

        RestResponse res = await this._rest.ExecuteRequestAsync(request);

        DiscordScheduledGuildEvent ret = JsonConvert.DeserializeObject<DiscordScheduledGuildEvent>(res.Response!)!;

        ret.Discord = this._discord!;

        if (ret.Creator is not null)
        {
            ret.Creator.Discord = this._discord!;
        }

        return ret;
    }

    internal async ValueTask DeleteScheduledGuildEventAsync
    (
        ulong guildId, 
        ulong guildScheduledEventId
    )
    {
        RestRequest request = new()
        {
            Route = $"{Endpoints.GUILDS}/:guild_id/{Endpoints.EVENTS}/:guild_scheduled_event_id",
            Url = new($"{Endpoints.GUILDS}/{guildId}/{Endpoints.EVENTS}/{guildScheduledEventId}"),
            Method = HttpMethod.Delete
        };

        await this._rest.ExecuteRequestAsync(request);
    }

    internal async ValueTask<IReadOnlyList<DiscordUser>> GetScheduledGuildEventUsersAsync
    (
        ulong guildId, 
        ulong guildScheduledEventId,
        bool withMembers = false,
        int limit = 1,
        ulong? before = null,
        ulong? after = null
    )
    {
        string route = $"{Endpoints.GUILDS}/:guild_id/{Endpoints.EVENTS}/:guild_scheduled_event_id/{Endpoints.USERS}";

        QueryUriBuilder url = new($"{Endpoints.GUILDS}/{guildId}/{Endpoints.EVENTS}/{guildScheduledEventId}/{Endpoints.USERS}");
        
        url.AddParameter("with_members", withMembers.ToString());

        if (limit > 0)
        {
            url.AddParameter("limit", limit.ToString(CultureInfo.InvariantCulture));
        }

        if (before != null)
        {
            url.AddParameter("before", before.Value.ToString(CultureInfo.InvariantCulture));
        }

        if (after != null)
        {
            url.AddParameter("after", after.Value.ToString(CultureInfo.InvariantCulture));
        }
        
        RestRequest request = new()
        {
            Route = route,
            Url = url.Build(),
            Method = HttpMethod.Get
        };

        RestResponse res = await this._rest.ExecuteRequestAsync(request);

        JToken jto = JToken.Parse(res.Response!);

        return (jto as JArray ?? jto["users"] as JArray)!
            .Select
            (
                j => (DiscordUser)j.SelectToken("member")?.ToDiscordObject<DiscordMember>()! 
                    ?? j.SelectToken("user")!.ToDiscordObject<DiscordUser>()
            )
            .ToArray();
    }

    internal async ValueTask<DiscordScheduledGuildEvent> GetScheduledGuildEventAsync
    (
        ulong guildId, 
        ulong guildScheduledEventId
    )
    {
        string route = $"{Endpoints.GUILDS}/:guild_id/{Endpoints.EVENTS}/:guild_scheduled_event_id";
        Uri url = new($"{Endpoints.GUILDS}/{guildId}/{Endpoints.EVENTS}/{guildScheduledEventId}");
            
        RestRequest request = new()
        {
            Route = route,
            Url = url,
            Method = HttpMethod.Get
        };
        
        RestResponse res = await this._rest.ExecuteRequestAsync(request);

        DiscordScheduledGuildEvent ret = JsonConvert.DeserializeObject<DiscordScheduledGuildEvent>(res.Response!)!;

        ret.Discord = this._discord!;

        if (ret.Creator is not null)
        {
            ret.Creator.Discord = this._discord!;
        }

        return ret;
    }

    internal async ValueTask<DiscordScheduledGuildEvent> ModifyScheduledGuildEventAsync
    (
        ulong guildId,
        ulong guildScheduledEventId,
        Optional<string> name = default,
        Optional<string> description = default,
        Optional<ulong?> channelId = default,
        Optional<DateTimeOffset> startTime = default,
        Optional<DateTimeOffset> endTime = default,
        Optional<ScheduledGuildEventType> type = default,
        Optional<ScheduledGuildEventPrivacyLevel> privacyLevel = default,
        Optional<DiscordScheduledGuildEventMetadata> metadata = default,
        Optional<ScheduledGuildEventStatus> status = default,
        string? reason = null
    )
    {
        string route = $"{Endpoints.GUILDS}/:guild_id/{Endpoints.EVENTS}/:guild_scheduled_event_id";
        Uri url = new($"{Endpoints.GUILDS}/{guildId}/{Endpoints.EVENTS}/{guildScheduledEventId}");

        Dictionary<string, string> headers = new();
        if (!string.IsNullOrWhiteSpace(reason))
        {
            headers[REASON_HEADER_NAME] = reason;
        }
        
        RestScheduledGuildEventModifyPayload pld = new()
        {
            Name = name,
            Description = description,
            ChannelId = channelId,
            StartTime = startTime,
            EndTime = endTime,
            Type = type,
            PrivacyLevel = privacyLevel,
            Metadata = metadata,
            Status = status
        };
        
        RestRequest request = new()
        {
            Route = route,
            Url = url,
            Method = HttpMethod.Patch,
            Payload = DiscordJson.SerializeObject(pld),
            Headers = headers
        };

        RestResponse res = await this._rest.ExecuteRequestAsync(request);

        DiscordScheduledGuildEvent ret = JsonConvert.DeserializeObject<DiscordScheduledGuildEvent>(res.Response!)!;

        ret.Discord = this._discord!;

        if (ret.Creator is not null)
        {
            ret.Creator.Discord = this._discord!;
        }

        return ret;
    }

    internal async ValueTask<DiscordChannel> GetChannelAsync
    (
        ulong channelId
    )
    {
        string route = $"{Endpoints.CHANNELS}/:channel_id";
        Uri url = new($"{Endpoints.CHANNELS}/{channelId}");
        
        RestRequest request = new()
        {
            Route = route,
            Url = url,
            Method = HttpMethod.Get
        };

        RestResponse res = await this._rest.ExecuteRequestAsync(request);

        DiscordChannel ret = JsonConvert.DeserializeObject<DiscordChannel>(res.Response!)!;

        // this is really weird, we should consider doing this better
        if (ret.IsThread)
        {
            ret = JsonConvert.DeserializeObject<DiscordThreadChannel>(res.Response!)!;
        }

        ret.Discord = this._discord!;
        foreach (DiscordOverwrite xo in ret._permissionOverwrites)
        {
            xo.Discord = this._discord!;
            xo._channel_id = ret.Id;
        }

        return ret;
    }

    internal async ValueTask DeleteChannelAsync
    (
        ulong channelId, 
        string reason
    )
    {
        Dictionary<string, string> headers = new();
        if (!string.IsNullOrWhiteSpace(reason))
        {
            headers[REASON_HEADER_NAME] = reason;
        }

        RestRequest request = new()
        {
            Route = $"{Endpoints.CHANNELS}/:channel_id",
            Url = new($"{Endpoints.CHANNELS}/{channelId}"),
            Method = HttpMethod.Delete,
            Headers = headers
        };
        
        await this._rest.ExecuteRequestAsync(request);
    }

    internal async ValueTask<DiscordMessage> GetMessageAsync
    (
        ulong channelId, 
        ulong messageId
    )
    {
        string route = $"{Endpoints.CHANNELS}/:channel_id/{Endpoints.MESSAGES}/:message_id";
        Uri url = new($"{Endpoints.CHANNELS}/{channelId}/{Endpoints.MESSAGES}/{messageId}");

        RestRequest request = new()
        {
            Route = route,
            Url = url,
            Method = HttpMethod.Get
        };
        
        RestResponse res = await this._rest.ExecuteRequestAsync(request);
        
        DiscordMessage ret = this.PrepareMessage(JObject.Parse(res.Response!));

        return ret;
    }

    internal async ValueTask<DiscordMessage> CreateMessageAsync
    (
        ulong channelId, 
        string content, 
        IEnumerable<DiscordEmbed>? embeds, 
        ulong? replyMessageId, 
        bool mentionReply, 
        bool failOnInvalidReply, 
        bool suppressNotifications
    )
    {
        if (content != null && content.Length > 2000)
        {
            throw new ArgumentException("Message content length cannot exceed 2000 characters.");
        }

        if (!embeds?.Any() ?? true)
        {
            if (content == null)
            {
                throw new ArgumentException("You must specify message content or an embed.");
            }

            if (content.Length == 0)
            {
                throw new ArgumentException("Message content must not be empty.");
            }
        }

        if (embeds is not null)
        {
            foreach (DiscordEmbed embed in embeds)
            {
                if (embed.Title.Length > 256)
                {
                    throw new ArgumentException("Embed title length must not exceed 256 characters.");
                }

                if (embed.Description?.Length > 4096)
                {
                    throw new ArgumentException("Embed description length must not exceed 4096 characters.");
                }

                if (embed.Fields?.Count > 25)
                {
                    throw new ArgumentException("Embed field count must not exceed 25.");
                }

                if (embed.Fields is not null)
                {
                    foreach (DiscordEmbedField field in embed.Fields)
                    {
                        if (field.Name.Length > 256)
                        {
                            throw new ArgumentException("Embed field name length must not exceed 256 characters.");
                        }

                        if (field.Value.Length > 1024)
                        {
                            throw new ArgumentException("Embed field value length must not exceed 1024 characters.");
                        }
                    }
                }
                
                if (embed.Footer?.Text.Length > 2048)
                {
                    throw new ArgumentException("Embed footer text length must not exceed 2048 characters.");
                }
                
                if (embed.Author?.Name.Length > 256)
                {
                    throw new ArgumentException("Embed author name length must not exceed 256 characters.");
                }
                
                int totalCharacter = 0;
                totalCharacter += embed.Title.Length;
                totalCharacter += embed.Description?.Length ?? 0;
                totalCharacter += embed.Fields?.Sum(xf => xf.Name.Length + xf.Value.Length) ?? 0;
                totalCharacter += embed.Footer?.Text.Length ?? 0;
                totalCharacter += embed.Author?.Name.Length ?? 0;
                if (totalCharacter > 6000)
                {
                    throw new ArgumentException("Embed total length must not exceed 6000 characters.");
                }
                
                if (embed.Timestamp != null)
                {
                    embed.Timestamp = embed.Timestamp.Value.ToUniversalTime();
                }
            }
        }

        RestChannelMessageCreatePayload pld = new()
        {
            HasContent = content != null,
            Content = content,
            IsTTS = false,
            HasEmbed = embeds?.Any() ?? false,
            Embeds = embeds,
            Flags = suppressNotifications ? MessageFlags.SupressNotifications : 0,
        };

        if (replyMessageId != null)
        {
            pld.MessageReference = new InternalDiscordMessageReference 
            { 
                MessageId = replyMessageId, 
                FailIfNotExists = failOnInvalidReply 
            };
        }

        if (replyMessageId != null)
        {
            pld.Mentions = new DiscordMentions(Mentions.All, true, mentionReply);
        }

        string route = $"{Endpoints.CHANNELS}/:channel_id/{Endpoints.MESSAGES}";
        Uri url = new($"{Endpoints.CHANNELS}/{channelId}/{Endpoints.MESSAGES}");
        
        RestRequest request = new()
        {
            Route = route,
            Url = url,
            Method = HttpMethod.Post,
            Payload = DiscordJson.SerializeObject(pld)
        };
        
        RestResponse res = await this._rest.ExecuteRequestAsync(request);

        DiscordMessage ret = this.PrepareMessage(JObject.Parse(res.Response!));

        return ret;
    }

    internal async ValueTask<DiscordMessage> CreateMessageAsync
    (
        ulong channelId, 
        DiscordMessageBuilder builder
    )
    {
        builder.Validate();

        if (builder.Embeds != null)
        {
            foreach (DiscordEmbed embed in builder.Embeds)
            {
                if (embed?.Timestamp != null)
                {
                    embed.Timestamp = embed.Timestamp.Value.ToUniversalTime();
                }
            }
        }

        RestChannelMessageCreatePayload pld = new()
        {
            HasContent = builder.Content != null,
            Content = builder.Content,
            StickersIds = builder._stickers?.Where(s => s != null).Select(s => s.Id).ToArray(),
            IsTTS = builder.IsTTS,
            HasEmbed = builder.Embeds != null,
            Embeds = builder.Embeds,
            Components = builder.Components
        };

        if (builder.ReplyId != null)
        {
            pld.MessageReference = new InternalDiscordMessageReference { MessageId = builder.ReplyId, FailIfNotExists = builder.FailOnInvalidReply };
        }

        pld.Mentions = new DiscordMentions(builder.Mentions ?? Mentions.None, builder.Mentions?.Any() ?? false, builder.MentionOnReply);

        if (builder.Files.Count == 0)
        {
            string route = $"{Endpoints.CHANNELS}/:channel_id/{Endpoints.MESSAGES}";
            Uri url = new($"{Endpoints.CHANNELS}/{channelId}/{Endpoints.MESSAGES}");
            
            RestRequest request = new()
            {
                Route = route,
                Url = url,
                Method = HttpMethod.Post,
                Payload = DiscordJson.SerializeObject(pld)
            };
            
            RestResponse res = await this._rest.ExecuteRequestAsync(request);

<<<<<<< HEAD
            DiscordMessage ret = this.PrepareMessage(JObject.Parse(res.Response!));
=======
            var route = $"{Endpoints.USERS}{Endpoints.ME}{Endpoints.CHANNELS}";
            var bucket = this._rest.GetBucket(RestRequestMethod.POST, route, new { }, out var path);

            var url = Utilities.GetApiUriFor(path);
            var res = await this.DoRequestAsync(this._discord, bucket, url, RestRequestMethod.POST, route, payload: DiscordJson.SerializeObject(pld));

            var ret = DiscordJson.ToDiscordObject<DiscordDmChannel>(res.Response);
            ret.Discord = this._discord;

>>>>>>> 93dde567
            return ret;
        }
        else
        {
            Dictionary<string, string> values = new()
            {
                ["payload_json"] = DiscordJson.SerializeObject(pld)
            };
            
            string route = $"{Endpoints.CHANNELS}/:channel_id/{Endpoints.MESSAGES}";
            Uri url = new($"{Endpoints.CHANNELS}/{channelId}/{Endpoints.MESSAGES}");

            MultipartRestRequest request = new()
            {
                Route = route,
                Url = url,
                Method = HttpMethod.Post,
                Values = values
            };
            
            RestResponse res = await this._rest.ExecuteRequestAsync(request);

            DiscordMessage ret = this.PrepareMessage(JObject.Parse(res.Response!));

            foreach (DiscordMessageFile? file in builder._files.Where(x => x.ResetPositionTo.HasValue))
            {
                file.Stream.Position = file.ResetPositionTo!.Value;
            }

            return ret;
        }
    }

    internal async ValueTask<IReadOnlyList<DiscordChannel>> GetGuildChannelsAsync(ulong guildId)
    {
        string route = $"{Endpoints.GUILDS}/:guild_id/{Endpoints.CHANNELS}";
        Uri url = new($"{Endpoints.GUILDS}/{guildId}/{Endpoints.CHANNELS}");
        
        RestRequest request = new()
        {
            Route = route,
            Url = url,
            Method = HttpMethod.Get
        };
        
        RestResponse res = await this._rest.ExecuteRequestAsync(request);
        
        IEnumerable<DiscordChannel> channelsRaw = JsonConvert.DeserializeObject<IEnumerable<DiscordChannel>>(res.Response!)!
            .Select
            (
                xc => 
                { 
                    xc.Discord = this._discord!; 
                    return xc; 
                }
            );

        foreach (DiscordChannel? ret in channelsRaw)
        {
            foreach (DiscordOverwrite xo in ret._permissionOverwrites)
            {
                xo.Discord = this._discord!;
                xo._channel_id = ret.Id;
            }
        }

        return new ReadOnlyCollection<DiscordChannel>(new List<DiscordChannel>(channelsRaw));
    }

    internal async ValueTask<IReadOnlyList<DiscordMessage>> GetChannelMessagesAsync
    (
        ulong channelId, 
        int limit, 
        ulong? before = null, 
        ulong? after = null, 
        ulong? around = null
    )
    {
        QueryUriBuilder url = new($"{Endpoints.CHANNELS}/{channelId}/{Endpoints.MESSAGES}");
        if (around is not null)
        {
            url.AddParameter("around", around?.ToString(CultureInfo.InvariantCulture));
        }

        if (before is not null)
        {
            url.AddParameter("before", before?.ToString(CultureInfo.InvariantCulture));
        }

        if (after is not null)
        {
            url.AddParameter("after", after?.ToString(CultureInfo.InvariantCulture));
        }

        if (limit > 0)
        {
            url.AddParameter("limit", limit.ToString(CultureInfo.InvariantCulture));
        }

        string route = $"{Endpoints.CHANNELS}/:channel_id/{Endpoints.MESSAGES}";
        
        RestRequest request = new()
        {
            Route = route,
            Url = url.Build(),
            Method = HttpMethod.Get
        };
        
        RestResponse res = await this._rest.ExecuteRequestAsync(request);

        JArray msgsRaw = JArray.Parse(res.Response!);
        List<DiscordMessage> msgs = new();
        foreach (JToken xj in msgsRaw)
        {
            msgs.Add(this.PrepareMessage(xj));
        }

        return new ReadOnlyCollection<DiscordMessage>(new List<DiscordMessage>(msgs));
    }

    internal async ValueTask<DiscordMessage> GetChannelMessageAsync
    (
        ulong channelId, 
        ulong messageId
    )
    {
        string route = $"{Endpoints.CHANNELS}/:channel_id/{Endpoints.MESSAGES}/:message_id";
        Uri url = new($"{Endpoints.CHANNELS}/{channelId}/{Endpoints.MESSAGES}/{messageId}");

        RestRequest request = new()
        {
            Route = route,
            Url = url,
            Method = HttpMethod.Get
        };
        
        RestResponse res = await this._rest.ExecuteRequestAsync(request);

        DiscordMessage ret = this.PrepareMessage(JObject.Parse(res.Response!));

        return ret;
    }

    internal async ValueTask<DiscordMessage> EditMessageAsync
    (
        ulong channelId,
        ulong messageId,
        Optional<string> content = default,
        Optional<IEnumerable<DiscordEmbed>> embeds = default,
        Optional<IEnumerable<IMention>> mentions = default,
        IReadOnlyList<DiscordActionRowComponent>? components = null,
        IReadOnlyCollection<DiscordMessageFile>? files = null,
        MessageFlags? flags = null,
        IEnumerable<DiscordAttachment>? attachments = null
    )
    {
        if (embeds.HasValue && embeds.Value != null)
        {
            foreach (DiscordEmbed embed in embeds.Value)
            {
                if (embed.Timestamp != null)
                {
                    embed.Timestamp = embed.Timestamp.Value.ToUniversalTime();
                }
            }
        }

        RestChannelMessageEditPayload pld = new()
        {
            HasContent = content.HasValue,
            Content = content.HasValue ? (string)content : null,
            HasEmbed = embeds.HasValue && (embeds.Value?.Any() ?? false),
            Embeds = embeds.HasValue && (embeds.Value?.Any() ?? false) ? embeds.Value : null,
            Components = components,
            Flags = flags,
            Attachments = attachments,
            Mentions = mentions.HasValue 
                ? new DiscordMentions
                (
                    mentions.Value ?? Mentions.None, 
                    false, 
                    mentions.Value?.OfType<RepliedUserMention>().Any() ?? false
                ) 
                : null
        };

        Dictionary<string, string> values = new()
        {
            ["payload_json"] = DiscordJson.SerializeObject(pld)
        };

        string route = $"{Endpoints.CHANNELS}/:channel_id/{Endpoints.MESSAGES}/:message_id";
        Uri url = new($"{Endpoints.CHANNELS}/{channelId}/{Endpoints.MESSAGES}/{messageId}");
        
        MultipartRestRequest request = new()
        {
            Route = route,
            Url = url,
            Method = HttpMethod.Patch,
            Values = values
        };
        
        RestResponse res = await this._rest.ExecuteRequestAsync(request);

        DiscordMessage ret = this.PrepareMessage(JObject.Parse(res.Response!));

        if (files is not null)
        {
            foreach (DiscordMessageFile? file in files.Where(x => x.ResetPositionTo.HasValue))
            {
                file.Stream.Position = file.ResetPositionTo!.Value;
            }
        }

        return ret;
    }

    internal async ValueTask DeleteMessageAsync
    (
        ulong channelId, 
        ulong messageId, 
        string reason
    )
    {
        Dictionary<string, string> headers = new();
        if (!string.IsNullOrWhiteSpace(reason))
        {
            headers[REASON_HEADER_NAME] = reason;
        }

        string route = $"{Endpoints.CHANNELS}/:channel_id/{Endpoints.MESSAGES}/:message_id";
        Uri url = new($"{Endpoints.CHANNELS}/{channelId}/{Endpoints.MESSAGES}/{messageId}");

        RestRequest request = new()
        {
            Route = route,
            Url = url,
            Method = HttpMethod.Delete,
            Headers = headers
        };
        
        await this._rest.ExecuteRequestAsync(request);
    }

    internal async ValueTask DeleteMessagesAsync
    (
        ulong channelId, 
        IEnumerable<ulong> messageIds, 
        string reason
    )
    {
        RestChannelMessageBulkDeletePayload pld = new()
        {
            Messages = messageIds
        };

        Dictionary<string, string> headers = new();
        if (!string.IsNullOrWhiteSpace(reason))
        {
            headers[REASON_HEADER_NAME] = reason;
        }

        string route = $"{Endpoints.CHANNELS}/:channel_id/{Endpoints.MESSAGES}/{Endpoints.BULK_DELETE}";
        Uri url = new($"{Endpoints.CHANNELS}/{channelId}/{Endpoints.MESSAGES}/{Endpoints.BULK_DELETE}");

        RestRequest request = new()
        {
            Route = route,
            Url = url,
            Method = HttpMethod.Post,
            Payload = DiscordJson.SerializeObject(pld),
            Headers = headers
        };
        
        await this._rest.ExecuteRequestAsync(request);
    }

    internal async ValueTask<IReadOnlyList<DiscordInvite>> GetChannelInvitesAsync
    (
        ulong channelId
    )
    {
        string route = $"{Endpoints.CHANNELS}/:channel_id/{Endpoints.INVITES}";
        Uri url = new($"{Endpoints.CHANNELS}/{channelId}/{Endpoints.INVITES}");

        RestRequest request = new()
        {
            Route = route,
            Url = url,
            Method = HttpMethod.Get
        };
        
        RestResponse res = await this._rest.ExecuteRequestAsync(request);

        IEnumerable<DiscordInvite> invitesRaw = JsonConvert.DeserializeObject<IEnumerable<DiscordInvite>>(res.Response!)!
            .Select
            (
                xi => 
                { 
                    xi.Discord = this._discord!; 
                    return xi; 
                }
            );

        return new ReadOnlyCollection<DiscordInvite>(new List<DiscordInvite>(invitesRaw));
    }

    internal async ValueTask<DiscordInvite> CreateChannelInviteAsync
    (
        ulong channelId,
        int maxAge,
        int maxUses,
        bool temporary,
        bool unique,
        string reason,
        InviteTargetType? targetType = null,
        ulong? targetUserId = null,
        ulong? targetApplicationId = null
    )
    {
        RestChannelInviteCreatePayload pld = new()
        {
            MaxAge = maxAge,
            MaxUses = maxUses,
            Temporary = temporary,
            Unique = unique,
            TargetType = targetType,
            TargetUserId = targetUserId,
            TargetApplicationId = targetApplicationId
        };

        Dictionary<string, string> headers = new();
        if (!string.IsNullOrWhiteSpace(reason))
        {
            headers[REASON_HEADER_NAME] = reason;
        }

        string route = $"{Endpoints.CHANNELS}/:channel_id/{Endpoints.INVITES}";
        Uri url = new($"{Endpoints.CHANNELS}/{channelId}/{Endpoints.INVITES}");

        RestRequest request = new()
        {
            Route = route,
            Url = url,
            Method = HttpMethod.Post,
            Payload = DiscordJson.SerializeObject(pld),
            Headers = headers
        };
        
        RestResponse res = await this._rest.ExecuteRequestAsync(request);
        
        DiscordInvite ret = JsonConvert.DeserializeObject<DiscordInvite>(res.Response!)!;
        ret.Discord = this._discord!;

        return ret;
    }

    internal async ValueTask DeleteChannelPermissionAsync
    (
        ulong channelId, 
        ulong overwriteId, 
        string reason
    )
    {
        Dictionary<string, string> headers = new();
        if (!string.IsNullOrWhiteSpace(reason))
        {
            headers[REASON_HEADER_NAME] = reason;
        }

        string route = $"{Endpoints.CHANNELS}/:channel_id/{Endpoints.PERMISSIONS}/:overwrite_id";
        Uri url = new($"{Endpoints.CHANNELS}/{channelId}/{Endpoints.PERMISSIONS}/{overwriteId}");

        RestRequest request = new()
        {
            Route = route,
            Url = url,
            Method = HttpMethod.Delete,
            Headers = headers
        };
        
        await this._rest.ExecuteRequestAsync(request);
    }

    internal async ValueTask EditChannelPermissionsAsync
    (
        ulong channelId,
        ulong overwriteId,
        Permissions allow,
        Permissions deny,
        string type,
        string? reason = null
    )
    {
        RestChannelPermissionEditPayload pld = new()
        {
            Type = type,
            Allow = allow & PermissionMethods.FULL_PERMS,
            Deny = deny & PermissionMethods.FULL_PERMS
        };

        Dictionary<string, string> headers = new();
        if (!string.IsNullOrWhiteSpace(reason))
        {
            headers[REASON_HEADER_NAME] = reason;
        }

        string route = $"{Endpoints.CHANNELS}/:channel_id/{Endpoints.PERMISSIONS}/:overwrite_id";
        Uri url = new($"{Endpoints.CHANNELS}/{channelId}/{Endpoints.PERMISSIONS}/{overwriteId}");

        RestRequest request = new()
        {
            Route = route,
            Url = url,
            Method = HttpMethod.Put,
            Payload = DiscordJson.SerializeObject(pld),
            Headers = headers
        };
        
        await this._rest.ExecuteRequestAsync(request);
    }

    internal async ValueTask TriggerTypingAsync
    (
        ulong channelId
    )
    {
        string route = $"{Endpoints.CHANNELS}/:channel_id/{Endpoints.TYPING}";
        Uri url = new($"{Endpoints.CHANNELS}/{channelId}/{Endpoints.TYPING}");

        RestRequest request = new()
        {
            Route = route,
            Url = url,
            Method = HttpMethod.Post
        };
        await this._rest.ExecuteRequestAsync(request);
    }

    internal async ValueTask<IReadOnlyList<DiscordMessage>> GetPinnedMessagesAsync
    (
        ulong channelId
    )
    {
        string route = $"{Endpoints.CHANNELS}/:channel_id/{Endpoints.PINS}";
        Uri url = new($"{Endpoints.CHANNELS}/{channelId}/{Endpoints.PINS}");

        RestRequest request = new()
        {
            Route = route,
            Url = url,
            Method = HttpMethod.Get
        };
        
        RestResponse res = await this._rest.ExecuteRequestAsync(request);

        JArray msgsRaw = JArray.Parse(res.Response!);
        List<DiscordMessage> msgs = new();
        foreach (JToken xj in msgsRaw)
        {
            msgs.Add(this.PrepareMessage(xj));
        }

        return new ReadOnlyCollection<DiscordMessage>(new List<DiscordMessage>(msgs));
    }

    internal async ValueTask PinMessageAsync
    (
        ulong channelId, 
        ulong messageId
    )
    {
        string route = $"{Endpoints.CHANNELS}/:channel_id/{Endpoints.PINS}/:message_id";
        Uri url = new($"{Endpoints.CHANNELS}/{channelId}/{Endpoints.PINS}/{messageId}");
        
        RestRequest request = new()
        {
            Route = route,
            Url = url,
            Method = HttpMethod.Put
        };
        
        await this._rest.ExecuteRequestAsync(request);
    }

    internal async ValueTask UnpinMessageAsync
    (
        ulong channelId, 
        ulong messageId
    )
    {
        string route = $"{Endpoints.CHANNELS}/:channel_id/{Endpoints.PINS}/:message_id";
        Uri url = new($"{Endpoints.CHANNELS}/{channelId}/{Endpoints.PINS}/{messageId}");
        
        RestRequest request = new()
        {
            Route = route,
            Url = url,
            Method = HttpMethod.Delete
        };
        await this._rest.ExecuteRequestAsync(request);
    }

    internal async ValueTask AddGroupDmRecipientAsync
    (
        ulong channelId,
        ulong userId,
        string accessToken,
        string nickname
    )
    {
        RestChannelGroupDmRecipientAddPayload pld = new()
        {
            AccessToken = accessToken,
            Nickname = nickname
        };

        string route = $"{Endpoints.USERS}/{Endpoints.ME}/{Endpoints.CHANNELS}/:channel_id/{Endpoints.RECIPIENTS}/:user_id";
        Uri url = new($"{Endpoints.USERS}/{Endpoints.ME}/{Endpoints.CHANNELS}/{channelId}/{Endpoints.RECIPIENTS}/{userId}");
        
        RestRequest request = new()
        {
            Route = route,
            Url = url,
            Method = HttpMethod.Put,
            Payload = DiscordJson.SerializeObject(pld)
        };
        
        await this._rest.ExecuteRequestAsync(request);
    }

    internal async ValueTask RemoveGroupDmRecipientAsync
    (
        ulong channelId, 
        ulong userId
    )
    {
        string route = $"{Endpoints.USERS}/{Endpoints.ME}/{Endpoints.CHANNELS}/:channel_id/{Endpoints.RECIPIENTS}/:user_id";
        Uri url = new($"{Endpoints.USERS}/{Endpoints.ME}/{Endpoints.CHANNELS}/{channelId}/{Endpoints.RECIPIENTS}/{userId}");
       
        RestRequest request = new()
        {
            Route = route,
            Url = url,
            Method = HttpMethod.Delete
        };
        await this._rest.ExecuteRequestAsync(request);
    }

    internal async ValueTask<DiscordDmChannel> CreateGroupDmAsync
    (
        IEnumerable<string> accessTokens, 
        IDictionary<ulong, string> nicks
    )
    {
        RestUserGroupDmCreatePayload pld = new()
        {
            AccessTokens = accessTokens,
            Nicknames = nicks
        };

        string route = $"{Endpoints.USERS}/{Endpoints.ME}/{Endpoints.CHANNELS}";
        Uri url = new($"{Endpoints.USERS}/{Endpoints.ME}/{Endpoints.CHANNELS}");

        RestRequest request = new()
        {
            Route = route,
            Url = url,
            Method = HttpMethod.Post,
            Payload = DiscordJson.SerializeObject(pld)
        };
        
        RestResponse res = await this._rest.ExecuteRequestAsync(request);
        
        DiscordDmChannel ret = JsonConvert.DeserializeObject<DiscordDmChannel>(res.Response!)!;
        ret.Discord = this._discord!;

        return ret;
    }

    internal async ValueTask<DiscordDmChannel> CreateDmAsync
    (
        ulong recipientId
    )
    {
        RestUserDmCreatePayload pld = new()
        {
            Recipient = recipientId
        };

        string route = $"{Endpoints.USERS}{Endpoints.ME}{Endpoints.CHANNELS}";
        Uri url = new($"{Endpoints.USERS}/{Endpoints.ME}/{Endpoints.CHANNELS}");
        
        RestRequest request = new()
        {
            Route = route,
            Url = url,
            Method = HttpMethod.Post,
            Payload = DiscordJson.SerializeObject(pld)
        };

        RestResponse res = await this._rest.ExecuteRequestAsync(request);
        DiscordDmChannel ret = JsonConvert.DeserializeObject<DiscordDmChannel>(res.Response!)!;
        ret.Discord = this._discord!;

        if (this._discord is DiscordClient dc)
        {
            _ = dc._privateChannels.TryAdd(ret.Id, ret);
        }

        return ret;
    }

    internal async ValueTask<DiscordFollowedChannel> FollowChannelAsync
    (
        ulong channelId, 
        ulong webhookChannelId
    )
    {
        FollowedChannelAddPayload pld = new()
        {
            WebhookChannelId = webhookChannelId
        };

        string route = $"{Endpoints.CHANNELS}/:channel_id/{Endpoints.FOLLOWERS}";
        Uri url = new($"{Endpoints.CHANNELS}/{channelId}/{Endpoints.FOLLOWERS}");
        
        RestRequest request = new()
        {
            Route = route,
            Url = url,
            Method = HttpMethod.Post,
            Payload = DiscordJson.SerializeObject(pld)
        };
        
        RestResponse res = await this._rest.ExecuteRequestAsync(request);
        
        return JsonConvert.DeserializeObject<DiscordFollowedChannel>(res.Response!)!;
    }

    internal async ValueTask<DiscordMessage> CrosspostMessageAsync
    (
        ulong channelId, 
        ulong messageId
    )
    {
        string route = $"{Endpoints.CHANNELS}/:channel_id/{Endpoints.MESSAGES}/:message_id/{Endpoints.CROSSPOST}";
        Uri url = new($"{Endpoints.CHANNELS}/{channelId}/{Endpoints.MESSAGES}/{messageId}/{Endpoints.CROSSPOST}");
        
        RestRequest request = new()
        {
            Route = route,
            Url = url,
            Method = HttpMethod.Post
        };
        
        RestResponse res = await this._rest.ExecuteRequestAsync(request);
        
        return JsonConvert.DeserializeObject<DiscordMessage>(res.Response!)!;
    }

    internal async ValueTask<DiscordStageInstance> CreateStageInstanceAsync
    (
        ulong channelId,
        string topic,
        PrivacyLevel? privacyLevel = null,
        string? reason = null
    )
    {
        Dictionary<string, string> headers = new();
        if (!string.IsNullOrWhiteSpace(reason))
        {
            headers[REASON_HEADER_NAME] = reason;
        }

        RestCreateStageInstancePayload pld = new()
        {
            ChannelId = channelId,
            Topic = topic,
            PrivacyLevel = privacyLevel
        };

        string route = $"{Endpoints.STAGE_INSTANCES}";
        Uri url = new($"{Endpoints.STAGE_INSTANCES}");

        RestRequest request = new()
        {
            Route = route,
            Url = url,
            Method = HttpMethod.Post,
            Payload = DiscordJson.SerializeObject(pld),
            Headers = headers
        };
        
        RestResponse response = await this._rest.ExecuteRequestAsync(request);

        DiscordStageInstance stage = JsonConvert.DeserializeObject<DiscordStageInstance>(response.Response!)!;
        stage.Discord = this._discord!;

        return stage;
    }

    internal async ValueTask<DiscordStageInstance> GetStageInstanceAsync
    (
        ulong channelId
    )
    {
        string route = $"{Endpoints.STAGE_INSTANCES}/:channel_id";
        Uri url = new($"{Endpoints.STAGE_INSTANCES}/{channelId}");

        RestRequest request = new()
        {
            Route = route,
            Url = url,
            Method = HttpMethod.Get
        };
        
        RestResponse response = await this._rest.ExecuteRequestAsync(request);

        DiscordStageInstance stage = JsonConvert.DeserializeObject<DiscordStageInstance>(response.Response!)!;
        stage.Discord = this._discord!;

        return stage;
    }

    internal async ValueTask<DiscordStageInstance> ModifyStageInstanceAsync
    (
        ulong channelId,
        Optional<string> topic = default,
        Optional<PrivacyLevel> privacyLevel = default,
        string? reason = null
    )
    {
        Dictionary<string, string> headers = new();
        if (!string.IsNullOrWhiteSpace(reason))
        {
            headers[REASON_HEADER_NAME] = reason;
        }

        RestModifyStageInstancePayload pld = new()
        {
            Topic = topic,
            PrivacyLevel = privacyLevel
        };

        string route = $"{Endpoints.STAGE_INSTANCES}/:channel_id";
        Uri url = new($"{Endpoints.STAGE_INSTANCES}/{channelId}");

        RestRequest request = new()
        {
            Route = route,
            Url = url,
            Method = HttpMethod.Patch,
            Payload = DiscordJson.SerializeObject(pld),
            Headers = headers
        };
        
        RestResponse response = await this._rest.ExecuteRequestAsync(request);
        DiscordStageInstance stage = JsonConvert.DeserializeObject<DiscordStageInstance>(response.Response!)!;
        stage.Discord = this._discord!;

        return stage;
    }

    internal async ValueTask BecomeStageInstanceSpeakerAsync
    (
        ulong guildId,
        ulong id,
        ulong? userId = null,
        DateTime? timestamp = null,
        bool? suppress = null
    )
    {
        Dictionary<string, string> headers = new();

        RestBecomeStageSpeakerInstancePayload pld = new()
        {
            Suppress = suppress,
            ChannelId = id,
            RequestToSpeakTimestamp = timestamp
        };

        string user = userId?.ToString() ?? "@me";
        string route = $"/guilds/{guildId}/{Endpoints.VOICE_STATES}/{user}";
        Uri url = new($"{Endpoints.GUILDS}/{guildId}/{Endpoints.VOICE_STATES}/{user}");

        RestRequest request = new()
        {
            Route = route,
            Url = url,
            Method = HttpMethod.Patch,
            Payload = DiscordJson.SerializeObject(pld),
            Headers = headers
        };
        
        await this._rest.ExecuteRequestAsync(request);
    }

    internal async ValueTask DeleteStageInstanceAsync
    (
        ulong channelId, 
        string? reason = null
    )
    {
        Dictionary<string, string> headers = new();
        if (!string.IsNullOrWhiteSpace(reason))
        {
            headers[REASON_HEADER_NAME] = reason;
        }

        string route = $"{Endpoints.STAGE_INSTANCES}/:channel_id";
        Uri url = new($"{Endpoints.STAGE_INSTANCES}/{channelId}");
        
        RestRequest request = new()
        {
            Route = route,
            Url = url,
            Method = HttpMethod.Delete,
            Headers = headers
        };
        
        await this._rest.ExecuteRequestAsync(request);
    }

    #endregion

    #region Threads

    internal async ValueTask<DiscordThreadChannel> CreateThreadFromMessageAsync
    (
        ulong channelId,
        ulong messageId,
        string name,
        AutoArchiveDuration archiveAfter,
        string? reason = null
    )
    {
        Dictionary<string, string> headers = new();
        if (!string.IsNullOrWhiteSpace(reason))
        {
            headers[REASON_HEADER_NAME] = reason;
        }

        RestThreadCreatePayload payload = new()
        {
            Name = name,
            ArchiveAfter = archiveAfter
        };

        string route = $"{Endpoints.CHANNELS}/:channel_id/{Endpoints.MESSAGES}/:message_id/{Endpoints.THREADS}";
        Uri url = new($"{Endpoints.CHANNELS}/{channelId}/{Endpoints.MESSAGES}/{messageId}/{Endpoints.THREADS}");

        RestRequest request = new()
        {
            Route = route,
            Url = url,
            Method = HttpMethod.Post,
            Payload = DiscordJson.SerializeObject(payload),
            Headers = headers
        };
        
        RestResponse response = await this._rest.ExecuteRequestAsync(request);

        DiscordThreadChannel thread = JsonConvert.DeserializeObject<DiscordThreadChannel>(response.Response!)!;
        thread.Discord = this._discord!;

        return thread;
    }

    internal async ValueTask<DiscordThreadChannel> CreateThreadAsync
    (
        ulong channelId,
        string name,
        AutoArchiveDuration archiveAfter,
        ChannelType type,
        string? reason = null
    )
    {
        Dictionary<string, string> headers = new();
        if (!string.IsNullOrWhiteSpace(reason))
        {
            headers[REASON_HEADER_NAME] = reason;
        }

        RestThreadCreatePayload payload = new()
        {
            Name = name,
            ArchiveAfter = archiveAfter,
            Type = type
        };

        string route = $"{Endpoints.CHANNELS}/:channel_id/{Endpoints.THREADS}";
        Uri url = new($"{Endpoints.CHANNELS}/{channelId}/{Endpoints.THREADS}");
        
        RestRequest request = new()
        {
            Route = route,
            Url = url,
            Method = HttpMethod.Post,
            Payload = DiscordJson.SerializeObject(payload),
            Headers = headers
        };
        
        RestResponse response = await this._rest.ExecuteRequestAsync(request);

        DiscordThreadChannel thread = JsonConvert.DeserializeObject<DiscordThreadChannel>(response.Response!)!;
        thread.Discord = this._discord!;

        return thread;
    }

    internal async ValueTask JoinThreadAsync
    (
        ulong channelId
    )
    {
        string route = $"{Endpoints.CHANNELS}/:channel_id/{Endpoints.THREAD_MEMBERS}/{Endpoints.ME}";
        Uri url = new($"{Endpoints.CHANNELS}/{channelId}/{Endpoints.THREAD_MEMBERS}/{Endpoints.ME}");
        
        RestRequest request = new()
        {
            Route = route,
            Url = url,
            Method = HttpMethod.Put
        };
        
        await this._rest.ExecuteRequestAsync(request);
    }

    internal async ValueTask LeaveThreadAsync
    (
        ulong channelId
    )
    {
        string route = $"{Endpoints.CHANNELS}/:channel_id/{Endpoints.THREAD_MEMBERS}/{Endpoints.ME}";
        Uri url = new($"{Endpoints.CHANNELS}/{channelId}/{Endpoints.THREAD_MEMBERS}/{Endpoints.ME}");
        
        RestRequest request = new()
        {
            Route = route,
            Url = url,
            Method = HttpMethod.Delete
        };
        
        await this._rest.ExecuteRequestAsync(request);
    }

    internal async ValueTask<DiscordThreadChannelMember> GetThreadMemberAsync
    (
        ulong channelId, 
        ulong userId
    )
    {
        string route = $"{Endpoints.CHANNELS}/:channel_id/{Endpoints.THREAD_MEMBERS}/:user_id";
        Uri url = new($"{Endpoints.CHANNELS}/{channelId}/{Endpoints.THREAD_MEMBERS}/{userId}");
        
        RestRequest request = new()
        {
            Route = route,
            Url = url,
            Method = HttpMethod.Get
        };
        
        RestResponse response = await this._rest.ExecuteRequestAsync(request);

        DiscordThreadChannelMember ret = JsonConvert.DeserializeObject<DiscordThreadChannelMember>(response.Response!)!;
        
        ret.Discord = this._discord!;
        
        return ret;
    }

    internal async ValueTask AddThreadMemberAsync
    (
        ulong channelId, 
        ulong userId
    )
    {
        string route = $"{Endpoints.CHANNELS}/:channel_id/{Endpoints.THREAD_MEMBERS}/:user_id";
        Uri url = new($"{Endpoints.CHANNELS}/{channelId}/{Endpoints.THREAD_MEMBERS}/{userId}");
        
        RestRequest request = new()
        {
            Route = route,
            Url = url,
            Method = HttpMethod.Put
        };
        
        await this._rest.ExecuteRequestAsync(request);
    }

    internal async ValueTask RemoveThreadMemberAsync
    (
        ulong channelId, 
        ulong userId
    )
    {
        string route = $"{Endpoints.CHANNELS}/:channel_id/{Endpoints.THREAD_MEMBERS}/:user_id";
        Uri url = new($"{Endpoints.CHANNELS}/{channelId}/{Endpoints.THREAD_MEMBERS}/{userId}");
        
        RestRequest request = new()
        {
            Route = route,
            Url = url,
            Method = HttpMethod.Delete
        };
        
        await this._rest.ExecuteRequestAsync(request);
    }

    internal async ValueTask<IReadOnlyList<DiscordThreadChannelMember>> ListThreadMembersAsync
    (
        ulong channelId
    )
    {
        string route = $"{Endpoints.CHANNELS}/:channel_id/{Endpoints.THREAD_MEMBERS}";
        Uri url = new($"{Endpoints.CHANNELS}/{channelId}/{Endpoints.THREAD_MEMBERS}");
        
        RestRequest request = new()
        {
            Route = route,
            Url = url,
            Method = HttpMethod.Get
        };
        
        RestResponse response = await this._rest.ExecuteRequestAsync(request);

        List<DiscordThreadChannelMember> threadMembers = JsonConvert.DeserializeObject<List<DiscordThreadChannelMember>>(response.Response!)!;
        return new ReadOnlyCollection<DiscordThreadChannelMember>(threadMembers);
    }

    internal async ValueTask<ThreadQueryResult> ListActiveThreadsAsync
    (
        ulong guildId
    )
    {
        string route = $"{Endpoints.GUILDS}/:guild_id{Endpoints.THREADS}/{Endpoints.ACTIVE}";
        Uri url = new($"{Endpoints.GUILDS}/{guildId}/{Endpoints.THREADS}/{Endpoints.ACTIVE}");
        
        RestRequest request = new()
        {
            Route = route,
            Url = url,
            Method = HttpMethod.Get
        };
        
        RestResponse response = await this._rest.ExecuteRequestAsync(request);

        ThreadQueryResult result = JsonConvert.DeserializeObject<ThreadQueryResult>(response.Response!)!;
        result.HasMore = false;

        foreach (DiscordThreadChannel thread in result.Threads)
        {
            thread.Discord = this._discord!;
        }

        foreach (DiscordThreadChannelMember member in result.Members)
        {
            member.Discord = this._discord!;
            member._guild_id = guildId;
            DiscordThreadChannel? thread = result.Threads.SingleOrDefault(x => x.Id == member.ThreadId);
            if (thread is not null)
            {
                thread.CurrentMember = member;
            }
        }

        return result;
    }

    internal async ValueTask<ThreadQueryResult> ListPublicArchivedThreadsAsync
    (
        ulong guildId,
        ulong channelId,
        string before,
        int limit
    )
    {
        QueryUriBuilder queryParams = new($"{Endpoints.CHANNELS}/{channelId}/{Endpoints.THREADS}/{Endpoints.ARCHIVED}/{Endpoints.PUBLIC}");
        if (before != null)
        {
            queryParams.AddParameter("before", before?.ToString(CultureInfo.InvariantCulture));
        }

        if (limit > 0)
        {
            queryParams.AddParameter("limit", limit.ToString(CultureInfo.InvariantCulture));
        }

        string route = $"{Endpoints.CHANNELS}/:channel_id/{Endpoints.THREADS}/{Endpoints.ARCHIVED}/{Endpoints.PUBLIC}";
        
        
        RestRequest request = new()
        {
            Route = route,
            Url = queryParams.Build(),
            Method = HttpMethod.Get,
            
        };

        RestResponse response = await this._rest.ExecuteRequestAsync(request);

        ThreadQueryResult result = JsonConvert.DeserializeObject<ThreadQueryResult>(response.Response!)!;

        foreach (DiscordThreadChannel thread in result.Threads)
        {
            thread.Discord = this._discord!;
        }

        foreach (DiscordThreadChannelMember member in result.Members)
        {
            member.Discord = this._discord!;
            member._guild_id = guildId;
            DiscordThreadChannel? thread = result.Threads.SingleOrDefault(x => x.Id == member.ThreadId);
            if (thread is not null)
            {
                thread.CurrentMember = member;
            }
        }

        return result;
    }

    internal async ValueTask<ThreadQueryResult> ListPrivateArchivedThreadsAsync
    (
        ulong guildId,
        ulong channelId,
        int limit,
        string? before = null
    )
    {
        QueryUriBuilder queryParams = new($"{Endpoints.CHANNELS}/{channelId}/{Endpoints.THREADS}/{Endpoints.ARCHIVED}/{Endpoints.PRIVATE}");
        if (before is not null)
        {
            queryParams.AddParameter("before", before?.ToString(CultureInfo.InvariantCulture));
        }

        if (limit > 0)
        {
            queryParams.AddParameter("limit",limit.ToString(CultureInfo.InvariantCulture));
        }

        string route = $"{Endpoints.CHANNELS}/:channel_id/{Endpoints.THREADS}/{Endpoints.ARCHIVED}/{Endpoints.PRIVATE}";

        RestRequest request = new()
        {
            Route = route,
            Url = queryParams.Build(),
            Method = HttpMethod.Get
        };
        
        RestResponse response = await this._rest.ExecuteRequestAsync(request);

        ThreadQueryResult result = JsonConvert.DeserializeObject<ThreadQueryResult>(response.Response!)!;

        foreach (DiscordThreadChannel thread in result.Threads)
        {
            thread.Discord = this._discord!;
        }

        foreach (DiscordThreadChannelMember member in result.Members)
        {
            member.Discord = this._discord!;
            member._guild_id = guildId;
            DiscordThreadChannel? thread = result.Threads.SingleOrDefault(x => x.Id == member.ThreadId);
            if (thread is not null)
            {
                thread.CurrentMember = member;
            }
        }

        return result;
    }

    internal async ValueTask<ThreadQueryResult> ListJoinedPrivateArchivedThreadsAsync
    (
        ulong guildId,
        ulong channelId,
        int limit,
        ulong? before = null
    )
    {
        QueryUriBuilder queryParams = new($"{Endpoints.CHANNELS}/{channelId}/{Endpoints.THREADS}/{Endpoints.ARCHIVED}/{Endpoints.PRIVATE}/{Endpoints.ME}");
        if (before is not null)
        {
            queryParams.AddParameter("before", before?.ToString(CultureInfo.InvariantCulture));
        }

        if (limit > 0)
        {
            queryParams.AddParameter("limit", limit.ToString(CultureInfo.InvariantCulture));
        }

        string route = $"{Endpoints.CHANNELS}/:channel_id/{Endpoints.USERS}/{Endpoints.ME}/{Endpoints.THREADS}/{Endpoints.ARCHIVED}/{Endpoints.PUBLIC}";
        
        RestRequest request = new()
        {
            Route = route,
            Url = queryParams.Build(),
            Method = HttpMethod.Get
        };
        
        RestResponse response = await this._rest.ExecuteRequestAsync(request);

        ThreadQueryResult result = JsonConvert.DeserializeObject<ThreadQueryResult>(response.Response!)!;

        foreach (DiscordThreadChannel thread in result.Threads)
        {
            thread.Discord = this._discord!;
        }

        foreach (DiscordThreadChannelMember member in result.Members)
        {
            member.Discord = this._discord!;
            member._guild_id = guildId;
            DiscordThreadChannel? thread = result.Threads.SingleOrDefault(x => x.Id == member.ThreadId);
            if (thread is not null)
            {
                thread.CurrentMember = member;
            }
        }

        return result;
    }

    #endregion

    #region Member
    internal ValueTask<DiscordUser> GetCurrentUserAsync()
        => this.GetUserAsync("@me");

    internal ValueTask<DiscordUser> GetUserAsync(ulong userId)
        => this.GetUserAsync(userId.ToString(CultureInfo.InvariantCulture));

    internal async ValueTask<DiscordUser> GetUserAsync(string userId)
    {
        string route = $"{Endpoints.USERS}/:user_id";
        Uri url = new($"{Endpoints.USERS}/{userId}");

        RestRequest request = new()
        {
            Route = route,
            Url = url,
            Method = HttpMethod.Get
        };
        
        RestResponse res = await this._rest.ExecuteRequestAsync(request);

        TransportUser userRaw = JsonConvert.DeserializeObject<TransportUser>(res.Response!)!;
        DiscordUser user = new(userRaw) 
        { 
            Discord = this._discord! 
        };

        return user;
    }

    internal async ValueTask<DiscordMember> GetGuildMemberAsync
    (
        ulong guildId, 
        ulong userId
    )
    {
        string route = $"{Endpoints.GUILDS}/:guild_id/{Endpoints.MEMBERS}/:user_id";
        Uri url = new($"{Endpoints.GUILDS}/{guildId}/{Endpoints.MEMBERS}/{userId}");
        
        RestRequest request = new()
        {
            Route = route,
            Url = url,
            Method = HttpMethod.Get
        };
        
        RestResponse res = await this._rest.ExecuteRequestAsync(request);

        TransportMember tm = JsonConvert.DeserializeObject<TransportMember>(res.Response!)!;

        DiscordUser usr = new(tm.User) 
        { 
            Discord = this._discord !
        };
        _ = this._discord!.UpdateUserCache(usr);

        return new DiscordMember(tm)
        {
            Discord = this._discord,
            _guild_id = guildId
        };
    }

    internal async ValueTask RemoveGuildMemberAsync
    (
        ulong guildId, 
        ulong userId, 
        string? reason = null
    )
    {
        QueryUriBuilder urlparams = new($"{Endpoints.GUILDS}/{guildId}/{Endpoints.MEMBERS}/{userId}");
        if (reason != null)
        {
            urlparams.AddParameter("reason", reason);
        }

        string route = $"{Endpoints.GUILDS}/:guild_id/{Endpoints.MEMBERS}/:user_id";
        
        RestRequest request = new()
        {
            Route = route,
            Url = urlparams.Build(),
            Method = HttpMethod.Delete
        };
        
        await this._rest.ExecuteRequestAsync(request);
    }

    internal async ValueTask<TransportUser> ModifyCurrentUserAsync
    (
        string username, 
        Optional<string> base64Avatar = default
    )
    {
        RestUserUpdateCurrentPayload pld = new()
        {
            Username = username,
            AvatarBase64 = base64Avatar.HasValue ? base64Avatar.Value : null,
            AvatarSet = base64Avatar.HasValue
        };

        string route = $"{Endpoints.USERS}/{Endpoints.ME}";
        Uri url = new($"{Endpoints.USERS}/{Endpoints.ME}");
        
        RestRequest request = new()
        {
            Route = route,
            Url = url,
            Method = HttpMethod.Patch,
            Payload = DiscordJson.SerializeObject(pld)
        };
        
        RestResponse res = await this._rest.ExecuteRequestAsync(request);

        TransportUser userRaw = JsonConvert.DeserializeObject<TransportUser>(res.Response!)!;

        return userRaw;
    }

    internal async ValueTask<IReadOnlyList<DiscordGuild>> GetCurrentUserGuildsAsync
    (
        int limit = 100,
        ulong? before = null,
        ulong? after = null
    )
    {
        string route = $"{Endpoints.USERS}/{Endpoints.ME}/{Endpoints.GUILDS}";
        QueryUriBuilder url = new($"{Endpoints.USERS}/{Endpoints.ME}/{Endpoints.GUILDS}");
        url.AddParameter($"limit", limit.ToString(CultureInfo.InvariantCulture));

        if (before != null)
        {
            url.AddParameter("before", before.Value.ToString(CultureInfo.InvariantCulture));
        }

        if (after != null)
        {
            url.AddParameter("after", after.Value.ToString(CultureInfo.InvariantCulture));
        }
        
        RestRequest request = new()
        {
            Route = route,
            Url = url.Build(),
            Method = HttpMethod.Get
        };
        
        RestResponse res = await this._rest.ExecuteRequestAsync(request);

        if (this._discord is DiscordClient)
        {
            IEnumerable<RestUserGuild> guildsRaw = JsonConvert.DeserializeObject<IEnumerable<RestUserGuild>>(res.Response!)!;
            IEnumerable<DiscordGuild> guilds = guildsRaw.Select
            (
                xug => (this._discord as DiscordClient)?._guilds[xug.Id]
            )
            .Where(static guild => guild is not null)!;
            return new ReadOnlyCollection<DiscordGuild>(new List<DiscordGuild>(guilds));
        }
        else
        {
            return new ReadOnlyCollection<DiscordGuild>(JsonConvert.DeserializeObject<List<DiscordGuild>>(res.Response!)!);
        }
    }

    internal async ValueTask ModifyGuildMemberAsync
    (
        ulong guildId,
        ulong userId,
        Optional<string> nick = default,
        Optional<IEnumerable<ulong>> roleIds = default,
        Optional<bool> mute = default,
        Optional<bool> deaf = default,
        Optional<ulong?> voiceChannelId = default,
        Optional<DateTimeOffset?> communicationDisabledUntil = default,
        string? reason = null
    )
    {
        Dictionary<string, string> headers = new();
        if (!string.IsNullOrWhiteSpace(reason))
        {
            headers[REASON_HEADER_NAME] = reason;
        }

        RestGuildMemberModifyPayload pld = new()
        {
            Nickname = nick,
            RoleIds = roleIds,
            Deafen = deaf,
            Mute = mute,
            VoiceChannelId = voiceChannelId,
            CommunicationDisabledUntil = communicationDisabledUntil
        };

        string route = $"{Endpoints.GUILDS}/:guild_id/{Endpoints.MEMBERS}/:user_id";
        Uri url = new($"{Endpoints.GUILDS}/{guildId}/{Endpoints.MEMBERS}/{userId}");
        
        RestRequest request = new()
        {
            Route = route,
            Url = url,
            Method = HttpMethod.Patch,
            Payload = DiscordJson.SerializeObject(pld),
            Headers = headers
        };
        
        await this._rest.ExecuteRequestAsync(request);
    }

    internal async ValueTask ModifyCurrentMemberAsync
    (
        ulong guildId, 
        string nick, 
        string? reason = null
    )
    {
        Dictionary<string, string> headers = new();
        if (!string.IsNullOrWhiteSpace(reason))
        {
            headers[REASON_HEADER_NAME] = reason;
        }

        RestGuildMemberModifyPayload pld = new()
        {
            Nickname = nick
        };

        string route = $"{Endpoints.GUILDS}/:guild_id/{Endpoints.MEMBERS}/{Endpoints.ME}";
        Uri url = new($"{Endpoints.GUILDS}/{guildId}/{Endpoints.MEMBERS}/{Endpoints.ME}");
        
        RestRequest request = new()
        {
            Route = route,
            Url = url,
            Method = HttpMethod.Patch,
            Payload = DiscordJson.SerializeObject(pld),
            Headers = headers
        };
        
        await this._rest.ExecuteRequestAsync(request);
    }
    #endregion

    #region Roles
    internal async ValueTask<IReadOnlyList<DiscordRole>> GetGuildRolesAsync
    (
        ulong guildId
    )
    {
        string route = $"{Endpoints.GUILDS}/:guild_id/{Endpoints.ROLES}";
        Uri url = new($"{Endpoints.GUILDS}/{guildId}/{Endpoints.ROLES}");
        
        RestRequest request = new()
        {
            Route = route,
            Url = url,
            Method = HttpMethod.Get
        };
        
        RestResponse res = await this._rest.ExecuteRequestAsync(request);

        IEnumerable<DiscordRole> rolesRaw = JsonConvert.DeserializeObject<IEnumerable<DiscordRole>>(res.Response!)!
            .Select
            (
                xr => 
                { 
                    xr.Discord = this._discord!; 
                    xr._guild_id = guildId; 
                    return xr; 
                }
            );

        return new ReadOnlyCollection<DiscordRole>(new List<DiscordRole>(rolesRaw));
    }

    internal async ValueTask<DiscordGuild> GetGuildAsync
    (
        ulong guildId, 
        bool? withCounts
    )
    {
        QueryUriBuilder urlparams = new($"{Endpoints.GUILDS}/{guildId}");
        if (withCounts.HasValue)
        {
            urlparams.AddParameter("with_counts", withCounts?.ToString());
        }

        string route = $"{Endpoints.GUILDS}/:guild_id";
        
        RestRequest request = new()
        {
            Route = route,
            Url = urlparams.Build(),
            Method = HttpMethod.Get
        };
        
        RestResponse res = await this._rest.ExecuteRequestAsync(request);

        JObject json = JObject.Parse(res.Response!);
        JArray rawMembers = (JArray)json["members"]!;
        DiscordGuild guildRest = json.ToDiscordObject<DiscordGuild>();
        foreach (DiscordRole role in guildRest._roles.Values)
        {
            role._guild_id = guildRest.Id;
        }

        if (this._discord is DiscordClient discordClient)
        {
            await discordClient.OnGuildUpdateEventAsync(guildRest, rawMembers);
            return discordClient._guilds[guildRest.Id];
        }
        else
        {
            guildRest.Discord = this._discord!;
            return guildRest;
        }
    }

    internal async ValueTask<DiscordRole> ModifyGuildRoleAsync
    (
        ulong guildId,
        ulong roleId,
        string? name = null,
        Permissions? permissions = null,
        int? color = null,
        bool? hoist = null,
        bool? mentionable = null,
        Stream? icon = null,
        string? emoji = null,
        string? reason = null
    )
    {
        string? image = null;

        if (icon != null)
        {
            using ImageTool it = new(icon);
            image = it.GetBase64();
        }

        RestGuildRolePayload pld = new()
        {
            Name = name,
            Permissions = permissions & PermissionMethods.FULL_PERMS,
            Color = color,
            Hoist = hoist,
            Mentionable = mentionable,
            Emoji = emoji,
            Icon = image
        };

        Dictionary<string, string> headers = new();
        if (!string.IsNullOrWhiteSpace(reason))
        {
            headers[REASON_HEADER_NAME] = reason;
        }

        string route = $"{Endpoints.GUILDS}/:guild_id/{Endpoints.ROLES}/:role_id";
        Uri url = new($"{Endpoints.GUILDS}/{guildId}/{Endpoints.ROLES}/{roleId}");
        
        RestRequest request = new()
        {
            Route = route,
            Url = url,
            Method = HttpMethod.Patch,
            Payload = DiscordJson.SerializeObject(pld),
            Headers = headers
        };
        
        RestResponse res = await this._rest.ExecuteRequestAsync(request);

        DiscordRole ret = JsonConvert.DeserializeObject<DiscordRole>(res.Response!)!;
        ret.Discord = this._discord!;
        ret._guild_id = guildId;

        return ret;
    }

    internal async ValueTask DeleteRoleAsync
    (
        ulong guildId, 
        ulong roleId, 
        string? reason = null
    )
    {
        Dictionary<string, string> headers = new();
        if (!string.IsNullOrWhiteSpace(reason))
        {
            headers[REASON_HEADER_NAME] = reason;
        }

        string route = $"{Endpoints.GUILDS}/:guild_id/{Endpoints.ROLES}/:role_id";
        Uri url = new($"{Endpoints.GUILDS}/{guildId}/{Endpoints.ROLES}/{roleId}");

        RestRequest request = new()
        {
            Route = route,
            Url = url,
            Method = HttpMethod.Delete,
            Headers = headers
        };
        
        await this._rest.ExecuteRequestAsync(request);
    }

    internal async ValueTask<DiscordRole> CreateGuildRoleAsync
    (
        ulong guildId,
        string name,
        Permissions? permissions = null,
        int? color = null,
        bool? hoist = null,
        bool? mentionable = null,
        Stream? icon = null,
        string? emoji = null,
        string? reason = null
    )
    {
        string? image = null;

        if (icon != null)
        {
            using ImageTool it = new(icon);
            image = it.GetBase64();
        }

        RestGuildRolePayload pld = new()
        {
            Name = name,
            Permissions = permissions & PermissionMethods.FULL_PERMS,
            Color = color,
            Hoist = hoist,
            Mentionable = mentionable,
            Emoji = emoji,
            Icon = image
        };

        Dictionary<string, string> headers = new();
        if (!string.IsNullOrWhiteSpace(reason))
        {
            headers[REASON_HEADER_NAME] = reason;
        }

        string route = $"{Endpoints.GUILDS}/:guild_id/{Endpoints.ROLES}";
        Uri url = new($"{Endpoints.GUILDS}/{guildId}/{Endpoints.ROLES}");

        RestRequest request = new()
        {
            Route = route,
            Url = url,
            Method = HttpMethod.Post,
            Payload = DiscordJson.SerializeObject(pld),
            Headers = headers
        };
        
        RestResponse res = await this._rest.ExecuteRequestAsync(request);

        DiscordRole ret = JsonConvert.DeserializeObject<DiscordRole>(res.Response!)!;
        ret.Discord = this._discord!;
        ret._guild_id = guildId;

        return ret;
    }
    #endregion

    #region Prune
    internal async ValueTask<int> GetGuildPruneCountAsync
    (
        ulong guildId, 
        int days, 
        IEnumerable<ulong>? includeRoles = null
    )
    {
        if (days < 0 || days > 30)
        {
            throw new ArgumentException("Prune inactivity days must be a number between 0 and 30.", nameof(days));
        }
        
        QueryUriBuilder urlparams = new($"{Endpoints.GUILDS}/{guildId}/{Endpoints.PRUNE}");
        urlparams.AddParameter("days", days.ToString(CultureInfo.InvariantCulture));
        
        StringBuilder sb = new();

        if (includeRoles is not null)
        {
            ulong[] roleArray = includeRoles.ToArray();
            int roleArrayCount = roleArray.Length;

            for (int i = 0; i < roleArrayCount; i++)
            {
                sb.Append($"&include_roles={roleArray[i]}");
            }
        }

        string route = $"{Endpoints.GUILDS}/:guild_id/{Endpoints.PRUNE}";
        
        RestRequest request = new()
        {
            Route = route,
            Url = urlparams.Build(),
            Method = HttpMethod.Get
        };
        
        RestResponse res = await this._rest.ExecuteRequestAsync(request);

        RestGuildPruneResultPayload pruned = JsonConvert.DeserializeObject<RestGuildPruneResultPayload>(res.Response!)!;

        return pruned.Pruned!.Value;
    }

    internal async ValueTask<int?> BeginGuildPruneAsync
    (
        ulong guildId,
        int days,
        bool computePruneCount,
        IEnumerable<ulong>? includeRoles = null,
        string? reason = null
    )
    {
        if (days < 0 || days > 30)
        {
            throw new ArgumentException("Prune inactivity days must be a number between 0 and 30.", nameof(days));
        }
        
        QueryUriBuilder urlparams = new($"{Endpoints.GUILDS}/{guildId}/{Endpoints.PRUNE}");
        urlparams.AddParameter("days", days.ToString(CultureInfo.InvariantCulture));
        urlparams.AddParameter("compute_prune_count", computePruneCount.ToString());
        
        StringBuilder sb = new();

        if (includeRoles is not null)
        {
            ulong[] roleArray = includeRoles.ToArray();
            int roleArrayCount = roleArray.Length;

            for (int i = 0; i < roleArrayCount; i++)
            {
                sb.Append($"&include_roles={roleArray[i]}");
            }
        }

        Dictionary<string, string> headers = new();
        if (string.IsNullOrWhiteSpace(reason))
        {
            headers[REASON_HEADER_NAME] = reason!;
        }

        string route = $"{Endpoints.GUILDS}/:guild_id{Endpoints.PRUNE}";
        
        RestRequest request = new()
        {
            Route = route,
            Url = urlparams.Build(),
            Method = HttpMethod.Post,
            Headers = headers
        };
        
        RestResponse res = await this._rest.ExecuteRequestAsync(request);

        RestGuildPruneResultPayload pruned = JsonConvert.DeserializeObject<RestGuildPruneResultPayload>(res.Response!)!;

        return pruned.Pruned;
    }
    #endregion

    #region GuildVarious
    internal async ValueTask<DiscordGuildTemplate> GetTemplateAsync
    (
        string code
    )
    {
        string route = $"{Endpoints.GUILDS}/{Endpoints.TEMPLATES}/:code";
        Uri url = new($"{Endpoints.GUILDS}/{Endpoints.TEMPLATES}/{code}");

        RestRequest request = new()
        {
            Route = route,
            Url = url,
            Method = HttpMethod.Get
        };
        
        RestResponse res = await this._rest.ExecuteRequestAsync(request);

        DiscordGuildTemplate templatesRaw = JsonConvert.DeserializeObject<DiscordGuildTemplate>(res.Response!)!;

        return templatesRaw;
    }

    internal async ValueTask<IReadOnlyList<DiscordIntegration>> GetGuildIntegrationsAsync
    (
        ulong guildId
    )
    {
        string route = $"{Endpoints.GUILDS}/:guild_id/{Endpoints.INTEGRATIONS}";
        Uri url = new($"{Endpoints.GUILDS}/{guildId}/{Endpoints.INTEGRATIONS}");

        RestRequest request = new()
        {
            Route = route,
            Url = url,
            Method = HttpMethod.Get
        };
        
        RestResponse res = await this._rest.ExecuteRequestAsync(request);

        IEnumerable<DiscordIntegration> integrationsRaw = 
            JsonConvert.DeserializeObject<IEnumerable<DiscordIntegration>>(res.Response!)!
            .Select
            (
                xi => 
                { 
                    xi.Discord = this._discord!; 
                    return xi; 
                }
            );

        return new ReadOnlyCollection<DiscordIntegration>(new List<DiscordIntegration>(integrationsRaw));
    }

    internal async ValueTask<DiscordGuildPreview> GetGuildPreviewAsync
    (
        ulong guildId
    )
    {
        string route = $"{Endpoints.GUILDS}/:guild_id/{Endpoints.PREVIEW}";
        Uri url = new($"{Endpoints.GUILDS}/{guildId}/{Endpoints.PREVIEW}");
        
        RestRequest request = new()
        {
            Route = route,
            Url = url,
            Method = HttpMethod.Get
        };
        
        RestResponse res = await this._rest.ExecuteRequestAsync(request);

        DiscordGuildPreview ret = JsonConvert.DeserializeObject<DiscordGuildPreview>(res.Response!)!;
        ret.Discord = this._discord!;

        return ret;
    }

    internal async ValueTask<DiscordIntegration> CreateGuildIntegrationAsync
    (
        ulong guildId, 
        string type, 
        ulong id
    )
    {
        RestGuildIntegrationAttachPayload pld = new()
        {
            Type = type,
            Id = id
        };

        string route = $"{Endpoints.GUILDS}/:guild_id/{Endpoints.INTEGRATIONS}";
        Uri url = new($"{Endpoints.GUILDS}/{guildId}/{Endpoints.INTEGRATIONS}");
        
        RestRequest request = new()
        {
            Route = route,
            Url = url,
            Method = HttpMethod.Post,
            Payload = DiscordJson.SerializeObject(pld)
        };
        
        RestResponse res = await this._rest.ExecuteRequestAsync(request);

        DiscordIntegration ret = JsonConvert.DeserializeObject<DiscordIntegration>(res.Response!)!;
        ret.Discord = this._discord!;

        return ret;
    }

    internal async ValueTask<DiscordIntegration> ModifyGuildIntegrationAsync
    (
        ulong guildId,
        ulong integrationId,
        int expireBehaviour,
        int expireGracePeriod,
        bool enableEmoticons
    )
    {
        RestGuildIntegrationModifyPayload pld = new()
        {
            ExpireBehavior = expireBehaviour,
            ExpireGracePeriod = expireGracePeriod,
            EnableEmoticons = enableEmoticons
        };

        string route = $"{Endpoints.GUILDS}/:guild_id/{Endpoints.INTEGRATIONS}/:integration_id";
        Uri url = new($"{Endpoints.GUILDS}/{guildId}/{Endpoints.INTEGRATIONS}/{integrationId}");
        
        RestRequest request = new()
        {
            Route = route,
            Url = url,
            Method = HttpMethod.Patch,
            Payload = DiscordJson.SerializeObject(pld)
        };
        
        RestResponse res = await this._rest.ExecuteRequestAsync(request);
        DiscordIntegration ret = JsonConvert.DeserializeObject<DiscordIntegration>(res.Response!)!;
        ret.Discord = this._discord!;

        return ret;
    }

    internal async ValueTask DeleteGuildIntegrationAsync
    (
        ulong guildId, 
        ulong integrationId, 
        string? reason = null
    )
    {
        Dictionary<string, string> headers = new();
        if (string.IsNullOrWhiteSpace(reason))
        {
            headers[REASON_HEADER_NAME] = reason!;
        }

        string route = $"{Endpoints.GUILDS}/:guild_id/{Endpoints.INTEGRATIONS}/:integration_id";
        Uri url = new($"{Endpoints.GUILDS}/{guildId}/{Endpoints.INTEGRATIONS}/{integrationId}");
        
        RestRequest request = new()
        {
            Route = route,
            Url = url,
            Method = HttpMethod.Delete,
            Headers = headers
        };
        
        await this._rest.ExecuteRequestAsync(request);
    }

    internal async ValueTask SyncGuildIntegrationAsync
    (
        ulong guildId, 
        ulong integrationId
    )
    {
        string route = $"{Endpoints.GUILDS}/:guild_id/{Endpoints.INTEGRATIONS}/:integration_id/{Endpoints.SYNC}";
        Uri url = new($"{Endpoints.GUILDS}/{guildId}/{Endpoints.INTEGRATIONS}/{integrationId}/{Endpoints.SYNC}");

        RestRequest request = new()
        {
            Route = route,
            Url = url,
            Method = HttpMethod.Post
        };
        
        await this._rest.ExecuteRequestAsync(request);
    }

    internal async ValueTask<IReadOnlyList<DiscordVoiceRegion>> GetGuildVoiceRegionsAsync
    (
        ulong guildId
    )
    {
        string route = $"{Endpoints.GUILDS}/:guild_id/{Endpoints.REGIONS}";
        Uri url = new($"{Endpoints.GUILDS}/{guildId}/{Endpoints.REGIONS}");

        RestRequest request = new()
        {
            Route = route,
            Url = url,
            Method = HttpMethod.Get
        };
        
        RestResponse res = await this._rest.ExecuteRequestAsync(request);

        IEnumerable<DiscordVoiceRegion> regionsRaw = JsonConvert.DeserializeObject<IEnumerable<DiscordVoiceRegion>>(res.Response!)!;

        return new ReadOnlyCollection<DiscordVoiceRegion>(new List<DiscordVoiceRegion>(regionsRaw));
    }

    internal async ValueTask<IReadOnlyList<DiscordInvite>> GetGuildInvitesAsync
    (
        ulong guildId
    )
    {
        string route = $"{Endpoints.GUILDS}/:guild_id/{Endpoints.INVITES}";
        Uri url = new($"{Endpoints.GUILDS}/{guildId}/{Endpoints.INVITES}");
        
        RestRequest request = new()
        {
            Route = route,
            Url = url,
            Method = HttpMethod.Get
        };
        
        RestResponse res = await this._rest.ExecuteRequestAsync(request);

        IEnumerable<DiscordInvite> invitesRaw = 
            JsonConvert.DeserializeObject<IEnumerable<DiscordInvite>>(res.Response!)!
            .Select
            (
                xi => 
                { 
                    xi.Discord = this._discord!; 
                    return xi; 
                }
            );

        return new ReadOnlyCollection<DiscordInvite>(new List<DiscordInvite>(invitesRaw));
    }
    #endregion

    #region Invite
    internal async ValueTask<DiscordInvite> GetInviteAsync
    (
        string inviteCode, 
        bool? withCounts = null, 
        bool? withExpiration = null
    )
    {
        Dictionary<string, string> urlparams = new();
        if (withCounts.HasValue)
        {
            urlparams["with_counts"] = withCounts?.ToString()!;
            urlparams["with_expiration"] = withExpiration?.ToString()!;
        }

        string route = $"{Endpoints.INVITES}/:invite_code";
        Uri url = new($"{Endpoints.INVITES}/{inviteCode}");
        
        RestRequest request = new()
        {
            Route = route,
            Url = url,
            Method = HttpMethod.Get
        };
        
        RestResponse res = await this._rest.ExecuteRequestAsync(request);

        DiscordInvite ret = JsonConvert.DeserializeObject<DiscordInvite>(res.Response!)!;
        ret.Discord = this._discord!;

        return ret;
    }

    internal async ValueTask<DiscordInvite> DeleteInviteAsync
    (
        string inviteCode, 
        string? reason = null
    )
    {
        Dictionary<string, string> headers = new();
        if (!string.IsNullOrWhiteSpace(reason))
        {
            headers[REASON_HEADER_NAME] = reason;
        }

        string route = $"{Endpoints.INVITES}/:invite_code";
        Uri url = new($"{Endpoints.INVITES}/{inviteCode}");
        
        RestRequest request = new()
        {
            Route = route,
            Url = url,
            Method = HttpMethod.Delete,
            Headers = headers
        };
        
        RestResponse res = await this._rest.ExecuteRequestAsync(request);

        DiscordInvite ret = JsonConvert.DeserializeObject<DiscordInvite>(res.Response!)!;
        ret.Discord = this._discord!;

        return ret;
    }
    #endregion

    #region Connections
    internal async ValueTask<IReadOnlyList<DiscordConnection>> GetUsersConnectionsAsync()
    {
        string route = $"{Endpoints.USERS}/{Endpoints.ME}/{Endpoints.CONNECTIONS}";
        Uri url = new($"{Endpoints.USERS}/{Endpoints.ME}/{Endpoints.CONNECTIONS}");

        RestRequest request = new()
        {
            Route = route,
            Url = url,
            Method = HttpMethod.Get
        };
        
        RestResponse res = await this._rest.ExecuteRequestAsync(request);

        IEnumerable<DiscordConnection> connectionsRaw = 
            JsonConvert.DeserializeObject<IEnumerable<DiscordConnection>>(res.Response!)!
            .Select
            (
                xc => 
                { 
                    xc.Discord = this._discord!; 
                    return xc; 
                }
            );

        return new ReadOnlyCollection<DiscordConnection>(new List<DiscordConnection>(connectionsRaw));
    }
    #endregion

    #region Voice
    internal async ValueTask<IReadOnlyList<DiscordVoiceRegion>> ListVoiceRegionsAsync()
    {
        string route = $"{Endpoints.VOICE}/{Endpoints.REGIONS}";
        Uri url = new($"{Endpoints.VOICE}/{Endpoints.REGIONS}");
        
        RestRequest request = new()
        {
            Route = route,
            Url = url,
            Method = HttpMethod.Get
        };
        
        RestResponse res = await this._rest.ExecuteRequestAsync(request);

        IEnumerable<DiscordVoiceRegion> regions = 
            JsonConvert.DeserializeObject<IEnumerable<DiscordVoiceRegion>>(res.Response!)!;

        return new ReadOnlyCollection<DiscordVoiceRegion>(new List<DiscordVoiceRegion>(regions));
    }
    #endregion

    #region Webhooks
    internal async ValueTask<DiscordWebhook> CreateWebhookAsync
    (
        ulong channelId,
        string name,
        Optional<string> base64Avatar = default,
        string? reason = null
    )
    {
        RestWebhookPayload pld = new()
        {
            Name = name,
            AvatarBase64 = base64Avatar.HasValue ? base64Avatar.Value : null,
            AvatarSet = base64Avatar.HasValue
        };

        Dictionary<string, string> headers = new();
        if (!string.IsNullOrWhiteSpace(reason))
        {
            headers[REASON_HEADER_NAME] = reason;
        }

        string route = $"{Endpoints.CHANNELS}/:channel_id/{Endpoints.WEBHOOKS}";
        Uri url = new($"{Endpoints.CHANNELS}/{channelId}/{Endpoints.WEBHOOKS}");
        
        RestRequest request = new()
        {
            Route = route,
            Url = url,
            Method = HttpMethod.Post,
            Payload = DiscordJson.SerializeObject(pld),
            Headers = headers
        };
        
        RestResponse res = await this._rest.ExecuteRequestAsync(request);

        DiscordWebhook ret = JsonConvert.DeserializeObject<DiscordWebhook>(res.Response!)!;
        ret.Discord = this._discord!;
        ret.ApiClient = this;

        return ret;
    }

    internal async ValueTask<IReadOnlyList<DiscordWebhook>> GetChannelWebhooksAsync
    (
        ulong channelId
    )
    {
        string route = $"{Endpoints.CHANNELS}/:channel_id/{Endpoints.WEBHOOKS}";
        Uri url = new($"{Endpoints.CHANNELS}/{channelId}/{Endpoints.WEBHOOKS}");
        
        RestRequest request = new()
        {
            Route = route,
            Url = url,
            Method = HttpMethod.Get
        };
        
        RestResponse res = await this._rest.ExecuteRequestAsync(request);

        IEnumerable<DiscordWebhook> webhooksRaw = 
            JsonConvert
                .DeserializeObject<IEnumerable<DiscordWebhook>>(res.Response!)!
                .Select
                (
                    xw => 
                    { 
                        xw.Discord = this._discord!; 
                        xw.ApiClient = this; 
                        return xw; 
                    }
                );

        return new ReadOnlyCollection<DiscordWebhook>(new List<DiscordWebhook>(webhooksRaw));
    }

    internal async ValueTask<IReadOnlyList<DiscordWebhook>> GetGuildWebhooksAsync
    (
        ulong guildId
    )
    {
        string route = $"{Endpoints.GUILDS}/:guild_id/{Endpoints.WEBHOOKS}";
        Uri url = new($"{Endpoints.GUILDS}/{guildId}/{Endpoints.WEBHOOKS}");

        RestRequest request = new()
        {
            Route = route,
            Url = url,
            Method = HttpMethod.Get
        };
        
        RestResponse res = await this._rest.ExecuteRequestAsync(request);

        IEnumerable<DiscordWebhook> webhooksRaw = 
            JsonConvert
                .DeserializeObject<IEnumerable<DiscordWebhook>>(res.Response!)!
                .Select
                (
                    xw => 
                    { 
                        xw.Discord = this._discord!; 
                        xw.ApiClient = this; 
                        return xw; 
                    }
                );

        return new ReadOnlyCollection<DiscordWebhook>(new List<DiscordWebhook>(webhooksRaw));
    }

    internal async ValueTask<DiscordWebhook> GetWebhookAsync
    (
        ulong webhookId
    )
    {
        string route = $"{Endpoints.WEBHOOKS}/:webhook_id";
        Uri url = new($"{Endpoints.WEBHOOKS}/{webhookId}");
        
        RestRequest request = new()
        {
            Route = route,
            Url = url,
            Method = HttpMethod.Get
        };
        
        RestResponse res = await this._rest.ExecuteRequestAsync(request);

        DiscordWebhook ret = JsonConvert.DeserializeObject<DiscordWebhook>(res.Response!)!;
        ret.Discord = this._discord!;
        ret.ApiClient = this;

        return ret;
    }

    // Auth header not required
    internal async ValueTask<DiscordWebhook> GetWebhookWithTokenAsync
    (
        ulong webhookId, 
        string webhookToken
    )
    {
        string route = $"{Endpoints.WEBHOOKS}/:webhook_id/:webhook_token";
        Uri url = new($"{Endpoints.WEBHOOKS}/{webhookId}/{webhookToken}");
        
        RestRequest request = new()
        {
            Route = route,
            Url = url,
            IsExemptFromGlobalLimit = true,
            Method = HttpMethod.Get
        };
        
        RestResponse res = await this._rest.ExecuteRequestAsync(request);

        DiscordWebhook ret = JsonConvert.DeserializeObject<DiscordWebhook>(res.Response!)!;
        ret.Token = webhookToken;
        ret.Id = webhookId;
        ret.Discord = this._discord!;
        ret.ApiClient = this;

        return ret;
    }

    internal async ValueTask<DiscordMessage> GetWebhookMessageAsync
    (
        ulong webhookId, 
        string webhookToken, 
        ulong messageId
    )
    {
        string route = $"{Endpoints.WEBHOOKS}/:webhook_id/:webhook_token/{Endpoints.MESSAGES}/:message_id";
        Uri url = new($"{Endpoints.WEBHOOKS}/{webhookId}/{webhookToken}/{Endpoints.MESSAGES}/{messageId}");

        RestRequest request = new()
        {
            Route = route,
            Url = url,
            IsExemptFromGlobalLimit = true,
            Method = HttpMethod.Get
        };
        
        RestResponse res = await this._rest.ExecuteRequestAsync(request);

        DiscordMessage ret = JsonConvert.DeserializeObject<DiscordMessage>(res.Response!)!;
        ret.Discord = this._discord!;
        return ret;
    }

    internal async ValueTask<DiscordWebhook> ModifyWebhookAsync
    (
        ulong webhookId,
        ulong channelId,
        string? name = null,
        Optional<string> base64Avatar = default,
        string? reason = null
    )
    {
        RestWebhookPayload pld = new()
        {
            Name = name,
            AvatarBase64 = base64Avatar.HasValue ? base64Avatar.Value : null,
            AvatarSet = base64Avatar.HasValue,
            ChannelId = channelId
        };

        Dictionary<string, string> headers = new();
        if (!string.IsNullOrWhiteSpace(reason))
        {
            headers[REASON_HEADER_NAME] = reason;
        }

        string route = $"{Endpoints.WEBHOOKS}/:webhook_id";
        Uri url = new($"{Endpoints.WEBHOOKS}/{webhookId}");
        
        RestRequest request = new()
        {
            Route = route,
            Url = url,
            Method = HttpMethod.Patch,
            Payload = DiscordJson.SerializeObject(pld),
            Headers = headers
        };
        
        RestResponse res = await this._rest.ExecuteRequestAsync(request);

        DiscordWebhook ret = JsonConvert.DeserializeObject<DiscordWebhook>(res.Response!)!;
        ret.Discord = this._discord!;
        ret.ApiClient = this;

        return ret;
    }

    internal async ValueTask<DiscordWebhook> ModifyWebhookAsync
    (
        ulong webhookId,
        string webhookToken,
        string? name = null,
        string? base64Avatar = null,
        string? reason = null
    )
    {
        RestWebhookPayload pld = new()
        {
            Name = name,
            AvatarBase64 = base64Avatar
        };

        Dictionary<string, string> headers = new();
        if (!string.IsNullOrWhiteSpace(reason))
        {
            headers[REASON_HEADER_NAME] = reason;
        }

        string route = $"{Endpoints.WEBHOOKS}/:webhook_id/:webhook_token";
        Uri url = new($"{Endpoints.WEBHOOKS}/{webhookId}/{webhookToken}");
        
        RestRequest request = new()
        {
            Route = route,
            Url = url,
            Method = HttpMethod.Patch,
            Payload = DiscordJson.SerializeObject(pld),
            IsExemptFromGlobalLimit = true,
            Headers = headers
        };
        
        RestResponse res = await this._rest.ExecuteRequestAsync(request);

        DiscordWebhook ret = JsonConvert.DeserializeObject<DiscordWebhook>(res.Response!)!;
        ret.Discord = this._discord!;
        ret.ApiClient = this;

        return ret;
    }

    internal async ValueTask DeleteWebhookAsync
    (
        ulong webhookId, 
        string? reason = null
    )
    {
        Dictionary<string, string> headers = new();
        if (!string.IsNullOrWhiteSpace(reason))
        {
            headers[REASON_HEADER_NAME] = reason;
        }

        string route = $"{Endpoints.WEBHOOKS}/:webhook_id";
        Uri url = new($"{Endpoints.WEBHOOKS}/{webhookId}");
        
        RestRequest request = new()
        {
            Route = route,
            Url = url,
            Method = HttpMethod.Delete,
            Headers = headers
        };
        
        await this._rest.ExecuteRequestAsync(request);
    }

    internal async ValueTask DeleteWebhookAsync
    (
        ulong webhookId, 
        string webhookToken, 
        string? reason = null
    )
    {
        Dictionary<string, string> headers = new();
        if (!string.IsNullOrWhiteSpace(reason))
        {
            headers[REASON_HEADER_NAME] = reason;
        }

        string route = $"{Endpoints.WEBHOOKS}/:webhook_id/:webhook_token";
        Uri url = new($"{Endpoints.WEBHOOKS}/{webhookId}/{webhookToken}");
        
        RestRequest request = new()
        {
            Route = route,
            Url = url,
            Method = HttpMethod.Delete,
            IsExemptFromGlobalLimit = true,
            Headers = headers
        };
        
        await this._rest.ExecuteRequestAsync(request);
    }

    internal async ValueTask<DiscordMessage> ExecuteWebhookAsync
    (
        ulong webhookId, 
        string webhookToken, 
        DiscordWebhookBuilder builder
    )
    {
        builder.Validate();

        if (builder.Embeds != null)
        {
            foreach (DiscordEmbed embed in builder.Embeds)
            {
                if (embed.Timestamp != null)
                {
                    embed.Timestamp = embed.Timestamp.Value.ToUniversalTime();
                }
            }
        }

        Dictionary<string, string> values = new();
        RestWebhookExecutePayload pld = new()
        {
            Content = builder.Content,
            Username = builder.Username.HasValue ? builder.Username.Value : null,
            AvatarUrl = builder.AvatarUrl.HasValue ? builder.AvatarUrl.Value : null,
            IsTTS = builder.IsTTS,
            Embeds = builder.Embeds,
            Components = builder.Components,
        };

        if (builder.Mentions != null)
        {
            pld.Mentions = new DiscordMentions(builder.Mentions, builder.Mentions.Any());
        }

        if (!string.IsNullOrEmpty(builder.Content) || builder.Embeds?.Count > 0 || builder.IsTTS == true || builder.Mentions != null)
        {
            values["payload_json"] = DiscordJson.SerializeObject(pld);
        }

        string route = $"{Endpoints.WEBHOOKS}/:webhook_id/:webhook_token";
        QueryUriBuilder url = new($"{Endpoints.WEBHOOKS}/{webhookId}/{webhookToken}");
        url.AddParameter("wait", "true");
        
        if (builder.ThreadId.HasValue)
        {
            url.AddParameter("thread_id", builder.ThreadId.Value.ToString());
        }
        
        MultipartRestRequest request = new()
        {
            Route = route,
            Url = url.Build(),
            Method = HttpMethod.Post,
            Values = values,
            Files = builder.Files,
            IsExemptFromGlobalLimit = true
        };
        
        RestResponse res = await this._rest.ExecuteRequestAsync(request);

        DiscordMessage ret = JsonConvert.DeserializeObject<DiscordMessage>(res.Response!)!;

        foreach (DiscordMessageFile? file in builder.Files.Where(x => x.ResetPositionTo.HasValue))
        {
            file.Stream.Position = file.ResetPositionTo!.Value;
        }

        ret.Discord = this._discord!;
        return ret;
    }

    internal async ValueTask<DiscordMessage> ExecuteWebhookSlackAsync
    (
        ulong webhookId, 
        string webhookToken, 
        string jsonPayload
    )
    {
        string route = $"{Endpoints.WEBHOOKS}/:webhook_id/:webhook_token/{Endpoints.SLACK}";
        QueryUriBuilder url = new($"{Endpoints.WEBHOOKS}/{webhookId}/{webhookToken}/{Endpoints.SLACK}");

        RestRequest request = new()
        {
            Route = route,
            Url = url.Build(),
            Method = HttpMethod.Post,
            Payload = jsonPayload,
            IsExemptFromGlobalLimit = true
        };
        
        RestResponse res = await this._rest.ExecuteRequestAsync(request);
        
        DiscordMessage ret = JsonConvert.DeserializeObject<DiscordMessage>(res.Response!)!;
        ret.Discord = this._discord!;
        return ret;
    }

    internal async ValueTask<DiscordMessage> ExecuteWebhookGithubAsync
    (
        ulong webhookId, 
        string webhookToken, 
        string jsonPayload
    )
    {
        string route = $"{Endpoints.WEBHOOKS}/:webhook_id/:webhook_token{Endpoints.GITHUB}";
        QueryUriBuilder url = new($"{Endpoints.WEBHOOKS}/{webhookId}/{webhookToken}{Endpoints.GITHUB}");
        url.AddParameter("wait", "true");
        
        RestRequest request = new()
        {
            Route = route,
            Url = url.Build(),
            Method = HttpMethod.Post,
            Payload = jsonPayload,
            IsExemptFromGlobalLimit = true
        };
        
        RestResponse res = await this._rest.ExecuteRequestAsync(request);
        DiscordMessage ret = JsonConvert.DeserializeObject<DiscordMessage>(res.Response!)!;
        ret.Discord = this._discord!;
        return ret;
    }

    internal async ValueTask<DiscordMessage> EditWebhookMessageAsync
    (
        ulong webhookId,
        string webhookToken,
        ulong messageId,
        DiscordWebhookBuilder builder,
        IEnumerable<DiscordAttachment>? attachments = null
    )
    {
        builder.Validate(true);

        DiscordMentions? mentions = builder.Mentions != null ? new DiscordMentions(builder.Mentions, builder.Mentions.Any()) : null;

        RestWebhookMessageEditPayload pld = new()
        {
            Content = builder.Content,
            Embeds = builder.Embeds,
            Mentions = mentions,
            Components = builder.Components,
            Attachments = attachments
        };

        string route = $"{Endpoints.WEBHOOKS}/:webhook_id/:webhook_token/{Endpoints.MESSAGES}/:message_id";
        Uri url = new($"{Endpoints.WEBHOOKS}/{webhookId}/{webhookToken}/{Endpoints.MESSAGES}/{messageId}");

        Dictionary<string, string> values = new()
        {
            ["payload_json"] = DiscordJson.SerializeObject(pld)
        };

        MultipartRestRequest request = new()
        {
            Route = route,
            Url = url,
            Method = HttpMethod.Patch,
            Values = values,
            Files = builder.Files,
            IsExemptFromGlobalLimit = true
        };
        
        RestResponse res = await this._rest.ExecuteRequestAsync(request);

        DiscordMessage ret = JsonConvert.DeserializeObject<DiscordMessage>(res.Response!)!;
        ret.Discord = this._discord!;

        foreach (DiscordMessageFile? file in builder.Files.Where(x => x.ResetPositionTo.HasValue))
        {
            file.Stream.Position = file.ResetPositionTo!.Value;
        }

        return ret;
    }

    internal async ValueTask DeleteWebhookMessageAsync
    (
        ulong webhookId, 
        string webhookToken, 
        ulong messageId
    )
    {
        string route = $"{Endpoints.WEBHOOKS}/:webhook_id/:webhook_token/{Endpoints.MESSAGES}/:message_id";
        Uri url = new($"{Endpoints.WEBHOOKS}/{webhookId}/{webhookToken}/{Endpoints.MESSAGES}/{messageId}");

        RestRequest request = new()
        {
            Route = route,
            Url = url,
            Method = HttpMethod.Delete,
            IsExemptFromGlobalLimit = true
        };
        
        await this._rest.ExecuteRequestAsync(request);
    }
    #endregion

    #region Reactions
    internal async ValueTask CreateReactionAsync
    (
        ulong channelId, 
        ulong messageId, 
        string emoji
    )
    {
        string route = $"{Endpoints.CHANNELS}/:channel_id/{Endpoints.MESSAGES}/:message_id/{Endpoints.REACTIONS}/:emoji/{Endpoints.ME}";
        Uri url = new($"{Endpoints.CHANNELS}/{channelId}/{Endpoints.MESSAGES}/{messageId}/{Endpoints.REACTIONS}/{emoji}/{Endpoints.ME}");
        
        RestRequest request = new()
        {
            Route = route,
            Url = url,
            Method = HttpMethod.Put
        };
        
        await this._rest.ExecuteRequestAsync(request);
    }

    internal async ValueTask DeleteOwnReactionAsync
    (
        ulong channelId, 
        ulong messageId, 
        string emoji
    )
    {
        string route = $"{Endpoints.CHANNELS}/:channel_id/{Endpoints.MESSAGES}/:message_id/{Endpoints.REACTIONS}/:emoji/{Endpoints.ME}";
        Uri url = new($"{Endpoints.CHANNELS}/{channelId}/{Endpoints.MESSAGES}/{messageId}/{Endpoints.REACTIONS}/{emoji}/{Endpoints.ME}");
        
        RestRequest request = new()
        {
            Route = route,
            Url = url,
            Method = HttpMethod.Delete
        };
        
        await this._rest.ExecuteRequestAsync(request);
    }

    internal async ValueTask DeleteUserReactionAsync
    (
        ulong channelId, 
        ulong messageId, 
        ulong userId, 
        string emoji, 
        string reason
    )
    {
        Dictionary<string, string> headers = new();
        if (!string.IsNullOrWhiteSpace(reason))
        {
            headers[REASON_HEADER_NAME] = reason;
        }

        string route = $"{Endpoints.CHANNELS}/:channel_id/{Endpoints.MESSAGES}/:message_id/{Endpoints.REACTIONS}/:emoji/:user_id";
        Uri url = new($"{Endpoints.CHANNELS}/{channelId}/{Endpoints.MESSAGES}/{messageId}/{Endpoints.REACTIONS}/{emoji}/{userId}");
        
        RestRequest request = new()
        {
            Route = route,
            Url = url,
            Method = HttpMethod.Delete,
            Headers = headers
        };  
        
        await this._rest.ExecuteRequestAsync(request);
    }

    internal async ValueTask<IReadOnlyList<DiscordUser>> GetReactionsAsync
    (
        ulong channelId,
        ulong messageId,
        string emoji,
        ulong? afterId = null,
        int limit = 25
    )
    {
        QueryUriBuilder urlparams = new($"{Endpoints.CHANNELS}/{channelId}/{Endpoints.MESSAGES}/{messageId}/{Endpoints.REACTIONS}/{emoji}");
        if (afterId.HasValue)
        {
            urlparams.AddParameter("after", afterId.Value.ToString(CultureInfo.InvariantCulture));
        }

        urlparams.AddParameter("limit", limit.ToString(CultureInfo.InvariantCulture));

        string route = $"{Endpoints.CHANNELS}/:channel_id/{Endpoints.MESSAGES}/:message_id/{Endpoints.REACTIONS}/:emoji";

        RestRequest request = new()
        {
            Route = route,
            Url = urlparams.Build(),
            Method = HttpMethod.Get
        };
        
        RestResponse res = await this._rest.ExecuteRequestAsync(request);

        IEnumerable<TransportUser> usersRaw = JsonConvert.DeserializeObject<IEnumerable<TransportUser>>(res.Response!)!;
        List<DiscordUser> users = new();
        foreach (TransportUser xr in usersRaw)
        {
            DiscordUser usr = new(xr) 
            { 
                Discord = this._discord!
            };
            usr = this._discord!.UpdateUserCache(usr);

            users.Add(usr);
        }

        return new ReadOnlyCollection<DiscordUser>(new List<DiscordUser>(users));
    }

    internal async ValueTask DeleteAllReactionsAsync
    (
        ulong channelId, 
        ulong messageId, 
        string? reason = null
    )
    {
        Dictionary<string, string> headers = new();
        if (!string.IsNullOrWhiteSpace(reason))
        {
            headers[REASON_HEADER_NAME] = reason;
        }

        string route = $"{Endpoints.CHANNELS}/:channel_id/{Endpoints.MESSAGES}/:message_id/{Endpoints.REACTIONS}";
        Uri url = new($"{Endpoints.CHANNELS}/{channelId}/{Endpoints.MESSAGES}/{messageId}/{Endpoints.REACTIONS}");

        RestRequest request = new()
        {
            Route = route,
            Url = url,
            Method = HttpMethod.Delete,
            Headers = headers
        };
        
        await this._rest.ExecuteRequestAsync(request);
    }

    internal async ValueTask DeleteReactionsEmojiAsync
    (
        ulong channelId, 
        ulong messageId, 
        string emoji
    )
    {
        string route = $"{Endpoints.CHANNELS}/:channel_id/{Endpoints.MESSAGES}/:message_id/{Endpoints.REACTIONS}/:emoji";
        Uri url = new($"{Endpoints.CHANNELS}/{channelId}/{Endpoints.MESSAGES}/{messageId}/{Endpoints.REACTIONS}/{emoji}");

        RestRequest request = new()
        {
            Route = route,
            Url = url,
            Method = HttpMethod.Delete
        };
        
        await this._rest.ExecuteRequestAsync(request);
    }
    #endregion

    #region Emoji
    internal async ValueTask<IReadOnlyList<DiscordGuildEmoji>> GetGuildEmojisAsync
    (
        ulong guildId
    )
    {
        string route = $"{Endpoints.GUILDS}/:guild_id/{Endpoints.EMOJIS}";
        Uri url = new($"{Endpoints.GUILDS}/{guildId}/{Endpoints.EMOJIS}");

        RestRequest request = new()
        {
            Route = route,
            Url = url,
            Method = HttpMethod.Get
        };
        
        RestResponse res = await this._rest.ExecuteRequestAsync(request);

        IEnumerable<JObject> emojisRaw = JsonConvert.DeserializeObject<IEnumerable<JObject>>(res.Response!)!;

        this._discord!.Guilds.TryGetValue(guildId, out DiscordGuild? guild);
        Dictionary<ulong, DiscordUser> users = new();
        List<DiscordGuildEmoji> emojis = new();
        foreach (JObject rawEmoji in emojisRaw)
        {
            DiscordGuildEmoji discordGuildEmoji = rawEmoji.ToDiscordObject<DiscordGuildEmoji>();

            if (guild is not null)
            {
                discordGuildEmoji.Guild = guild;
            }

            TransportUser? rawUser = rawEmoji["user"]?.ToDiscordObject<TransportUser>();
            if (rawUser != null)
            {
                if (!users.ContainsKey(rawUser.Id))
                {
                    DiscordUser user = guild is not null && guild.Members.TryGetValue(rawUser.Id, out DiscordMember? member) ? member : new DiscordUser(rawUser);
                    users[user.Id] = user;
                }

                discordGuildEmoji.User = users[rawUser.Id];
            }

            emojis.Add(discordGuildEmoji);
        }

        return new ReadOnlyCollection<DiscordGuildEmoji>(emojis);
    }

    internal async ValueTask<DiscordGuildEmoji> GetGuildEmojiAsync
    (
        ulong guildId, 
        ulong emojiId
    )
    {
        string route = $"{Endpoints.GUILDS}/:guild_id/{Endpoints.EMOJIS}/:emoji_id";
        Uri url = new($"{Endpoints.GUILDS}/{guildId}/{Endpoints.EMOJIS}/{emojiId}");

        RestRequest request = new()
        {
            Route = route,
            Url = url,
            Method = HttpMethod.Get
        };
        
        RestResponse res = await this._rest.ExecuteRequestAsync(request);

        this._discord!.Guilds.TryGetValue(guildId, out DiscordGuild? guild);

        JObject emojiRaw = JObject.Parse(res.Response!);
        DiscordGuildEmoji emoji = emojiRaw.ToDiscordObject<DiscordGuildEmoji>();

        if (guild is not null)
        {
            emoji.Guild = guild;
        }

        TransportUser? rawUser = emojiRaw["user"]?.ToDiscordObject<TransportUser>();
        if (rawUser != null)
        {
            emoji.User = guild is not null && guild.Members.TryGetValue(rawUser.Id, out DiscordMember? member) ? member : new DiscordUser(rawUser);
        }

        return emoji;
    }

    internal async ValueTask<DiscordGuildEmoji> CreateGuildEmojiAsync
    (
        ulong guildId,
        string name,
        string imageb64,
        IEnumerable<ulong>? roles = null,
        string? reason = null
    )
    {
        RestGuildEmojiCreatePayload pld = new()
        {
            Name = name,
            ImageB64 = imageb64,
            Roles = roles?.ToArray()
        };

        Dictionary<string, string> headers = new();
        if (!string.IsNullOrWhiteSpace(reason))
        {
            headers[REASON_HEADER_NAME] = reason;
        }

        string route = $"{Endpoints.GUILDS}/:guild_id/{Endpoints.EMOJIS}";
        Uri url = new($"{Endpoints.GUILDS}/{guildId}/{Endpoints.EMOJIS}");
        
        RestRequest request = new()
        {
            Route = route,
            Url = url,
            Method = HttpMethod.Post,
            Payload = DiscordJson.SerializeObject(pld),
            Headers = headers
        };
        
        RestResponse res = await this._rest.ExecuteRequestAsync(request);

        this._discord!.Guilds.TryGetValue(guildId, out DiscordGuild? guild);

        JObject emojiRaw = JObject.Parse(res.Response!);
        DiscordGuildEmoji emoji = emojiRaw.ToDiscordObject<DiscordGuildEmoji>();

        if (guild is not null)
        {
            emoji.Guild = guild;
        }

        TransportUser? rawUser = emojiRaw["user"]?.ToDiscordObject<TransportUser>();
        emoji.User = rawUser != null
            ? guild is not null && guild.Members.TryGetValue(rawUser.Id, out DiscordMember? member) ? member : new DiscordUser(rawUser)
            : this._discord.CurrentUser;

        return emoji;
    }

    internal async ValueTask<DiscordGuildEmoji> ModifyGuildEmojiAsync
    (
        ulong guildId,
        ulong emojiId,
        string? name = null,
        IEnumerable<ulong>? roles = null,
        string? reason = null
    )
    {
        RestGuildEmojiModifyPayload pld = new()
        {
            Name = name,
            Roles = roles?.ToArray()
        };

        Dictionary<string, string> headers = new();
        if (!string.IsNullOrWhiteSpace(reason))
        {
            headers[REASON_HEADER_NAME] = reason;
        }

        string route = $"{Endpoints.GUILDS}/:guild_id{Endpoints.EMOJIS}/:emoji_id";
        Uri url = new($"{Endpoints.GUILDS}/{guildId}/{Endpoints.EMOJIS}/{emojiId}");
        
        RestRequest request = new()
        {
            Route = route,
            Url = url,
            Method = HttpMethod.Patch,
            Payload = DiscordJson.SerializeObject(pld),
            Headers = headers
        };
        
        RestResponse res = await this._rest.ExecuteRequestAsync(request);

        this._discord!.Guilds.TryGetValue(guildId, out DiscordGuild? guild);

        JObject emojiRaw = JObject.Parse(res.Response!);
        DiscordGuildEmoji emoji = emojiRaw.ToDiscordObject<DiscordGuildEmoji>();

        if (guild is not null)
        {
            emoji.Guild = guild;
        }

        TransportUser? rawUser = emojiRaw["user"]?.ToDiscordObject<TransportUser>();
        if (rawUser != null)
        {
            emoji.User = guild is not null && guild.Members.TryGetValue(rawUser.Id, out DiscordMember? member) ? member : new DiscordUser(rawUser);
        }

        return emoji;
    }

    internal async ValueTask DeleteGuildEmojiAsync
    (
        ulong guildId, 
        ulong emojiId, 
        string? reason = null
    )
    {
        Dictionary<string, string> headers = new();
        if (!string.IsNullOrWhiteSpace(reason))
        {
            headers[REASON_HEADER_NAME] = reason;
        }

        string route = $"{Endpoints.GUILDS}/:guild_id/{Endpoints.EMOJIS}/:emoji_id";
        Uri url = new($"{Endpoints.GUILDS}/{guildId}/{Endpoints.EMOJIS}/{emojiId}");
        
        RestRequest request = new()
        {
            Route = route,
            Url = url,
            Method = HttpMethod.Delete,
            Headers = headers
        };
        
        await this._rest.ExecuteRequestAsync(request);
    }
    #endregion

    #region Application Commands
    internal async ValueTask<IReadOnlyList<DiscordApplicationCommand>> GetGlobalApplicationCommandsAsync
    (
        ulong applicationId
    )
    {
        string route = $"{Endpoints.APPLICATIONS}/:application_id/{Endpoints.COMMANDS}";
        Uri url = new($"{Endpoints.APPLICATIONS}/{applicationId}/{Endpoints.COMMANDS}");
        
        RestRequest request = new()
        {
            Route = route,
            Url = url,
            Method = HttpMethod.Get
        };
        
        RestResponse res = await this._rest.ExecuteRequestAsync(request);

        IEnumerable<DiscordApplicationCommand> ret = JsonConvert.DeserializeObject<IEnumerable<DiscordApplicationCommand>>(res.Response!)!;
        foreach (DiscordApplicationCommand app in ret)
        {
            app.Discord = this._discord!;
        }

        return ret.ToList();
    }

    internal async ValueTask<IReadOnlyList<DiscordApplicationCommand>> BulkOverwriteGlobalApplicationCommandsAsync
    (
        ulong applicationId, 
        IEnumerable<DiscordApplicationCommand> commands
    )
    {
        List<RestApplicationCommandCreatePayload> pld = new();
        foreach (DiscordApplicationCommand command in commands)
        {
            pld.Add(new RestApplicationCommandCreatePayload
            {
                Type = command.Type,
                Name = command.Name,
                Description = command.Description,
                Options = command.Options,
                DefaultPermission = command.DefaultPermission,
                NameLocalizations = command.NameLocalizations,
                DescriptionLocalizations = command.DescriptionLocalizations,
                AllowDMUsage = command.AllowDMUsage,
                DefaultMemberPermissions = command.DefaultMemberPermissions,
                NSFW = command.NSFW
            });
        }

        string route = $"{Endpoints.APPLICATIONS}/:application_id/{Endpoints.COMMANDS}";
        Uri url = new($"{Endpoints.APPLICATIONS}/{applicationId}/{Endpoints.COMMANDS}");
        
        RestRequest request = new()
        {
            Route = route,
            Url = url,
            Method = HttpMethod.Put,
            Payload = DiscordJson.SerializeObject(pld)
        };
        
        RestResponse res = await this._rest.ExecuteRequestAsync(request);

        IEnumerable<DiscordApplicationCommand> ret = JsonConvert.DeserializeObject<IEnumerable<DiscordApplicationCommand>>(res.Response!)!;
        foreach (DiscordApplicationCommand app in ret)
        {
            app.Discord = this._discord!;
        }

        return ret.ToList();
    }

    internal async ValueTask<DiscordApplicationCommand> CreateGlobalApplicationCommandAsync
    (
        ulong applicationId, 
        DiscordApplicationCommand command
    )
    {
        RestApplicationCommandCreatePayload pld = new()
        {
            Type = command.Type,
            Name = command.Name,
            Description = command.Description,
            Options = command.Options,
            DefaultPermission = command.DefaultPermission,
            NameLocalizations = command.NameLocalizations,
            DescriptionLocalizations = command.DescriptionLocalizations,
            AllowDMUsage = command.AllowDMUsage,
            DefaultMemberPermissions = command.DefaultMemberPermissions,
            NSFW = command.NSFW
        };

        string route = $"{Endpoints.APPLICATIONS}/:application_id/{Endpoints.COMMANDS}";
        Uri url = new($"{Endpoints.APPLICATIONS}/{applicationId}/{Endpoints.COMMANDS}");
        
        RestRequest request = new()
        {
            Route = route,
            Url = url,
            Method = HttpMethod.Post,
            Payload = DiscordJson.SerializeObject(pld)
        };
        
        RestResponse res = await this._rest.ExecuteRequestAsync(request);

        DiscordApplicationCommand ret = JsonConvert.DeserializeObject<DiscordApplicationCommand>(res.Response!)!;
        ret.Discord = this._discord!;

        return ret;
    }

    internal async ValueTask<DiscordApplicationCommand> GetGlobalApplicationCommandAsync
    (
        ulong applicationId, 
        ulong commandId
    )
    {
        string route = $"{Endpoints.APPLICATIONS}/:application_id/{Endpoints.COMMANDS}/:command_id";
        Uri url = new($"{Endpoints.APPLICATIONS}/{applicationId}/{Endpoints.COMMANDS}/{commandId}");
        
        RestRequest request = new()
        {
            Route = route,
            Url = url,
            Method = HttpMethod.Get
        };
        
        RestResponse res = await this._rest.ExecuteRequestAsync(request);

        DiscordApplicationCommand ret = JsonConvert.DeserializeObject<DiscordApplicationCommand>(res.Response!)!;
        ret.Discord = this._discord!;

        return ret;
    }

    internal async ValueTask<DiscordApplicationCommand> EditGlobalApplicationCommandAsync
    (
        ulong applicationId,
        ulong commandId,
        Optional<string> name = default,
        Optional<string> description = default,
        Optional<IReadOnlyCollection<DiscordApplicationCommandOption>> options = default,
        Optional<bool?> defaultPermission = default,
        Optional<bool?> nsfw = default,
        IReadOnlyDictionary<string, string>? nameLocalizations = null,
        IReadOnlyDictionary<string, string>? descriptionLocalizations = null,
        Optional<bool> allowDmUsage = default,
        Optional<Permissions?> defaultMemberPermissions = default
    )
    {
        RestApplicationCommandEditPayload pld = new()
        {
            Name = name,
            Description = description,
            Options = options,
            DefaultPermission = defaultPermission,
            NameLocalizations = nameLocalizations,
            DescriptionLocalizations = descriptionLocalizations,
            AllowDMUsage = allowDmUsage,
            DefaultMemberPermissions = defaultMemberPermissions,
            NSFW = nsfw,
        };

        string route = $"{Endpoints.APPLICATIONS}/:application_id/{Endpoints.COMMANDS}/:command_id";
        Uri url = new($"{Endpoints.APPLICATIONS}/{applicationId}/{Endpoints.COMMANDS}/{commandId}");
        
        RestRequest request = new()
        {
            Route = route,
            Url = url,
            Method = HttpMethod.Patch,
            Payload = DiscordJson.SerializeObject(pld)
        };
        
        RestResponse res = await this._rest.ExecuteRequestAsync(request);

        DiscordApplicationCommand ret = JsonConvert.DeserializeObject<DiscordApplicationCommand>(res.Response!)!;
        ret.Discord = this._discord!;

        return ret;
    }

    internal async ValueTask DeleteGlobalApplicationCommandAsync
    (
        ulong applicationId, 
        ulong commandId
    )
    {
        string route = $"{Endpoints.APPLICATIONS}/:application_id/{Endpoints.COMMANDS}/:command_id";
        Uri url = new($"{Endpoints.APPLICATIONS}/{applicationId}/{Endpoints.COMMANDS}/{commandId}");

        RestRequest request = new()
        {
            Route = route,
            Url = url,
            Method = HttpMethod.Delete
        };
        
        await this._rest.ExecuteRequestAsync(request);
    }

    internal async ValueTask<IReadOnlyList<DiscordApplicationCommand>> GetGuildApplicationCommandsAsync
    (
        ulong applicationId, 
        ulong guildId
    )
    {
        string route = $"{Endpoints.APPLICATIONS}/:application_id/{Endpoints.GUILDS}/:guild_id/{Endpoints.COMMANDS}";
        Uri url = new($"{Endpoints.APPLICATIONS}/{applicationId}/{Endpoints.GUILDS}/{guildId}/{Endpoints.COMMANDS}");

        RestRequest request = new()
        {
            Route = route,
            Url = url,
            Method = HttpMethod.Get
        };
        
        RestResponse res = await this._rest.ExecuteRequestAsync(request);

        IEnumerable<DiscordApplicationCommand> ret = JsonConvert.DeserializeObject<IEnumerable<DiscordApplicationCommand>>(res.Response!)!;
        foreach (DiscordApplicationCommand app in ret)
        {
            app.Discord = this._discord!;
        }

        return ret.ToList();
    }

    internal async ValueTask<IReadOnlyList<DiscordApplicationCommand>> BulkOverwriteGuildApplicationCommandsAsync
    (
        ulong applicationId,
        ulong guildId,
        IEnumerable<DiscordApplicationCommand> commands
    )
    {
        List<RestApplicationCommandCreatePayload> pld = new();
        foreach (DiscordApplicationCommand command in commands)
        {
            pld.Add(new RestApplicationCommandCreatePayload
            {
                Type = command.Type,
                Name = command.Name,
                Description = command.Description,
                Options = command.Options,
                DefaultPermission = command.DefaultPermission,
                NameLocalizations = command.NameLocalizations,
                DescriptionLocalizations = command.DescriptionLocalizations,
                AllowDMUsage = command.AllowDMUsage,
                DefaultMemberPermissions = command.DefaultMemberPermissions,
                NSFW = command.NSFW
            });
        }

        string route = $"{Endpoints.APPLICATIONS}/:application_id/{Endpoints.GUILDS}/:guild_id/{Endpoints.COMMANDS}";
        Uri url = new($"{Endpoints.APPLICATIONS}/{applicationId}/{Endpoints.GUILDS}/{guildId}/{Endpoints.COMMANDS}");
        
        RestRequest request = new()
        {
            Route = route,
            Url = url,
            Method = HttpMethod.Put,
            Payload = DiscordJson.SerializeObject(pld)
        };
        
        RestResponse res = await this._rest.ExecuteRequestAsync(request);

        IEnumerable<DiscordApplicationCommand> ret = JsonConvert.DeserializeObject<IEnumerable<DiscordApplicationCommand>>(res.Response!)!;
        foreach (DiscordApplicationCommand app in ret)
        {
            app.Discord = this._discord!;
        }

        return ret.ToList();
    }

    internal async ValueTask<DiscordApplicationCommand> CreateGuildApplicationCommandAsync
    (
        ulong applicationId,
        ulong guildId,
        DiscordApplicationCommand command
    )
    {
        RestApplicationCommandCreatePayload pld = new()
        {
            Type = command.Type,
            Name = command.Name,
            Description = command.Description,
            Options = command.Options,
            DefaultPermission = command.DefaultPermission,
            NameLocalizations = command.NameLocalizations,
            DescriptionLocalizations = command.DescriptionLocalizations,
            AllowDMUsage = command.AllowDMUsage,
            DefaultMemberPermissions = command.DefaultMemberPermissions,
            NSFW = command.NSFW
        };

        string route = $"{Endpoints.APPLICATIONS}/:application_id/{Endpoints.GUILDS}/:guild_id/{Endpoints.COMMANDS}";
        Uri url = new($"{Endpoints.APPLICATIONS}/{applicationId}/{Endpoints.GUILDS}/{guildId}/{Endpoints.COMMANDS}");

        RestRequest request = new()
        {
            Route = route,
            Url = url,
            Method = HttpMethod.Post,
            Payload = DiscordJson.SerializeObject(pld)
        };
        
        RestResponse res = await this._rest.ExecuteRequestAsync(request);

        DiscordApplicationCommand ret = JsonConvert.DeserializeObject<DiscordApplicationCommand>(res.Response!)!;
        ret.Discord = this._discord!;

        return ret;
    }

    internal async ValueTask<DiscordApplicationCommand> GetGuildApplicationCommandAsync
    (
        ulong applicationId,
        ulong guildId,
        ulong commandId
    )
    {
        string route = $"{Endpoints.APPLICATIONS}/:application_id/{Endpoints.GUILDS}/:guild_id/{Endpoints.COMMANDS}/:command_id";
        Uri url = new($"{Endpoints.APPLICATIONS}/{applicationId}/{Endpoints.GUILDS}/{guildId}/{Endpoints.COMMANDS}/{commandId}");

        RestRequest request = new()
        {
            Route = route,
            Url = url,
            Method = HttpMethod.Get
        };
        
        RestResponse res = await this._rest.ExecuteRequestAsync(request);

        DiscordApplicationCommand ret = JsonConvert.DeserializeObject<DiscordApplicationCommand>(res.Response!)!;
        ret.Discord = this._discord!;

        return ret;
    }

    internal async ValueTask<DiscordApplicationCommand> EditGuildApplicationCommandAsync
    (
        ulong applicationId,
        ulong guildId,
        ulong commandId,
        Optional<string> name = default,
        Optional<string> description = default,
        Optional<IReadOnlyCollection<DiscordApplicationCommandOption>> options = default,
        Optional<bool?> defaultPermission = default,
        Optional<bool?> nsfw = default,
        IReadOnlyDictionary<string, string>? nameLocalizations = null,
        IReadOnlyDictionary<string, string>? descriptionLocalizations = null,
        Optional<bool> allowDmUsage = default,
        Optional<Permissions?> defaultMemberPermissions = default
    )
    {
        RestApplicationCommandEditPayload pld = new()
        {
            Name = name,
            Description = description,
            Options = options,
            DefaultPermission = defaultPermission,
            NameLocalizations = nameLocalizations,
            DescriptionLocalizations = descriptionLocalizations,
            AllowDMUsage = allowDmUsage,
            DefaultMemberPermissions = defaultMemberPermissions,
            NSFW = nsfw
        };

        string route = $"{Endpoints.APPLICATIONS}/:application_id/{Endpoints.GUILDS}/:guild_id/{Endpoints.COMMANDS}/:command_id";
        Uri url = new($"{Endpoints.APPLICATIONS}/{applicationId}/{Endpoints.GUILDS}/{guildId}/{Endpoints.COMMANDS}/{commandId}");
        
        RestRequest request = new()
        {
            Route = route,
            Url = url,
            Method = HttpMethod.Patch,
            Payload = DiscordJson.SerializeObject(pld)
        };
        
        RestResponse res = await this._rest.ExecuteRequestAsync(request);

        DiscordApplicationCommand ret = JsonConvert.DeserializeObject<DiscordApplicationCommand>(res.Response!)!;
        ret.Discord = this._discord!;

        return ret;
    }

    internal async ValueTask DeleteGuildApplicationCommandAsync
    (
        ulong applicationId, 
        ulong guildId, 
        ulong commandId
    )
    {
        string route = $"{Endpoints.APPLICATIONS}/:application_id/{Endpoints.GUILDS}/:guild_id/{Endpoints.COMMANDS}/:command_id";
        Uri url = new($"{Endpoints.APPLICATIONS}/{applicationId}/{Endpoints.GUILDS}/{guildId}/{Endpoints.COMMANDS}/{commandId}");
        
        RestRequest request = new()
        {
            Route = route,
            Url = url,
            Method = HttpMethod.Delete
        };
        
        await this._rest.ExecuteRequestAsync(request);
    }

    internal async ValueTask CreateInteractionResponseAsync
    (
        ulong interactionId,
        string interactionToken,
        InteractionResponseType type,
        DiscordInteractionResponseBuilder builder
    )
    {
        if (builder?.Embeds != null)
        {
            foreach (DiscordEmbed embed in builder.Embeds)
            {
                if (embed.Timestamp != null)
                {
                    embed.Timestamp = embed.Timestamp.Value.ToUniversalTime();
                }
            }
        }

        RestInteractionResponsePayload pld = new()
        {
            Type = type,
            Data = builder is not null 
            ? new DiscordInteractionApplicationCommandCallbackData
            {
                Content = builder.Content,
                Title = builder.Title,
                CustomId = builder.CustomId,
                Embeds = builder.Embeds,
                IsTTS = builder.IsTTS,
                Mentions = new DiscordMentions(builder.Mentions ?? Mentions.All, builder.Mentions?.Any() ?? false),
                Flags = builder.Flags,
                Components = builder.Components,
                Choices = builder.Choices
            } 
            : null
        };

        Dictionary<string, string> values = new();

        if (builder != null)
        {
            if (!string.IsNullOrEmpty(builder.Content) || builder.Embeds?.Count > 0 || builder.IsTTS == true || builder.Mentions != null)
            {
                values["payload_json"] = DiscordJson.SerializeObject(pld);
            }
        }

        string route = $"{Endpoints.INTERACTIONS}/:interaction_id/:interaction_token/{Endpoints.CALLBACK}";
        Uri url = new($"{Endpoints.INTERACTIONS}/{interactionId}/{interactionToken}/{Endpoints.CALLBACK}");
        
        if (builder is not null)
        {
            MultipartRestRequest request = new()
            {
                Route = route,
                Url = url,
                Method = HttpMethod.Post,
                Values = values,
                Files = builder.Files,
                IsExemptFromGlobalLimit = true
            };
        
            await this._rest.ExecuteRequestAsync(request);
            
            foreach (DiscordMessageFile? file in builder.Files.Where(x => x.ResetPositionTo.HasValue))
            {
                file.Stream.Position = file.ResetPositionTo!.Value;
            }
        }
        else
        {
            RestRequest request = new()
            {
                Route = route,
                Url = url,
                Method = HttpMethod.Post,
                Payload = DiscordJson.SerializeObject(pld)
            };
            
            await this._rest.ExecuteRequestAsync(request);
        }
    }

    internal async ValueTask<DiscordMessage> GetOriginalInteractionResponseAsync
    (
        ulong applicationId, 
        string interactionToken
    )
    {
        string route = $"{Endpoints.WEBHOOKS}/:application_id/:interaction_token/{Endpoints.MESSAGES}/{Endpoints.ORIGINAL}";
        Uri url = new($"{Endpoints.WEBHOOKS}/{applicationId}/{interactionToken}/{Endpoints.MESSAGES}/{Endpoints.ORIGINAL}");

        RestRequest request = new()
        {
            Route = route,
            Url = url,
            Method = HttpMethod.Get,
            IsExemptFromGlobalLimit = true
        };
        
        RestResponse res = await this._rest.ExecuteRequestAsync(request);
        DiscordMessage ret = JsonConvert.DeserializeObject<DiscordMessage>(res.Response!)!;

        ret.Discord = this._discord!;
        return ret;
    }

    internal async ValueTask<DiscordMessage> EditOriginalInteractionResponseAsync
    (
        ulong applicationId,
        string interactionToken,
        DiscordWebhookBuilder builder,
        IEnumerable<DiscordAttachment> attachments
    )
    {
        {
            builder.Validate(true);

            DiscordMentions? mentions = builder.Mentions != null ? new DiscordMentions(builder.Mentions, builder.Mentions.Any()) : null;

            RestWebhookMessageEditPayload pld = new()
            {
                Content = builder.Content,
                Embeds = builder.Embeds,
                Mentions = mentions,
                Components = builder.Components,
                Attachments = attachments
            };

            string route = $"{Endpoints.WEBHOOKS}/:application_id/:interaction_token/{Endpoints.MESSAGES}/@original";
            Uri url = new($"{Endpoints.WEBHOOKS}/{applicationId}/{interactionToken}/{Endpoints.MESSAGES}/@original");

            Dictionary<string, string> values = new()
            {
                ["payload_json"] = DiscordJson.SerializeObject(pld)
            };

            MultipartRestRequest request = new()
            {
                Route = route,
                Url = url,
                Method = HttpMethod.Patch,
                Values = values,
                Files = builder.Files,
                IsExemptFromGlobalLimit = true
            };

            RestResponse res = await this._rest.ExecuteRequestAsync(request);

            DiscordMessage ret = JsonConvert.DeserializeObject<DiscordMessage>(res.Response!)!;
            ret.Discord = this._discord!;

            foreach (DiscordMessageFile? file in builder.Files.Where(x => x.ResetPositionTo.HasValue))
            {
                file.Stream.Position = file.ResetPositionTo!.Value;
            }

            return ret;
        }
    }

    internal async ValueTask DeleteOriginalInteractionResponseAsync
    (
        ulong applicationId, 
        string interactionToken
    )
    {
        string route = $"{Endpoints.WEBHOOKS}/:application_id/:interaction_token/{Endpoints.MESSAGES}/@original";
        Uri url = new($"{Endpoints.WEBHOOKS}/{applicationId}/{interactionToken}/{Endpoints.MESSAGES}/@original");

        RestRequest request = new()
        {
            Route = route,
            Url = url,
            Method = HttpMethod.Delete,
            IsExemptFromGlobalLimit = true
        };

        await this._rest.ExecuteRequestAsync(request);
    }

    internal async ValueTask<DiscordMessage> CreateFollowupMessageAsync
    (
        ulong applicationId, 
        string interactionToken, 
        DiscordFollowupMessageBuilder builder
    )
    {
        builder.Validate();

        if (builder.Embeds != null)
        {
            foreach (DiscordEmbed embed in builder.Embeds)
            {
                if (embed.Timestamp != null)
                {
                    embed.Timestamp = embed.Timestamp.Value.ToUniversalTime();
                }
            }
        }

        Dictionary<string, string> values = new();
        RestFollowupMessageCreatePayload pld = new()
        {
            Content = builder.Content,
            IsTTS = builder.IsTTS,
            Embeds = builder.Embeds,
            Flags = builder._flags,
            Components = builder.Components
        };

        if (builder.Mentions != null)
        {
            pld.Mentions = new DiscordMentions(builder.Mentions, builder.Mentions.Any());
        }

        if (!string.IsNullOrEmpty(builder.Content) || builder.Embeds?.Count > 0 || builder.IsTTS == true || builder.Mentions != null)
        {
            values["payload_json"] = DiscordJson.SerializeObject(pld);
        }

        string route = $"{Endpoints.WEBHOOKS}/:application_id/:interaction_token";
        Uri url = new($"{Endpoints.WEBHOOKS}/{applicationId}/{interactionToken}");
        
        MultipartRestRequest request = new()
        {
            Route = route,
            Url = url,
            Method = HttpMethod.Post,
            Values = values,
            Files = builder.Files,
            IsExemptFromGlobalLimit = true
        };
        
        RestResponse res = await this._rest.ExecuteRequestAsync(request);
        DiscordMessage ret = JsonConvert.DeserializeObject<DiscordMessage>(res.Response!)!;

        foreach (DiscordMessageFile? file in builder.Files.Where(x => x.ResetPositionTo.HasValue))
        {
            file.Stream.Position = file.ResetPositionTo!.Value;
        }

        ret.Discord = this._discord!;
        return ret;
    }

    internal ValueTask<DiscordMessage> GetFollowupMessageAsync
    (
        ulong applicationId,
        string interactionToken,
        ulong messageId
    ) 
        => this.GetWebhookMessageAsync(applicationId, interactionToken, messageId);

    internal ValueTask<DiscordMessage> EditFollowupMessageAsync
    (
        ulong applicationId,
        string interactionToken,
        ulong messageId,
        DiscordWebhookBuilder builder,
        IEnumerable<DiscordAttachment> attachments
    ) =>
        this.EditWebhookMessageAsync(applicationId, interactionToken, messageId, builder, attachments);

    internal ValueTask DeleteFollowupMessageAsync(ulong applicationId, string interactionToken, ulong messageId) 
        => this.DeleteWebhookMessageAsync(applicationId, interactionToken, messageId);

    internal async ValueTask<IReadOnlyList<DiscordGuildApplicationCommandPermissions>> GetGuildApplicationCommandPermissionsAsync
    (
        ulong applicationId, 
        ulong guildId
    )
    {
        string route = $"{Endpoints.APPLICATIONS}/:application_id/{Endpoints.GUILDS}/:guild_id/{Endpoints.COMMANDS}/{Endpoints.PERMISSIONS}";
        Uri url = new($"{Endpoints.APPLICATIONS}/{applicationId}/{Endpoints.GUILDS}/{guildId}/{Endpoints.COMMANDS}/{Endpoints.PERMISSIONS}");
        
        RestRequest request = new()
        {
            Route = route,
            Url = url,
            Method = HttpMethod.Get
        };
        
        RestResponse res = await this._rest.ExecuteRequestAsync(request);
        IEnumerable<DiscordGuildApplicationCommandPermissions> ret = JsonConvert.DeserializeObject<IEnumerable<DiscordGuildApplicationCommandPermissions>>(res.Response!)!;

        foreach (DiscordGuildApplicationCommandPermissions perm in ret)
        {
            perm.Discord = this._discord!;
        }

        return ret.ToList();
    }

    internal async ValueTask<DiscordGuildApplicationCommandPermissions> GetApplicationCommandPermissionsAsync
    (
        ulong applicationId, 
        ulong guildId, 
        ulong commandId
    )
    {
        string route = $"{Endpoints.APPLICATIONS}/:application_id/{Endpoints.GUILDS}/:guild_id/{Endpoints.COMMANDS}/:command_id/{Endpoints.PERMISSIONS}";
        Uri url = new($"{Endpoints.APPLICATIONS}/{applicationId}/{Endpoints.GUILDS}/{guildId}/{Endpoints.COMMANDS}/{commandId}/{Endpoints.PERMISSIONS}");
        
        RestRequest request = new()
        {
            Route = route,
            Url = url,
            Method = HttpMethod.Get
        };
        
        RestResponse res = await this._rest.ExecuteRequestAsync(request);
        DiscordGuildApplicationCommandPermissions ret = JsonConvert.DeserializeObject<DiscordGuildApplicationCommandPermissions>(res.Response!)!;

        ret.Discord = this._discord!;
        return ret;
    }

    internal async ValueTask<DiscordGuildApplicationCommandPermissions> EditApplicationCommandPermissionsAsync
    (
        ulong applicationId,
        ulong guildId,
        ulong commandId,
        IEnumerable<DiscordApplicationCommandPermission> permissions
    )
    {
        
        RestEditApplicationCommandPermissionsPayload pld = new()
        {
            Permissions = permissions
        };

        string route = $"{Endpoints.APPLICATIONS}/:application_id/{Endpoints.GUILDS}/:guild_id/{Endpoints.COMMANDS}/:command_id/{Endpoints.PERMISSIONS}";
        Uri url = new($"{Endpoints.APPLICATIONS}/{applicationId}/{Endpoints.GUILDS}/{guildId}/{Endpoints.COMMANDS}/{commandId}/{Endpoints.PERMISSIONS}");
        
        RestRequest request = new()
        {
            Route = route,
            Url = url,
            Method = HttpMethod.Put,
            Payload = DiscordJson.SerializeObject(pld)
        };
        
        RestResponse res = await this._rest.ExecuteRequestAsync(request);
        DiscordGuildApplicationCommandPermissions ret = 
            JsonConvert.DeserializeObject<DiscordGuildApplicationCommandPermissions>(res.Response!)!;

        ret.Discord = this._discord!;
        return ret;
    }

    internal async ValueTask<IReadOnlyList<DiscordGuildApplicationCommandPermissions>> BatchEditApplicationCommandPermissionsAsync
    (
        ulong applicationId,
        ulong guildId,
        IEnumerable<DiscordGuildApplicationCommandPermissions> permissions
    )
    {
        string route = $"{Endpoints.APPLICATIONS}/:application_id/{Endpoints.GUILDS}/:guild_id/{Endpoints.COMMANDS}/{Endpoints.PERMISSIONS}";
        Uri url = new($"{Endpoints.APPLICATIONS}/{applicationId}/{Endpoints.GUILDS}/{guildId}/{Endpoints.COMMANDS}/{Endpoints.PERMISSIONS}");
        
        RestRequest request = new()
        {
            Route = route,
            Url = url,
            Method = HttpMethod.Put,
            Payload = DiscordJson.SerializeObject(permissions)
        };
        
        RestResponse res = await this._rest.ExecuteRequestAsync(request);
        IEnumerable<DiscordGuildApplicationCommandPermissions> ret = 
            JsonConvert.DeserializeObject<IEnumerable<DiscordGuildApplicationCommandPermissions>>(res.Response!)!;

        foreach (DiscordGuildApplicationCommandPermissions perm in ret)
        {
            perm.Discord = this._discord!;
        }

        return ret.ToList();
    }
    #endregion

    #region Misc
    internal ValueTask<TransportApplication> GetCurrentApplicationInfoAsync()
        => this.GetApplicationInfoAsync("@me");

    internal ValueTask<TransportApplication> GetApplicationInfoAsync
    (
        ulong applicationId
    )
        => this.GetApplicationInfoAsync(applicationId.ToString(CultureInfo.InvariantCulture));

    private async ValueTask<TransportApplication> GetApplicationInfoAsync
    (
        string applicationId
    )
    {
        string route = $"{Endpoints.OAUTH2}/{Endpoints.APPLICATIONS}/:application_id";
        Uri url = new($"{Endpoints.OAUTH2}/{Endpoints.APPLICATIONS}/{applicationId}");
        
        RestRequest request = new()
        {
            Route = route,
            Url = url,
            Method = HttpMethod.Get
        };
        
        RestResponse res = await this._rest.ExecuteRequestAsync(request);

        return JsonConvert.DeserializeObject<TransportApplication>(res.Response!)!;
    }

    internal async ValueTask<IReadOnlyList<DiscordApplicationAsset>> GetApplicationAssetsAsync
    (
        DiscordApplication application
     )
    {
        string route = $"{Endpoints.OAUTH2}/{Endpoints.APPLICATIONS}/:application_id/{Endpoints.ASSETS}";
        Uri url = new($"{Endpoints.OAUTH2}/{Endpoints.APPLICATIONS}/{application.Id}/{Endpoints.ASSETS}");

        RestRequest request = new()
        {
            Route = route,
            Url = url,
            Method = HttpMethod.Get
        };
        
        RestResponse res = await this._rest.ExecuteRequestAsync(request);

        IEnumerable<DiscordApplicationAsset> assets = JsonConvert.DeserializeObject<IEnumerable<DiscordApplicationAsset>>(res.Response!)!;
        foreach (DiscordApplicationAsset asset in assets)
        {
            asset.Discord = application.Discord;
            asset.Application = application;
        }

        return new ReadOnlyCollection<DiscordApplicationAsset>(new List<DiscordApplicationAsset>(assets));
    }

    internal async ValueTask<GatewayInfo> GetGatewayInfoAsync()
    {
        Dictionary<string, string> headers = new();
        string route = Endpoints.GATEWAY + "/";
        if (this._discord!.Configuration.TokenType == TokenType.Bot)
        {
            route += Endpoints.BOT;
        }
        
        Uri url = new(route);
        
        RestRequest request = new()
        {
            Route = route,
            Url = url,
            Method = HttpMethod.Get,
            Headers = headers
        };
        
        RestResponse res = await this._rest.ExecuteRequestAsync(request);

        GatewayInfo info = JObject.Parse(res.Response!).ToDiscordObject<GatewayInfo>();
        info.SessionBucket.ResetAfter = DateTimeOffset.UtcNow + TimeSpan.FromMilliseconds(info.SessionBucket.ResetAfterInternal);
        return info;
    }
    #endregion

    public async ValueTask<DiscordForumPostStarter> CreateForumPostAsync
    (
        ulong channelId,
        string name,
        DiscordMessageBuilder message,
        AutoArchiveDuration? autoArchiveDuration = null,
        int? rateLimitPerUser = null,
        IEnumerable<ulong>? appliedTags = null
    )
    {
        string route = $"{Endpoints.CHANNELS}/:channel_id/{Endpoints.THREADS}";
        Uri url = new($"{Endpoints.CHANNELS}/{channelId}/{Endpoints.THREADS}");

        RestForumPostCreatePayload pld = new()
        {
            Name = name,
            ArchiveAfter = autoArchiveDuration,
            RateLimitPerUser = rateLimitPerUser,
            Message = new RestChannelMessageCreatePayload
            {
                Content = message.Content,
                HasContent = !string.IsNullOrWhiteSpace(message.Content),
                Embeds = message.Embeds,
                HasEmbed = message.Embeds.Count > 0,
                Mentions = new DiscordMentions(message.Mentions, message.Mentions.Any()),
                Components = message.Components,
                StickersIds = message.Stickers?.Select(s => s.Id) ?? Array.Empty<ulong>(),
            },
            AppliedTags = appliedTags
        };

        JObject ret;
        RestResponse res;
        if (message.Files.Count is 0)
        {
            RestRequest req = new()
            {
                Route = route,
                Url = url,
                Method = HttpMethod.Post,
                Payload = DiscordJson.SerializeObject(pld)
            };
            
            res = await this._rest.ExecuteRequestAsync(req);
            ret = JObject.Parse(res.Response!);
        }
        else
        {
            Dictionary<string, string> values = new()
            {
                ["payload_json"] = DiscordJson.SerializeObject(pld)
            };
            
            MultipartRestRequest req = new()
            {
                Route = route,
                Url = url,
                Method = HttpMethod.Post,
                Values = values,
                Files = message.Files
            };
            
            res = await this._rest.ExecuteRequestAsync(req);
            ret = JObject.Parse(res.Response!);
        }

        JToken? msgToken = ret["message"];
        ret.Remove("message");

        DiscordMessage msg = this.PrepareMessage(msgToken!);
        // We know the return type; deserialize directly.
        DiscordThreadChannel chn = ret.ToDiscordObject<DiscordThreadChannel>();

        return new DiscordForumPostStarter(chn, msg);
    }

    /// <summary>
    /// Internal method to create an auto-moderation rule in a guild.
    /// </summary>
    /// <param name="guildId">The id of the guild where the rule will be created.</param>
    /// <param name="name">The rule name.</param>
    /// <param name="eventType">The Discord event that will trigger the rule.</param>
    /// <param name="triggerType">The rule trigger.</param>
    /// <param name="triggerMetadata">The trigger metadata.</param>
    /// <param name="actions">The actions that will run when a rule is triggered.</param>
    /// <param name="enabled">Whenever the rule is enabled or not.</param>
    /// <param name="exemptRoles">The exempted roles that will not trigger the rule.</param>
    /// <param name="exemptChannels">The exempted channels that will not trigger the rule.</param>
    /// <param name="reason">The reason for audits logs.</param>
    /// <returns>The created rule.</returns>
    internal async ValueTask<DiscordAutoModerationRule> CreateGuildAutoModerationRuleAsync
    (
        ulong guildId,
        string name,
        RuleEventType eventType,
        RuleTriggerType triggerType,
        DiscordRuleTriggerMetadata triggerMetadata,
        IReadOnlyList<DiscordAutoModerationAction> actions,
        Optional<bool> enabled = default,
        Optional<IReadOnlyList<DiscordRole>> exemptRoles = default,
        Optional<IReadOnlyList<DiscordChannel>> exemptChannels = default,
        string? reason = null
    )
    {
        string route = $"{Endpoints.GUILDS}/:guild_id{Endpoints.AUTO_MODERATION}/{Endpoints.RULES}";
        Uri url = new($"{Endpoints.GUILDS}/{guildId}/{Endpoints.AUTO_MODERATION}/{Endpoints.RULES}");

        Dictionary<string, string> headers = new();
        if (!string.IsNullOrWhiteSpace(reason))
        {
            headers[REASON_HEADER_NAME] = reason;
        }

        string payload = DiscordJson.SerializeObject(new
        {
            guild_id = guildId,
            name,
            event_type = eventType,
            trigger_type = triggerType,
            trigger_metadata = triggerMetadata,
            actions,
            enabled,
            exempt_roles = exemptRoles.Value.Select(x => x.Id).ToArray(),
            exempt_channels = exemptChannels.Value.Select(x => x.Id).ToArray()
        });
        
        RestRequest request = new()
        {
            Route = route,
            Url = url,
            Method = HttpMethod.Post,
            Headers = headers,
            Payload = payload
        };
        
        RestResponse res = await this._rest.ExecuteRequestAsync(request);
        DiscordAutoModerationRule rule = JsonConvert.DeserializeObject<DiscordAutoModerationRule>(res.Response!)!;

        return rule;
    }

    /// <summary>
    /// Internal method to get an auto-moderation rule in a guild.
    /// </summary>
    /// <param name="guildId">The guild id where the rule is in.</param>
    /// <param name="ruleId">The rule id.</param>
    /// <returns>The rule found.</returns>
    internal async ValueTask<DiscordAutoModerationRule> GetGuildAutoModerationRuleAsync
    (
        ulong guildId, 
        ulong ruleId
    )
    {
        string route = $"{Endpoints.GUILDS}/:guild_id/{Endpoints.AUTO_MODERATION}/{Endpoints.RULES}/:rule_id";
        Uri url = new($"{Endpoints.GUILDS}/{guildId}/{Endpoints.AUTO_MODERATION}/{Endpoints.RULES}/{ruleId}");
        
        RestRequest request = new()
        {
            Route = route,
            Url = url,
            Method = HttpMethod.Get
        };
        
        RestResponse res = await this._rest.ExecuteRequestAsync(request);
        DiscordAutoModerationRule rule = JsonConvert.DeserializeObject<DiscordAutoModerationRule>(res.Response!)!;

        return rule;
    }

    /// <summary>
    /// Internal method to get all auto-moderation rules in a guild.
    /// </summary>
    /// <param name="guildId">The guild id where rules are in.</param>
    /// <returns>The rules found.</returns>
    internal async ValueTask<IReadOnlyList<DiscordAutoModerationRule>> GetGuildAutoModerationRulesAsync
    (
        ulong guildId
    )
    {
        string route = $"{Endpoints.GUILDS}/:guild_id/{Endpoints.AUTO_MODERATION}/{Endpoints.RULES}";
        Uri url = new($"{Endpoints.GUILDS}/{guildId}/{Endpoints.AUTO_MODERATION}/{Endpoints.RULES}");
        
        RestRequest request = new()
        {
            Route = route,
            Url = url,
            Method = HttpMethod.Get
        };
        
        RestResponse res = await this._rest.ExecuteRequestAsync(request);
        IReadOnlyList<DiscordAutoModerationRule> rules = JsonConvert.DeserializeObject<IReadOnlyList<DiscordAutoModerationRule>>(res.Response!)!;

        return rules;
    }

    /// <summary>
    /// Internal method to modify an auto-moderation rule in a guild.
    /// </summary>
    /// <param name="guildId">The id of the guild where the rule will be modified.</param>
    /// <param name="ruleId">The id of the rule that will be modified.</param>
    /// <param name="name">The rule name.</param>
    /// <param name="eventType">The Discord event that will trigger the rule.</param>
    /// <param name="triggerMetadata">The trigger metadata.</param>
    /// <param name="actions">The actions that will run when a rule is triggered.</param>
    /// <param name="enabled">Whenever the rule is enabled or not.</param>
    /// <param name="exemptRoles">The exempted roles that will not trigger the rule.</param>
    /// <param name="exemptChannels">The exempted channels that will not trigger the rule.</param>
    /// <param name="reason">The reason for audits logs.</param>
    /// <returns>The modified rule.</returns>
    internal async ValueTask<DiscordAutoModerationRule> ModifyGuildAutoModerationRuleAsync
    (
        ulong guildId,
        ulong ruleId,
        Optional<string> name,
        Optional<RuleEventType> eventType,
        Optional<DiscordRuleTriggerMetadata> triggerMetadata,
        Optional<IReadOnlyList<DiscordAutoModerationAction>> actions,
        Optional<bool> enabled,
        Optional<IReadOnlyList<DiscordRole>> exemptRoles,
        Optional<IReadOnlyList<DiscordChannel>> exemptChannels,
        string? reason = null
    )
    {
        string route = $"{Endpoints.GUILDS}/:guild_id/{Endpoints.AUTO_MODERATION}/{Endpoints.RULES}/:rule_id";
        Uri url = new($"{Endpoints.GUILDS}/{guildId}/{Endpoints.AUTO_MODERATION}/{Endpoints.RULES}/{ruleId}");

        Dictionary<string, string> headers = new();
        if (!string.IsNullOrWhiteSpace(reason))
        {
            headers[REASON_HEADER_NAME] = reason;
        }

        string payload = DiscordJson.SerializeObject(new
        {
            name,
            event_type = eventType,
            trigger_metadata = triggerMetadata,
            actions,
            enabled,
            exempt_roles = exemptRoles.Value.Select(x => x.Id).ToArray(),
            exempt_channels = exemptChannels.Value.Select(x => x.Id).ToArray()
        });
        
        RestRequest request = new()
        {
            Route = route,
            Url = url,
            Method = HttpMethod.Patch,
            Headers = headers,
            Payload = payload
        };
        
        RestResponse res = await this._rest.ExecuteRequestAsync(request);
        DiscordAutoModerationRule rule = JsonConvert.DeserializeObject<DiscordAutoModerationRule>(res.Response!)!;

        return rule;
    }

    /// <summary>
    /// Internal method to delete an auto-moderation rule in a guild.
    /// </summary>
    /// <param name="guildId">The id of the guild where the rule is in.</param>
    /// <param name="ruleId">The rule id that will be deleted.</param>
    /// <param name="reason">The reason for audits logs.</param>
    internal async ValueTask DeleteGuildAutoModerationRuleAsync
    (
        ulong guildId, 
        ulong ruleId, 
        string? reason = null
    )
    {
        string route = $"{Endpoints.GUILDS}/:guild_id/{Endpoints.AUTO_MODERATION}/{Endpoints.RULES}/:rule_id";
        Uri url = new($"{Endpoints.GUILDS}/{guildId}/{Endpoints.AUTO_MODERATION}/{Endpoints.RULES}/{ruleId}");

        Dictionary<string, string> headers = new();
        if (!string.IsNullOrWhiteSpace(reason))
        {
            headers[REASON_HEADER_NAME] = reason;
        }
        
        RestRequest request = new()
        {
            Route = route,
            Url = url,
            Method = HttpMethod.Delete,
            Headers = headers
        };
        
        await this._rest.ExecuteRequestAsync(request);
    }
}<|MERGE_RESOLUTION|>--- conflicted
+++ resolved
@@ -122,15 +122,8 @@
         }
         else
         {
-<<<<<<< HEAD
             // get and cache the user
             if (!this._discord!.UserCache.TryGetValue(author.Id, out DiscordUser? user))
-=======
-            var guild = ret.Channel?.Guild;
-
-            //If this is a webhook, it shouldn't be in the user cache.
-            if (author.IsBot && author.Discriminator == "0000")
->>>>>>> 93dde567
             {
                 user = new DiscordUser(author)
                 {
@@ -2103,19 +2096,8 @@
             
             RestResponse res = await this._rest.ExecuteRequestAsync(request);
 
-<<<<<<< HEAD
             DiscordMessage ret = this.PrepareMessage(JObject.Parse(res.Response!));
-=======
-            var route = $"{Endpoints.USERS}{Endpoints.ME}{Endpoints.CHANNELS}";
-            var bucket = this._rest.GetBucket(RestRequestMethod.POST, route, new { }, out var path);
-
-            var url = Utilities.GetApiUriFor(path);
-            var res = await this.DoRequestAsync(this._discord, bucket, url, RestRequestMethod.POST, route, payload: DiscordJson.SerializeObject(pld));
-
-            var ret = DiscordJson.ToDiscordObject<DiscordDmChannel>(res.Response);
-            ret.Discord = this._discord;
-
->>>>>>> 93dde567
+          
             return ret;
         }
         else
