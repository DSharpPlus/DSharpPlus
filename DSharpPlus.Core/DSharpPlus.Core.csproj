<Project Sdk="Microsoft.NET.Sdk">
    <PropertyGroup>
        <AssemblyName>DSharpPlus.Core</AssemblyName>
        <RootNamespace>DSharpPlus.Core</RootNamespace>
        <TargetFramework>net6.0</TargetFramework>
        <OutputType>Library</OutputType>
        <Nullable>enable</Nullable>
    </PropertyGroup>
    <PropertyGroup>
        <PackageId>DSharpPlus.Core</PackageId>
        <Authors>Lunar, ExaInsanity, DSharpPlus contributors</Authors>
        <Description>A C# API for Discord based off DiscordSharp, but rewritten twice to fit the API standards.</Description>
        <PackageTags>discord, discord-api, bots, discord-bots, chat, dsharp, dsharpplus, csharp, dotnet, vb-net, fsharp, webhooks</PackageTags>
    </PropertyGroup>
<<<<<<< HEAD
    <ItemGroup>
        <PackageReference Include="Microsoft.Extensions.Caching.Abstractions" Version="7.0.0-preview.4.22229.4" />
        <PackageReference Include="Microsoft.Extensions.Caching.Memory" Version="7.0.0-preview.4.22229.4" />
        <PackageReference Include="Microsoft.Extensions.Http.Polly" Version="7.0.0-preview.4.22251.1" />
        <PackageReference Include="Newtonsoft.Json" Version="13.0.1" />
        <PackageReference Include="Polly" Version="7.2.3" />
        <PackageReference Include="Polly.Contrib.WaitAndRetry" Version="1.1.1" />
    </ItemGroup>
=======
>>>>>>> 6eb4830e
</Project><|MERGE_RESOLUTION|>--- conflicted
+++ resolved
@@ -12,15 +12,8 @@
         <Description>A C# API for Discord based off DiscordSharp, but rewritten twice to fit the API standards.</Description>
         <PackageTags>discord, discord-api, bots, discord-bots, chat, dsharp, dsharpplus, csharp, dotnet, vb-net, fsharp, webhooks</PackageTags>
     </PropertyGroup>
-<<<<<<< HEAD
     <ItemGroup>
-        <PackageReference Include="Microsoft.Extensions.Caching.Abstractions" Version="7.0.0-preview.4.22229.4" />
-        <PackageReference Include="Microsoft.Extensions.Caching.Memory" Version="7.0.0-preview.4.22229.4" />
-        <PackageReference Include="Microsoft.Extensions.Http.Polly" Version="7.0.0-preview.4.22251.1" />
-        <PackageReference Include="Newtonsoft.Json" Version="13.0.1" />
         <PackageReference Include="Polly" Version="7.2.3" />
         <PackageReference Include="Polly.Contrib.WaitAndRetry" Version="1.1.1" />
     </ItemGroup>
-=======
->>>>>>> 6eb4830e
 </Project>