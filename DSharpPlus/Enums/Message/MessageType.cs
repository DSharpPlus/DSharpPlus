namespace DSharpPlus;

/// <summary>
/// Represents the type of a message.
/// </summary>
public enum MessageType : int
{
    /// <summary>
    /// Indicates a regular message.
    /// </summary>
    Default = 0,

    /// <summary>
    /// Message indicating a recipient was added to a group direct message.
    /// </summary>
    RecipientAdd = 1,

    /// <summary>
    /// Message indicating a recipient was removed from a group direct message.
    /// </summary>
    RecipientRemove = 2,

    /// <summary>
    /// Message indicating a call.
    /// </summary>
    Call = 3,

    /// <summary>
    /// Message indicating a group direct message channel rename.
    /// </summary>
    ChannelNameChange = 4,

    /// <summary>
    /// Message indicating a group direct message channel icon change.
    /// </summary>
    ChannelIconChange = 5,

    /// <summary>
    /// Message indicating a user pinned a message to a channel.
    /// </summary>
    ChannelPinnedMessage = 6,

    /// <summary>
    /// Message indicating a guild member joined. Most frequently seen in newer, smaller guilds.
    /// </summary>
    GuildMemberJoin = 7,

    /// <summary>
    /// Message indicating a member nitro boosted a guild.
    /// </summary>
    UserPremiumGuildSubscription = 8,

    /// <summary>
    /// Message indicating a guild reached tier one of nitro boosts.
    /// </summary>
    TierOneUserPremiumGuildSubscription = 9,

    /// <summary>
    /// Message indicating a guild reached tier two of nitro boosts.
    /// </summary>
    TierTwoUserPremiumGuildSubscription = 10,

    /// <summary>
    /// Message indicating a guild reached tier three of nitro boosts.
    /// </summary>
    TierThreeUserPremiumGuildSubscription = 11,

    /// <summary>
    /// Message indicating a user followed a news channel.
    /// </summary>
    ChannelFollowAdd = 12,

    /// <summary>
    /// Message indicating a guild was removed from guild discovery.
    /// </summary>
    GuildDiscoveryDisqualified = 14,

    /// <summary>
    /// Message indicating a guild was re-added to guild discovery.
    /// </summary>
    GuildDiscoveryRequalified = 15,

    /// <summary>
    /// Message indicating that a guild has failed to meet guild discovery requirements for a week.
    /// </summary>
    GuildDiscoveryGracePeriodInitialWarning = 16,

    /// <summary>
    /// Message indicating that a guild has failed to meet guild discovery requirements for 3 weeks.
    /// </summary>
    GuildDiscoveryGracePeriodFinalWarning = 17,
<<<<<<< HEAD
        
    /// <summary>
    /// 
    /// </summary>
    ThreadCreated = 18,
=======
>>>>>>> 6aec0000

    /// <summary>
    /// Message indicating a user replied to another user.
    /// </summary>
    Reply = 19,

    /// <summary>
    /// Message indicating an application command was invoked.
    /// </summary>
    ApplicationCommand = 20,
<<<<<<< HEAD
        
    /// <summary>
    /// 
    /// </summary>
    ThreadStarterMessage = 21,
=======
>>>>>>> 6aec0000

    /// <summary>
    /// Message reminding you to invite people to help you build the server.
    /// </summary>
    GuildInviteReminder = 22,

    /// <summary>
    /// Message indicating a context menu was executed.
    /// </summary>
    ContextMenuCommand = 23,

    /// <summary>
    /// Message indicating an auto-moderation alert.
    /// </summary>
    AutoModerationAlert = 24,
<<<<<<< HEAD
        
    RoleSubscriptionPurchase = 25,
    InteractionPremiumUpsell = 26,
    StageStart = 27,
    StageEnd = 28,
    StageSpeaker =	29,
    StageTopic = 31,
    GuildApplicationPremiumSubscription = 32,
=======
>>>>>>> 6aec0000
}<|MERGE_RESOLUTION|>--- conflicted
+++ resolved
@@ -89,14 +89,12 @@
     /// Message indicating that a guild has failed to meet guild discovery requirements for 3 weeks.
     /// </summary>
     GuildDiscoveryGracePeriodFinalWarning = 17,
-<<<<<<< HEAD
         
     /// <summary>
     /// 
     /// </summary>
     ThreadCreated = 18,
-=======
->>>>>>> 6aec0000
+
 
     /// <summary>
     /// Message indicating a user replied to another user.
@@ -107,14 +105,11 @@
     /// Message indicating an application command was invoked.
     /// </summary>
     ApplicationCommand = 20,
-<<<<<<< HEAD
         
     /// <summary>
     /// 
     /// </summary>
     ThreadStarterMessage = 21,
-=======
->>>>>>> 6aec0000
 
     /// <summary>
     /// Message reminding you to invite people to help you build the server.
@@ -130,7 +125,6 @@
     /// Message indicating an auto-moderation alert.
     /// </summary>
     AutoModerationAlert = 24,
-<<<<<<< HEAD
         
     RoleSubscriptionPurchase = 25,
     InteractionPremiumUpsell = 26,
@@ -139,6 +133,4 @@
     StageSpeaker =	29,
     StageTopic = 31,
     GuildApplicationPremiumSubscription = 32,
-=======
->>>>>>> 6aec0000
 }