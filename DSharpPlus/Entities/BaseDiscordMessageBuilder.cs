--- conflicted
+++ resolved
@@ -1,797 +1,782 @@
-using System;
-using System.Collections.Generic;
-using System.IO;
-using System.Linq;
-using System.Runtime.CompilerServices;
-using System.Threading.Tasks;
-using DSharpPlus.Net;
-
-namespace DSharpPlus.Entities;
-
-/// <summary>
-/// An abstraction for the different message builders in DSharpPlus.
-/// </summary>
-public abstract class BaseDiscordMessageBuilder<T> : IDiscordMessageBuilder where T : BaseDiscordMessageBuilder<T>
-    // This has got to be the most big brain thing I have ever done with interfaces lmfao
-{
-    /// <summary>
-    /// The contents of this message.
-    /// </summary>
-    public string? Content
-    {
-        get;
-        set
-        {
-            if (value != null && value.Length > 2000)
-            {
-                throw new ArgumentException("Content length cannot exceed 2000 characters.", nameof(value));
-            }
-
-            SetIfV2Disabled(ref field, value, nameof(Content));
-            field = value;
-        }
-    }
-
-    public DiscordMessageFlags Flags { get; internal set; }
-
-    public T SuppressNotifications()
-    {
-        this.Flags |= DiscordMessageFlags.SuppressNotifications;
-        return (T)this;
-    }
-
-    /// <summary>
-    /// Enables or disables support for V2 components; MESSAGES WITH V2 COMPONENTS CANNOT BE DOWNGRADED.
-    /// </summary>
-    /// <param name="enable"></param>
-    /// <returns></returns>
-    public T EnableV2Components(bool enable = true)
-    {
-        if (enable)
-        {
-            this.Flags |= DiscordMessageFlags.IsComponentsV2;
-        }
-        else
-        {
-            if (this.components.Any(c => c is not DiscordActionRowComponent))
-            {
-                throw new InvalidOperationException
-                (
-                    "This builder cannot contain V2 components when disabling V2 component support. Call ClearComponents() first."
-                );
-            }
-
-            this.Flags &= ~DiscordMessageFlags.IsComponentsV2;
-        }
-
-        return (T)this;
-    }
-
-    public bool IsTTS { get; set; }
-
-    /// <summary>
-    /// Gets or sets a poll for this message.
-    /// </summary>
-    public DiscordPollBuilder? Poll { get; set => SetIfV2Disabled(ref field, value, nameof(Poll)); }
-
-    /// <summary>
-    /// Embeds to send on this webhook request.
-    /// </summary>
-    public IReadOnlyList<DiscordEmbed> Embeds => this.embeds;
-    internal List<DiscordEmbed> embeds = [];
-
-    /// <summary>
-    /// Files to send on this webhook request.
-    /// </summary>
-    public IReadOnlyList<DiscordMessageFile> Files => this.files;
-    internal List<DiscordMessageFile> files = [];
-
-    /// <summary>
-    /// Mentions to send on this webhook request.
-    /// </summary>
-    public IReadOnlyList<IMention> Mentions => this.mentions;
-    internal List<IMention> mentions = [];
-
-    /// <summary>
-    /// Components to send on this message.
-    /// </summary>
-    public IReadOnlyList<DiscordComponent> Components => this.components;
-    internal List<DiscordComponent> components = [];
-    
-    /// <summary>
-    /// Components, filtered for only action rows.
-    /// </summary>
-    public IReadOnlyList<DiscordActionRowComponent>? ComponentActionRows
-        => this.Components?.Where(x => x is DiscordActionRowComponent).Cast<DiscordActionRowComponent>().ToList();
-
-    /// <summary>
-    /// Thou shalt NOT PASS! ⚡
-    /// </summary>
-    // i'm very proud that we have the actual LOTR quote here, not the movie "you shall not pass"
-    internal BaseDiscordMessageBuilder() { }
-
-    /// <summary>
-    /// Constructs a new <see cref="BaseDiscordMessageBuilder{T}"/> based on an existing <see cref="IDiscordMessageBuilder"/>.
-    /// Existing file streams will have their position reset to 0.
-    /// </summary>
-    /// <param name="builder">The builder to copy.</param>
-    protected BaseDiscordMessageBuilder(IDiscordMessageBuilder builder)
-    {
-        this.Content = builder.Content;
-        this.mentions.AddRange([.. builder.Mentions]);
-        this.embeds.AddRange(builder.Embeds);
-        this.components.AddRange(builder.Components);
-        this.files.AddRange(builder.Files);
-        this.IsTTS = builder.IsTTS;
-        this.Poll = builder.Poll;
-        this.Flags = builder.Flags;
-    }
-
-    /// <summary>
-    /// Sets the content of the Message.
-    /// </summary>
-    /// <param name="content">The content to be set.</param>
-    /// <returns>The current builder to be chained.</returns>
-    public T WithContent(string content)
-    {
-        ThrowIfV2Enabled();
-        this.Content = content;
-        return (T)this;
-    }
-
-    /// <summary>
-    /// Adds a row of components to a message, up to 5 components per row, and up to 5 rows per message.
-    /// </summary>
-    /// <param name="components">The components to add to the message.</param>
-    /// <returns>The current builder to be chained.</returns>
-    /// <exception cref="ArgumentOutOfRangeException">No components were passed.</exception>
-    public T AddComponents(params DiscordComponent[] components)
-        => AddComponents((IEnumerable<DiscordComponent>)components);
-
-    /// <summary>
-    /// Appends several rows of components to the message
-    /// </summary>
-    /// <param name="components">The rows of components to add, holding up to five each.</param>
-    /// <returns></returns>
-    public T AddComponents(IEnumerable<DiscordActionRowComponent> components)
-    {
-        int count = components.TryGetNonEnumeratedCount(out int nonEnumerated) ? nonEnumerated : components.Count();
-
-        
-        if (!this.Flags.HasMessageFlag(DiscordMessageFlags.IsComponentsV2) && count + this.components.Count > 5)
-        {
-            throw new ArgumentOutOfRangeException(nameof(components), "The amount of action rows provided exceeds the maximum of five.");
-        }
-        else if (count + this.components.Count > 10)
-        {
-            throw new ArgumentOutOfRangeException(nameof(components), "The amount of action rows provided exceeds the maximum of 10.");
-        }
-
-        foreach (DiscordActionRowComponent? ar in components)
-        {
-            this.components.Add(ar);
-        }
-
-        return (T)this;
-    }
-
-    /// <summary>
-    /// Appends several components of arbitrary type without wrapping them in action rows.
-    /// </summary>
-    /// <param name="components">The components to add, up to 5, or 10 with V2 components.</param>
-    /// <returns>The builder to chain calls with.</returns>
-    /// <exception cref="ArgumentOutOfRangeException">Thrown if the provided components would exceed the maximum allowable amount.</exception>
-    public T AddRawComponents(params IEnumerable<DiscordComponent> components)
-    {
-        int count = components.TryGetNonEnumeratedCount(out int nonEnumerated) ? nonEnumerated : components.Count();
-        
-        if (!this.Flags.HasMessageFlag(DiscordMessageFlags.IsComponentsV2) && count + this.components.Count > 5)
-        {
-            throw new ArgumentOutOfRangeException(nameof(components), "The amount of components provided exceeds the maximum of five.");
-        }
-        else if (count + this.components.Count > 10)
-        {
-            throw new ArgumentOutOfRangeException(nameof(components), "The amount of components provided exceeds the maximum of 10.");
-        }
-        
-        this.components.AddRange(components);
-        
-        return (T)this;
-    }
-
-    /// <summary>
-    /// Adds a row of components to a message, up to 5 components per row, and up to 5 rows per message.
-    /// </summary>
-    /// <param name="components">The components to add to the message.</param>
-    /// <returns>The current builder to be chained.</returns>
-    /// <exception cref="ArgumentOutOfRangeException">No components were passed.</exception>
-    public T AddComponents(IEnumerable<DiscordComponent> components)
-    {
-        int count = components.TryGetNonEnumeratedCount(out int nonEnumerated) ? nonEnumerated : components.Count();
-
-        if (count == 0)
-        {
-            throw new ArgumentOutOfRangeException(nameof(components), "You must provide at least one component");
-        }
-
-        if (count > 5)
-        {
-            throw new ArgumentOutOfRangeException(nameof(components), "You cannot add more than 5 components per action row!");
-        }
-
-        DiscordActionRowComponent comp = new(components);
-        this.components.Add(comp);
-
-        return (T)this;
-    }
-
-    /// <summary>
-    /// Sets if the message should be TTS.
-    /// </summary>
-    /// <param name="isTTS">If TTS should be set.</param>
-    /// <returns>The current builder to be chained.</returns>
-    public T WithTTS(bool isTTS)
-    {
-        this.IsTTS = isTTS;
-        return (T)this;
-    }
-
-    public T WithPoll(DiscordPollBuilder poll)
-    {
-        ThrowIfV2Enabled();
-        this.Poll = poll;
-        return (T)this;
-    }
-
-    /// <summary>
-    /// Appends an embed to the current builder.
-    /// </summary>
-    /// <param name="embed">The embed that should be appended.</param>
-    /// <returns>The current builder to be chained.</returns>
-    public T AddEmbed(DiscordEmbed embed)
-    {
-        ThrowIfV2Enabled();
-        if (embed is null)
-        {
-            return (T)this; //Providing null embeds will produce a 400 response from Discord.//
-        }
-
-        this.embeds.Add(embed);
-        return (T)this;
-    }
-
-    /// <summary>
-    /// Appends several embeds to the current builder.
-    /// </summary>
-    /// <param name="embeds">The embeds that should be appended.</param>
-    /// <returns>The current builder to be chained.</returns>
-    public T AddEmbeds(IEnumerable<DiscordEmbed> embeds)
-    {
-        ThrowIfV2Enabled();
-        this.embeds.AddRange(embeds);
-        return (T)this;
-    }
-
-    /// <summary>
-    /// Clears the embeds on the current builder.
-    /// </summary>
-    /// <returns>The current builder for chaining.</returns>
-    public T ClearEmbeds()
-    {
-        this.embeds.Clear();
-        return (T)this;
-    }
-
-    /// <summary>
-    /// Removes the embed at the specified index.
-    /// </summary>
-    /// <returns>The current builder for chaining.</returns>
-    public T RemoveEmbedAt(int index)
-    {
-        this.embeds.RemoveAt(index);
-        return (T)this;
-    }
-
-    /// <summary>
-    /// Removes the specified range of embeds.
-    /// </summary>
-    /// <param name="index">The starting index of the embeds to remove.</param>
-    /// <param name="count">The amount of embeds to remove.</param>
-    /// <returns>The current builder for chaining.</returns>
-    public T RemoveEmbeds(int index, int count)
-    {
-        this.embeds.RemoveRange(index, count);
-        return (T)this;
-    }
-
-    /// <summary>
-    /// Sets if the message has files to be sent.
-    /// </summary>
-    /// <param name="fileName">The fileName that the file should be sent as.</param>
-    /// <param name="stream">The Stream to the file.</param>
-    /// <param name="resetStreamPosition">Tells the API Client to reset the stream position to what it was after the file is sent.</param>
-    /// <returns>The current builder to be chained.</returns>
-    public T AddFile(string fileName, Stream stream, bool resetStreamPosition = false) => AddFile(fileName, stream, resetStreamPosition ? AddFileOptions.ResetStream : AddFileOptions.None);
-
-    /// <summary>
-    /// Sets if the message has files to be sent.
-    /// </summary>
-    /// <param name="stream">The Stream to the file.</param>
-    /// <param name="resetStreamPosition">Tells the API Client to reset the stream position to what it was after the file is sent.</param>
-    /// <returns>The current builder to be chained.</returns>
-    public T AddFile(FileStream stream, bool resetStreamPosition = false) => AddFile(stream, resetStreamPosition ? AddFileOptions.ResetStream : AddFileOptions.None);
-
-    /// <summary>
-    /// Sets if the message has files to be sent.
-    /// </summary>
-    /// <param name="files">The Files that should be sent.</param>
-    /// <param name="resetStreamPosition">Tells the API Client to reset the stream position to what it was after the file is sent.</param>
-    /// <returns>The current builder to be chained.</returns>
-    public T AddFiles(IDictionary<string, Stream> files, bool resetStreamPosition = false) => AddFiles(files, resetStreamPosition ? AddFileOptions.ResetStream : AddFileOptions.None);
-
-    /// <summary>
-    /// Attaches a file to this message.
-    /// </summary>
-    /// <param name="fileName">Name of the file to attach.</param>
-    /// <param name="stream">Stream containing said file's contents.</param>
-    /// <param name="fileOptions">Additional flags for the handling of the file stream.</param>
-    /// <returns>The current builder to be chained.</returns>
-    public T AddFile(string fileName, Stream stream, AddFileOptions fileOptions)
-    {
-        if (this.Files.Count >= 10)
-        {
-            throw new ArgumentException("Cannot send more than 10 files with a single message.");
-        }
-
-        if (this.files.Any(x => x.FileName == fileName))
-        {
-            throw new ArgumentException("A file with that filename already exists");
-        }
-
-        stream = ResolveStream(stream, fileOptions);
-        long? resetPosition = fileOptions.HasFlag(AddFileOptions.ResetStream) ? stream.Position : null;
-        this.files.Add(new DiscordMessageFile(fileName, stream, resetPosition, fileOptions: fileOptions));
-
-        return (T)this;
-    }
-
-    /// <summary>
-    /// Attaches a file to this message.
-    /// </summary>
-    /// <param name="stream">FileStream pointing to the file to attach.</param>
-    /// <param name="fileOptions">Additional flags for the handling of the file stream.</param>
-    /// <returns>The current builder to be chained.</returns>
-    public T AddFile(FileStream stream, AddFileOptions fileOptions) => AddFile(stream.Name, stream, fileOptions);
-
-    /// <summary>
-    /// Attaches multiple files to this message.
-    /// </summary>
-    /// <param name="files">Dictionary of files to add, where <see cref="string"/> is a file name and <see cref="Stream"/> is a stream containing the file's contents.</param>
-    /// <param name="fileOptions">Additional flags for the handling of the file streams.</param>
-    /// <returns>The current builder to be chained.</returns>
-    public T AddFiles(IDictionary<string, Stream> files, AddFileOptions fileOptions)
-    {
-        if (this.Files.Count + files.Count > 10)
-        {
-            throw new ArgumentException("Cannot send more than 10 files with a single message.");
-        }
-
-        foreach (KeyValuePair<string, Stream> file in files)
-        {
-            if (this.files.Any(x => x.FileName == file.Key))
-            {
-                throw new ArgumentException("A File with that filename already exists");
-            }
-
-            Stream stream = ResolveStream(file.Value, fileOptions);
-            long? resetPosition = fileOptions.HasFlag(AddFileOptions.ResetStream) ? stream.Position : null;
-            this.files.Add(new DiscordMessageFile(file.Key, stream, resetPosition, fileOptions: fileOptions));
-        }
-
-        return (T)this;
-    }
-
-    public T AddFiles(IEnumerable<DiscordMessageFile> files)
-    {
-        this.files.AddRange(files);
-        return (T)this;
-    }
-
-    /// <summary>
-    /// Adds the mention to the mentions to parse, etc. with the interaction response.
-    /// </summary>
-    /// <param name="mention">Mention to add.</param>
-    public T AddMention(IMention mention)
-    {
-        this.mentions.Add(mention);
-        return (T)this;
-    }
-
-    /// <summary>
-    /// Adds the mentions to the mentions to parse, etc. with the interaction response.
-    /// </summary>
-    /// <param name="mentions">Mentions to add.</param>
-    public T AddMentions(IEnumerable<IMention> mentions)
-    {
-        this.mentions.AddRange(mentions);
-        return (T)this;
-    }
-
-    /// <summary>
-    /// Clears all message components on this builder.
-    /// </summary>
-    public virtual void ClearComponents()
-        => this.components.Clear();
-
-    /// <summary>
-    /// Allows for clearing the Message Builder so that it can be used again to send a new message.
-    /// </summary>
-    public virtual void Clear()
-    {
-        this.Content = "";
-        this.embeds.Clear();
-        this.IsTTS = false;
-        this.mentions.Clear();
-        this.files.Clear();
-        this.components.Clear();
-        this.Flags = default;
-    }
-
-    /// <inheritdoc/>
-    public void Dispose()
-    {
-        // We don't bother to fully implement the dispose pattern
-        // since deriving from this type outside this assembly is unusual.
-
-        foreach (DiscordMessageFile file in this.files)
-        {
-            if (file.FileOptions.HasFlag(AddFileOptions.CloseStream))
-            {
-                if (file.Stream is RequestStreamWrapper wrapper)
-                {
-                    wrapper.UnderlyingStream.Dispose();
-                }
-                else
-                {
-                    file.Stream.Dispose();
-                }
-            }
-        }
-
-        GC.SuppressFinalize(this);
-    }
-
-    /// <inheritdoc/>
-    public async ValueTask DisposeAsync()
-    {
-        foreach (DiscordMessageFile file in this.files)
-        {
-            if (file.FileOptions.HasFlag(AddFileOptions.CloseStream))
-            {
-                if (file.Stream is RequestStreamWrapper wrapper)
-                {
-                    await wrapper.UnderlyingStream.DisposeAsync();
-                }
-                else
-                {
-                    await file.Stream.DisposeAsync();
-                }
-            }
-        }
-
-        GC.SuppressFinalize(this);
-    }
-
-    /// <summary>
-    /// Helper method to reset stream positions used several times by the API client.
-    /// </summary>
-    internal void ResetFileStreamPositions()
-    {
-        foreach (DiscordMessageFile file in this.files)
-        {
-            if (file.ResetPositionTo is long pos)
-            {
-                file.Stream.Seek(pos, SeekOrigin.Begin);
-            }
-        }
-    }
-
-    /// <summary>
-    /// Helper method to resolve stream copies depending on the file mode parameter.
-    /// </summary>
-    private static Stream ResolveStream(Stream stream, AddFileOptions fileOptions)
-    {
-        if (!fileOptions.HasFlag(AddFileOptions.CopyStream))
-        {
-            return new RequestStreamWrapper(stream);
-        }
-
-        Stream originalStream = stream;
-        MemoryStream newStream = new();
-        originalStream.CopyTo(newStream);
-        newStream.Position = 0;
-        if (fileOptions.HasFlag(AddFileOptions.CloseStream))
-        {
-            originalStream.Dispose();
-        }
-
-        return newStream;
-    }
-
-    private void SetIfV2Disabled<TField>(ref TField field, TField value, string fieldName)
-    {
-        if (this.Flags.HasMessageFlag(DiscordMessageFlags.IsComponentsV2))
-        {
-            throw new ArgumentException("This field cannot be set when V2 components is enabled.", fieldName);
-        }
-
-        field = value;
-    }
-
-    private void ThrowIfV2Enabled([CallerMemberName] string caller = "")
-    {
-        if (this.Flags.HasMessageFlag(DiscordMessageFlags.IsComponentsV2))
-        {
-            throw new InvalidOperationException($"{caller} cannot be called when V2 components is enabled.");
-        }
-    }
-
-    IDiscordMessageBuilder IDiscordMessageBuilder.SuppressNotifications() => SuppressNotifications();
-    IDiscordMessageBuilder IDiscordMessageBuilder.WithContent(string content) => WithContent(content);
-    IDiscordMessageBuilder IDiscordMessageBuilder.AddComponents(params DiscordComponent[] components) => AddComponents(components);
-    IDiscordMessageBuilder IDiscordMessageBuilder.AddComponents(IEnumerable<DiscordComponent> components) => AddComponents(components);
-    IDiscordMessageBuilder IDiscordMessageBuilder.AddComponents(IEnumerable<DiscordActionRowComponent> components) => AddComponents(components);
-    IDiscordMessageBuilder IDiscordMessageBuilder.WithTTS(bool isTTS) => WithTTS(isTTS);
-    IDiscordMessageBuilder IDiscordMessageBuilder.AddEmbed(DiscordEmbed embed) => AddEmbed(embed);
-    IDiscordMessageBuilder IDiscordMessageBuilder.AddEmbeds(IEnumerable<DiscordEmbed> embeds) => AddEmbeds(embeds);
-    IDiscordMessageBuilder IDiscordMessageBuilder.AddFile(string fileName, Stream stream, bool resetStream) => AddFile(fileName, stream, resetStream);
-    IDiscordMessageBuilder IDiscordMessageBuilder.AddFile(FileStream stream, bool resetStream) => AddFile(stream, resetStream);
-    IDiscordMessageBuilder IDiscordMessageBuilder.AddFiles(IDictionary<string, Stream> files, bool resetStreams) => AddFiles(files, resetStreams);
-    IDiscordMessageBuilder IDiscordMessageBuilder.AddFiles(IEnumerable<DiscordMessageFile> files) => AddFiles(files);
-    IDiscordMessageBuilder IDiscordMessageBuilder.AddFile(string fileName, Stream stream, AddFileOptions fileOptions) => AddFile(fileName, stream, fileOptions);
-    IDiscordMessageBuilder IDiscordMessageBuilder.AddFile(FileStream stream, AddFileOptions fileOptions) => AddFile(stream, fileOptions);
-    IDiscordMessageBuilder IDiscordMessageBuilder.AddFiles(IDictionary<string, Stream> files, AddFileOptions fileOptions) => AddFiles(files, fileOptions);
-    IDiscordMessageBuilder IDiscordMessageBuilder.AddMention(IMention mention) => AddMention(mention);
-    IDiscordMessageBuilder IDiscordMessageBuilder.AddMentions(IEnumerable<IMention> mentions) => AddMentions(mentions);
-}
-
-/// <summary>
-/// Additional flags for files added to a message builder.
-/// </summary>
-[Flags]
-public enum AddFileOptions
-{
-    /// <summary>
-    /// No additional behavior. The stream will read to completion and is left at that position after sending.
-    /// </summary>
-    None = 0,
-
-    /// <summary>
-    /// Resets the stream to its original position after sending.
-    /// </summary>
-    ResetStream = 0x1,
-
-    /// <summary>
-    /// Closes the stream upon disposal of the message builder.
-    /// </summary>
-    /// <remarks>
-    /// Streams will not be disposed upon sending. Disposal of the message builder is necessary.
-    /// </remarks>
-    CloseStream = 0x2,
-
-    /// <summary>
-    /// Immediately reads the stream to completion and copies its contents to an in-memory stream.
-    /// </summary>
-    /// <remarks>
-    /// <para>
-    /// Note that this incurs an additional memory overhead and may perform synchronous I/O and should only be used if the source stream cannot be kept open any longer.
-    /// </para>
-    /// <para>
-    /// If specified together with <see cref="CloseStream"/>, the stream will closed immediately after the copy.
-    /// </para>
-    /// </remarks>
-    CopyStream = 0x4,
-}
-
-/// <summary>
-/// Base interface for any discord message builder.
-/// </summary>
-public interface IDiscordMessageBuilder : IDisposable, IAsyncDisposable
-{
-    /// <summary>
-    /// Getter / setter for message content.
-    /// </summary>
-    public string? Content { get; set; }
-
-    /// <summary>
-    /// Whether this message will play as a text-to-speech message.
-    /// </summary>
-    public bool IsTTS { get; set; }
-
-    /// <summary>
-    /// Gets or sets a poll for this message.
-    /// </summary>
-    public DiscordPollBuilder? Poll { get; set; }
-
-    /// <summary>
-    /// All embeds on this message.
-    /// </summary>
-    public IReadOnlyList<DiscordEmbed> Embeds { get; }
-
-    /// <summary>
-    /// All files on this message.
-    /// </summary>
-    public IReadOnlyList<DiscordMessageFile> Files { get; }
-
-    /// <summary>
-    /// All components on this message.
-    /// </summary>
-<<<<<<< HEAD
-    IReadOnlyList<DiscordComponent> Components { get; }
-=======
-    public IReadOnlyList<DiscordActionRowComponent> Components { get; }
->>>>>>> ffc657c0
-
-    /// <summary>
-    /// All allowed mentions on this message.
-    /// </summary>
-    public IReadOnlyList<IMention> Mentions { get; }
-
-    public DiscordMessageFlags Flags { get; }
-
-    /// <summary>
-    /// Adds content to this message
-    /// </summary>
-    /// <param name="content">Message content to use</param>
-    /// <returns></returns>
-    public IDiscordMessageBuilder WithContent(string content);
-
-    /// <summary>
-    /// Adds components to this message. Each call should append to a new row.
-    /// </summary>
-    /// <param name="components">Components to add.</param>
-    /// <returns></returns>
-    public IDiscordMessageBuilder AddComponents(params DiscordComponent[] components);
-
-    /// <summary>
-    /// Adds components to this message. Each call should append to a new row.
-    /// </summary>
-    /// <param name="components">Components to add.</param>
-    /// <returns></returns>
-    public IDiscordMessageBuilder AddComponents(IEnumerable<DiscordComponent> components);
-
-    /// <summary>
-    /// Adds an action row component to this message.
-    /// </summary>
-    /// <param name="components">Action row to add to this message. Should contain child components.</param>
-    /// <returns></returns>
-<<<<<<< HEAD
-    IDiscordMessageBuilder AddComponents(IEnumerable<DiscordActionRowComponent> components);
-    
-    /// <summary>
-    /// Adds components to this message, but does not create an action row for the components.
-    /// </summary>
-    /// <param name="components">The components to add.</param>
-    /// <returns>The updated builder to chain calls with.</returns>
-    IDiscordMessageBuilder AddRawComponents(params IReadOnlyList<DiscordComponent> components);
-=======
-    public IDiscordMessageBuilder AddComponents(IEnumerable<DiscordActionRowComponent> components);
->>>>>>> ffc657c0
-
-    /// <summary>
-    /// Sets whether this message should play as a text-to-speech message.
-    /// </summary>
-    /// <param name="isTTS"></param>
-    /// <returns></returns>
-    public IDiscordMessageBuilder WithTTS(bool isTTS);
-
-    /// <summary>
-    /// Adds an embed to this message.
-    /// </summary>
-    /// <param name="embed">Embed to add.</param>
-    /// <returns></returns>
-    public IDiscordMessageBuilder AddEmbed(DiscordEmbed embed);
-
-    /// <summary>
-    /// Adds multiple embeds to this message.
-    /// </summary>
-    /// <param name="embeds">Collection of embeds to add.</param>
-    /// <returns></returns>
-    public IDiscordMessageBuilder AddEmbeds(IEnumerable<DiscordEmbed> embeds);
-
-    /// <summary>
-    /// Attaches a file to this message.
-    /// </summary>
-    /// <param name="fileName">Name of the file to attach.</param>
-    /// <param name="stream">Stream containing said file's contents.</param>
-    /// <param name="resetStream">Whether to reset the stream to position 0 after sending.</param>
-    /// <returns></returns>
-    public IDiscordMessageBuilder AddFile(string fileName, Stream stream, bool resetStream = false);
-
-    /// <summary>
-    /// Attaches a file to this message.
-    /// </summary>
-    /// <param name="stream">FileStream pointing to the file to attach.</param>
-    /// <param name="resetStream">Whether to reset the stream position to 0 after sending.</param>
-    /// <returns></returns>
-    public IDiscordMessageBuilder AddFile(FileStream stream, bool resetStream = false);
-
-    /// <summary>
-    /// Attaches multiple files to this message.
-    /// </summary>
-    /// <param name="files">Dictionary of files to add, where <see cref="string"/> is a file name and <see cref="Stream"/> is a stream containing the file's contents.</param>
-    /// <param name="resetStreams">Whether to reset all stream positions to 0 after sending.</param>
-    /// <returns></returns>
-    public IDiscordMessageBuilder AddFiles(IDictionary<string, Stream> files, bool resetStreams = false);
-
-    /// <summary>
-    /// Attaches a file to this message.
-    /// </summary>
-    /// <param name="fileName">Name of the file to attach.</param>
-    /// <param name="stream">Stream containing said file's contents.</param>
-    /// <param name="fileOptions">Additional flags for the handling of the file stream.</param>
-    /// <returns></returns>
-    public IDiscordMessageBuilder AddFile(string fileName, Stream stream, AddFileOptions fileOptions);
-
-    /// <summary>
-    /// Attaches a file to this message.
-    /// </summary>
-    /// <param name="stream">FileStream pointing to the file to attach.</param>
-    /// <param name="fileOptions">Additional flags for the handling of the file stream.</param>
-    /// <returns></returns>
-    public IDiscordMessageBuilder AddFile(FileStream stream, AddFileOptions fileOptions);
-
-    /// <summary>
-    /// Attaches multiple files to this message.
-    /// </summary>
-    /// <param name="files">Dictionary of files to add, where <see cref="string"/> is a file name and <see cref="Stream"/> is a stream containing the file's contents.</param>
-    /// <param name="fileOptions">Additional flags for the handling of the file streams.</param>
-    /// <returns></returns>
-    public IDiscordMessageBuilder AddFiles(IDictionary<string, Stream> files, AddFileOptions fileOptions);
-
-    /// <summary>
-    /// Attaches previously used files to this file stream.
-    /// </summary>
-    /// <param name="files">Previously attached files to reattach</param>
-    /// <returns></returns>
-    public IDiscordMessageBuilder AddFiles(IEnumerable<DiscordMessageFile> files);
-
-    /// <summary>
-    /// Adds an allowed mention to this message.
-    /// </summary>
-    /// <param name="mention">Mention to allow in this message.</param>
-    /// <returns></returns>
-    public IDiscordMessageBuilder AddMention(IMention mention);
-
-    /// <summary>
-    /// Adds multiple allowed mentions to this message.
-    /// </summary>
-    /// <param name="mentions">Collection of mentions to allow in this message.</param>
-    /// <returns></returns>
-    public IDiscordMessageBuilder AddMentions(IEnumerable<IMention> mentions);
-
-    /// <summary>
-    /// Applies <see cref="DiscordMessageFlags.SuppressNotifications"/> to the message.
-    /// </summary>
-    /// <returns></returns>
-    /// <remarks>
-    /// As per <see cref="DiscordMessageFlags.SuppressNotifications"/>, this does not change the message's allowed mentions
-    /// (controlled by <see cref="AddMentions"/>), but instead prevents a mention from triggering a push notification.
-    /// </remarks>
-    public IDiscordMessageBuilder SuppressNotifications();
-
-    /// <summary>
-    /// Clears all components attached to this builder.
-    /// </summary>
-    public void ClearComponents();
-
-    /// <summary>
-    /// Clears this builder.
-    /// </summary>
-    public void Clear();
-}
-
-/*
-* Zǎoshang hǎo zhōngguó xiànzài wǒ yǒu BING CHILLING 🥶🍦
-* wǒ hěn xǐhuān BING CHILLING 🥶🍦
-*/
+using System;
+using System.Collections.Generic;
+using System.IO;
+using System.Linq;
+using System.Runtime.CompilerServices;
+using System.Threading.Tasks;
+using DSharpPlus.Net;
+
+namespace DSharpPlus.Entities;
+
+/// <summary>
+/// An abstraction for the different message builders in DSharpPlus.
+/// </summary>
+public abstract class BaseDiscordMessageBuilder<T> : IDiscordMessageBuilder where T : BaseDiscordMessageBuilder<T>
+    // This has got to be the most big brain thing I have ever done with interfaces lmfao
+{
+    /// <summary>
+    /// The contents of this message.
+    /// </summary>
+    public string? Content
+    {
+        get;
+        set
+        {
+            if (value != null && value.Length > 2000)
+            {
+                throw new ArgumentException("Content length cannot exceed 2000 characters.", nameof(value));
+            }
+
+            SetIfV2Disabled(ref field, value, nameof(Content));
+            field = value;
+        }
+    }
+
+    public DiscordMessageFlags Flags { get; internal set; }
+
+    public T SuppressNotifications()
+    {
+        this.Flags |= DiscordMessageFlags.SuppressNotifications;
+        return (T)this;
+    }
+
+    /// <summary>
+    /// Enables or disables support for V2 components; MESSAGES WITH V2 COMPONENTS CANNOT BE DOWNGRADED.
+    /// </summary>
+    /// <param name="enable"></param>
+    /// <returns></returns>
+    public T EnableV2Components(bool enable = true)
+    {
+        if (enable)
+        {
+            this.Flags |= DiscordMessageFlags.IsComponentsV2;
+        }
+        else
+        {
+            if (this.components.Any(c => c is not DiscordActionRowComponent))
+            {
+                throw new InvalidOperationException
+                (
+                    "This builder cannot contain V2 components when disabling V2 component support. Call ClearComponents() first."
+                );
+            }
+
+            this.Flags &= ~DiscordMessageFlags.IsComponentsV2;
+        }
+
+        return (T)this;
+    }
+
+    public bool IsTTS { get; set; }
+
+    /// <summary>
+    /// Gets or sets a poll for this message.
+    /// </summary>
+    public DiscordPollBuilder? Poll { get; set => SetIfV2Disabled(ref field, value, nameof(Poll)); }
+
+    /// <summary>
+    /// Embeds to send on this webhook request.
+    /// </summary>
+    public IReadOnlyList<DiscordEmbed> Embeds => this.embeds;
+    internal List<DiscordEmbed> embeds = [];
+
+    /// <summary>
+    /// Files to send on this webhook request.
+    /// </summary>
+    public IReadOnlyList<DiscordMessageFile> Files => this.files;
+    internal List<DiscordMessageFile> files = [];
+
+    /// <summary>
+    /// Mentions to send on this webhook request.
+    /// </summary>
+    public IReadOnlyList<IMention> Mentions => this.mentions;
+    internal List<IMention> mentions = [];
+
+    /// <summary>
+    /// Components to send on this message.
+    /// </summary>
+    public IReadOnlyList<DiscordComponent> Components => this.components;
+    internal List<DiscordComponent> components = [];
+    
+    /// <summary>
+    /// Components, filtered for only action rows.
+    /// </summary>
+    public IReadOnlyList<DiscordActionRowComponent>? ComponentActionRows
+        => this.Components?.Where(x => x is DiscordActionRowComponent).Cast<DiscordActionRowComponent>().ToList();
+
+    /// <summary>
+    /// Thou shalt NOT PASS! ⚡
+    /// </summary>
+    // i'm very proud that we have the actual LOTR quote here, not the movie "you shall not pass"
+    internal BaseDiscordMessageBuilder() { }
+
+    /// <summary>
+    /// Constructs a new <see cref="BaseDiscordMessageBuilder{T}"/> based on an existing <see cref="IDiscordMessageBuilder"/>.
+    /// Existing file streams will have their position reset to 0.
+    /// </summary>
+    /// <param name="builder">The builder to copy.</param>
+    protected BaseDiscordMessageBuilder(IDiscordMessageBuilder builder)
+    {
+        this.Content = builder.Content;
+        this.mentions.AddRange([.. builder.Mentions]);
+        this.embeds.AddRange(builder.Embeds);
+        this.components.AddRange(builder.Components);
+        this.files.AddRange(builder.Files);
+        this.IsTTS = builder.IsTTS;
+        this.Poll = builder.Poll;
+        this.Flags = builder.Flags;
+    }
+
+    /// <summary>
+    /// Sets the content of the Message.
+    /// </summary>
+    /// <param name="content">The content to be set.</param>
+    /// <returns>The current builder to be chained.</returns>
+    public T WithContent(string content)
+    {
+        ThrowIfV2Enabled();
+        this.Content = content;
+        return (T)this;
+    }
+
+    /// <summary>
+    /// Adds a row of components to a message, up to 5 components per row, and up to 5 rows per message.
+    /// </summary>
+    /// <param name="components">The components to add to the message.</param>
+    /// <returns>The current builder to be chained.</returns>
+    /// <exception cref="ArgumentOutOfRangeException">No components were passed.</exception>
+    public T AddComponents(params DiscordComponent[] components)
+        => AddComponents((IEnumerable<DiscordComponent>)components);
+
+    /// <summary>
+    /// Appends several rows of components to the message
+    /// </summary>
+    /// <param name="components">The rows of components to add, holding up to five each.</param>
+    /// <returns></returns>
+    public T AddComponents(IEnumerable<DiscordActionRowComponent> components)
+    {
+        int count = components.TryGetNonEnumeratedCount(out int nonEnumerated) ? nonEnumerated : components.Count();
+
+        
+        if (!this.Flags.HasMessageFlag(DiscordMessageFlags.IsComponentsV2) && count + this.components.Count > 5)
+        {
+            throw new ArgumentOutOfRangeException(nameof(components), "The amount of action rows provided exceeds the maximum of five.");
+        }
+        else if (count + this.components.Count > 10)
+        {
+            throw new ArgumentOutOfRangeException(nameof(components), "The amount of action rows provided exceeds the maximum of 10.");
+        }
+
+        foreach (DiscordActionRowComponent? ar in components)
+        {
+            this.components.Add(ar);
+        }
+
+        return (T)this;
+    }
+
+    /// <summary>
+    /// Appends several components of arbitrary type without wrapping them in action rows.
+    /// </summary>
+    /// <param name="components">The components to add, up to 5, or 10 with V2 components.</param>
+    /// <returns>The builder to chain calls with.</returns>
+    /// <exception cref="ArgumentOutOfRangeException">Thrown if the provided components would exceed the maximum allowable amount.</exception>
+    public T AddRawComponents(params IEnumerable<DiscordComponent> components)
+    {
+        int count = components.TryGetNonEnumeratedCount(out int nonEnumerated) ? nonEnumerated : components.Count();
+        
+        if (!this.Flags.HasMessageFlag(DiscordMessageFlags.IsComponentsV2) && count + this.components.Count > 5)
+        {
+            throw new ArgumentOutOfRangeException(nameof(components), "The amount of components provided exceeds the maximum of five.");
+        }
+        else if (count + this.components.Count > 10)
+        {
+            throw new ArgumentOutOfRangeException(nameof(components), "The amount of components provided exceeds the maximum of 10.");
+        }
+        
+        this.components.AddRange(components);
+        
+        return (T)this;
+    }
+
+    /// <summary>
+    /// Adds a row of components to a message, up to 5 components per row, and up to 5 rows per message.
+    /// </summary>
+    /// <param name="components">The components to add to the message.</param>
+    /// <returns>The current builder to be chained.</returns>
+    /// <exception cref="ArgumentOutOfRangeException">No components were passed.</exception>
+    public T AddComponents(IEnumerable<DiscordComponent> components)
+    {
+        int count = components.TryGetNonEnumeratedCount(out int nonEnumerated) ? nonEnumerated : components.Count();
+
+        if (count == 0)
+        {
+            throw new ArgumentOutOfRangeException(nameof(components), "You must provide at least one component");
+        }
+
+        if (count > 5)
+        {
+            throw new ArgumentOutOfRangeException(nameof(components), "You cannot add more than 5 components per action row!");
+        }
+
+        DiscordActionRowComponent comp = new(components);
+        this.components.Add(comp);
+
+        return (T)this;
+    }
+
+    /// <summary>
+    /// Sets if the message should be TTS.
+    /// </summary>
+    /// <param name="isTTS">If TTS should be set.</param>
+    /// <returns>The current builder to be chained.</returns>
+    public T WithTTS(bool isTTS)
+    {
+        this.IsTTS = isTTS;
+        return (T)this;
+    }
+
+    public T WithPoll(DiscordPollBuilder poll)
+    {
+        ThrowIfV2Enabled();
+        this.Poll = poll;
+        return (T)this;
+    }
+
+    /// <summary>
+    /// Appends an embed to the current builder.
+    /// </summary>
+    /// <param name="embed">The embed that should be appended.</param>
+    /// <returns>The current builder to be chained.</returns>
+    public T AddEmbed(DiscordEmbed embed)
+    {
+        ThrowIfV2Enabled();
+        if (embed is null)
+        {
+            return (T)this; //Providing null embeds will produce a 400 response from Discord.//
+        }
+
+        this.embeds.Add(embed);
+        return (T)this;
+    }
+
+    /// <summary>
+    /// Appends several embeds to the current builder.
+    /// </summary>
+    /// <param name="embeds">The embeds that should be appended.</param>
+    /// <returns>The current builder to be chained.</returns>
+    public T AddEmbeds(IEnumerable<DiscordEmbed> embeds)
+    {
+        ThrowIfV2Enabled();
+        this.embeds.AddRange(embeds);
+        return (T)this;
+    }
+
+    /// <summary>
+    /// Clears the embeds on the current builder.
+    /// </summary>
+    /// <returns>The current builder for chaining.</returns>
+    public T ClearEmbeds()
+    {
+        this.embeds.Clear();
+        return (T)this;
+    }
+
+    /// <summary>
+    /// Removes the embed at the specified index.
+    /// </summary>
+    /// <returns>The current builder for chaining.</returns>
+    public T RemoveEmbedAt(int index)
+    {
+        this.embeds.RemoveAt(index);
+        return (T)this;
+    }
+
+    /// <summary>
+    /// Removes the specified range of embeds.
+    /// </summary>
+    /// <param name="index">The starting index of the embeds to remove.</param>
+    /// <param name="count">The amount of embeds to remove.</param>
+    /// <returns>The current builder for chaining.</returns>
+    public T RemoveEmbeds(int index, int count)
+    {
+        this.embeds.RemoveRange(index, count);
+        return (T)this;
+    }
+
+    /// <summary>
+    /// Sets if the message has files to be sent.
+    /// </summary>
+    /// <param name="fileName">The fileName that the file should be sent as.</param>
+    /// <param name="stream">The Stream to the file.</param>
+    /// <param name="resetStreamPosition">Tells the API Client to reset the stream position to what it was after the file is sent.</param>
+    /// <returns>The current builder to be chained.</returns>
+    public T AddFile(string fileName, Stream stream, bool resetStreamPosition = false) => AddFile(fileName, stream, resetStreamPosition ? AddFileOptions.ResetStream : AddFileOptions.None);
+
+    /// <summary>
+    /// Sets if the message has files to be sent.
+    /// </summary>
+    /// <param name="stream">The Stream to the file.</param>
+    /// <param name="resetStreamPosition">Tells the API Client to reset the stream position to what it was after the file is sent.</param>
+    /// <returns>The current builder to be chained.</returns>
+    public T AddFile(FileStream stream, bool resetStreamPosition = false) => AddFile(stream, resetStreamPosition ? AddFileOptions.ResetStream : AddFileOptions.None);
+
+    /// <summary>
+    /// Sets if the message has files to be sent.
+    /// </summary>
+    /// <param name="files">The Files that should be sent.</param>
+    /// <param name="resetStreamPosition">Tells the API Client to reset the stream position to what it was after the file is sent.</param>
+    /// <returns>The current builder to be chained.</returns>
+    public T AddFiles(IDictionary<string, Stream> files, bool resetStreamPosition = false) => AddFiles(files, resetStreamPosition ? AddFileOptions.ResetStream : AddFileOptions.None);
+
+    /// <summary>
+    /// Attaches a file to this message.
+    /// </summary>
+    /// <param name="fileName">Name of the file to attach.</param>
+    /// <param name="stream">Stream containing said file's contents.</param>
+    /// <param name="fileOptions">Additional flags for the handling of the file stream.</param>
+    /// <returns>The current builder to be chained.</returns>
+    public T AddFile(string fileName, Stream stream, AddFileOptions fileOptions)
+    {
+        if (this.Files.Count >= 10)
+        {
+            throw new ArgumentException("Cannot send more than 10 files with a single message.");
+        }
+
+        if (this.files.Any(x => x.FileName == fileName))
+        {
+            throw new ArgumentException("A file with that filename already exists");
+        }
+
+        stream = ResolveStream(stream, fileOptions);
+        long? resetPosition = fileOptions.HasFlag(AddFileOptions.ResetStream) ? stream.Position : null;
+        this.files.Add(new DiscordMessageFile(fileName, stream, resetPosition, fileOptions: fileOptions));
+
+        return (T)this;
+    }
+
+    /// <summary>
+    /// Attaches a file to this message.
+    /// </summary>
+    /// <param name="stream">FileStream pointing to the file to attach.</param>
+    /// <param name="fileOptions">Additional flags for the handling of the file stream.</param>
+    /// <returns>The current builder to be chained.</returns>
+    public T AddFile(FileStream stream, AddFileOptions fileOptions) => AddFile(stream.Name, stream, fileOptions);
+
+    /// <summary>
+    /// Attaches multiple files to this message.
+    /// </summary>
+    /// <param name="files">Dictionary of files to add, where <see cref="string"/> is a file name and <see cref="Stream"/> is a stream containing the file's contents.</param>
+    /// <param name="fileOptions">Additional flags for the handling of the file streams.</param>
+    /// <returns>The current builder to be chained.</returns>
+    public T AddFiles(IDictionary<string, Stream> files, AddFileOptions fileOptions)
+    {
+        if (this.Files.Count + files.Count > 10)
+        {
+            throw new ArgumentException("Cannot send more than 10 files with a single message.");
+        }
+
+        foreach (KeyValuePair<string, Stream> file in files)
+        {
+            if (this.files.Any(x => x.FileName == file.Key))
+            {
+                throw new ArgumentException("A File with that filename already exists");
+            }
+
+            Stream stream = ResolveStream(file.Value, fileOptions);
+            long? resetPosition = fileOptions.HasFlag(AddFileOptions.ResetStream) ? stream.Position : null;
+            this.files.Add(new DiscordMessageFile(file.Key, stream, resetPosition, fileOptions: fileOptions));
+        }
+
+        return (T)this;
+    }
+
+    public T AddFiles(IEnumerable<DiscordMessageFile> files)
+    {
+        this.files.AddRange(files);
+        return (T)this;
+    }
+
+    /// <summary>
+    /// Adds the mention to the mentions to parse, etc. with the interaction response.
+    /// </summary>
+    /// <param name="mention">Mention to add.</param>
+    public T AddMention(IMention mention)
+    {
+        this.mentions.Add(mention);
+        return (T)this;
+    }
+
+    /// <summary>
+    /// Adds the mentions to the mentions to parse, etc. with the interaction response.
+    /// </summary>
+    /// <param name="mentions">Mentions to add.</param>
+    public T AddMentions(IEnumerable<IMention> mentions)
+    {
+        this.mentions.AddRange(mentions);
+        return (T)this;
+    }
+
+    /// <summary>
+    /// Clears all message components on this builder.
+    /// </summary>
+    public virtual void ClearComponents()
+        => this.components.Clear();
+
+    /// <summary>
+    /// Allows for clearing the Message Builder so that it can be used again to send a new message.
+    /// </summary>
+    public virtual void Clear()
+    {
+        this.Content = "";
+        this.embeds.Clear();
+        this.IsTTS = false;
+        this.mentions.Clear();
+        this.files.Clear();
+        this.components.Clear();
+        this.Flags = default;
+    }
+
+    /// <inheritdoc/>
+    public void Dispose()
+    {
+        // We don't bother to fully implement the dispose pattern
+        // since deriving from this type outside this assembly is unusual.
+
+        foreach (DiscordMessageFile file in this.files)
+        {
+            if (file.FileOptions.HasFlag(AddFileOptions.CloseStream))
+            {
+                if (file.Stream is RequestStreamWrapper wrapper)
+                {
+                    wrapper.UnderlyingStream.Dispose();
+                }
+                else
+                {
+                    file.Stream.Dispose();
+                }
+            }
+        }
+
+        GC.SuppressFinalize(this);
+    }
+
+    /// <inheritdoc/>
+    public async ValueTask DisposeAsync()
+    {
+        foreach (DiscordMessageFile file in this.files)
+        {
+            if (file.FileOptions.HasFlag(AddFileOptions.CloseStream))
+            {
+                if (file.Stream is RequestStreamWrapper wrapper)
+                {
+                    await wrapper.UnderlyingStream.DisposeAsync();
+                }
+                else
+                {
+                    await file.Stream.DisposeAsync();
+                }
+            }
+        }
+
+        GC.SuppressFinalize(this);
+    }
+
+    /// <summary>
+    /// Helper method to reset stream positions used several times by the API client.
+    /// </summary>
+    internal void ResetFileStreamPositions()
+    {
+        foreach (DiscordMessageFile file in this.files)
+        {
+            if (file.ResetPositionTo is long pos)
+            {
+                file.Stream.Seek(pos, SeekOrigin.Begin);
+            }
+        }
+    }
+
+    /// <summary>
+    /// Helper method to resolve stream copies depending on the file mode parameter.
+    /// </summary>
+    private static Stream ResolveStream(Stream stream, AddFileOptions fileOptions)
+    {
+        if (!fileOptions.HasFlag(AddFileOptions.CopyStream))
+        {
+            return new RequestStreamWrapper(stream);
+        }
+
+        Stream originalStream = stream;
+        MemoryStream newStream = new();
+        originalStream.CopyTo(newStream);
+        newStream.Position = 0;
+        if (fileOptions.HasFlag(AddFileOptions.CloseStream))
+        {
+            originalStream.Dispose();
+        }
+
+        return newStream;
+    }
+
+    private void SetIfV2Disabled<TField>(ref TField field, TField value, string fieldName)
+    {
+        if (this.Flags.HasMessageFlag(DiscordMessageFlags.IsComponentsV2))
+        {
+            throw new ArgumentException("This field cannot be set when V2 components is enabled.", fieldName);
+        }
+
+        field = value;
+    }
+
+    private void ThrowIfV2Enabled([CallerMemberName] string caller = "")
+    {
+        if (this.Flags.HasMessageFlag(DiscordMessageFlags.IsComponentsV2))
+        {
+            throw new InvalidOperationException($"{caller} cannot be called when V2 components is enabled.");
+        }
+    }
+
+    IDiscordMessageBuilder IDiscordMessageBuilder.SuppressNotifications() => SuppressNotifications();
+    IDiscordMessageBuilder IDiscordMessageBuilder.WithContent(string content) => WithContent(content);
+    IDiscordMessageBuilder IDiscordMessageBuilder.AddComponents(params DiscordComponent[] components) => AddComponents(components);
+    IDiscordMessageBuilder IDiscordMessageBuilder.AddComponents(IEnumerable<DiscordComponent> components) => AddComponents(components);
+    IDiscordMessageBuilder IDiscordMessageBuilder.AddComponents(IEnumerable<DiscordActionRowComponent> components) => AddComponents(components);
+    IDiscordMessageBuilder IDiscordMessageBuilder.WithTTS(bool isTTS) => WithTTS(isTTS);
+    IDiscordMessageBuilder IDiscordMessageBuilder.AddEmbed(DiscordEmbed embed) => AddEmbed(embed);
+    IDiscordMessageBuilder IDiscordMessageBuilder.AddEmbeds(IEnumerable<DiscordEmbed> embeds) => AddEmbeds(embeds);
+    IDiscordMessageBuilder IDiscordMessageBuilder.AddFile(string fileName, Stream stream, bool resetStream) => AddFile(fileName, stream, resetStream);
+    IDiscordMessageBuilder IDiscordMessageBuilder.AddFile(FileStream stream, bool resetStream) => AddFile(stream, resetStream);
+    IDiscordMessageBuilder IDiscordMessageBuilder.AddFiles(IDictionary<string, Stream> files, bool resetStreams) => AddFiles(files, resetStreams);
+    IDiscordMessageBuilder IDiscordMessageBuilder.AddFiles(IEnumerable<DiscordMessageFile> files) => AddFiles(files);
+    IDiscordMessageBuilder IDiscordMessageBuilder.AddFile(string fileName, Stream stream, AddFileOptions fileOptions) => AddFile(fileName, stream, fileOptions);
+    IDiscordMessageBuilder IDiscordMessageBuilder.AddFile(FileStream stream, AddFileOptions fileOptions) => AddFile(stream, fileOptions);
+    IDiscordMessageBuilder IDiscordMessageBuilder.AddFiles(IDictionary<string, Stream> files, AddFileOptions fileOptions) => AddFiles(files, fileOptions);
+    IDiscordMessageBuilder IDiscordMessageBuilder.AddMention(IMention mention) => AddMention(mention);
+    IDiscordMessageBuilder IDiscordMessageBuilder.AddMentions(IEnumerable<IMention> mentions) => AddMentions(mentions);
+}
+
+/// <summary>
+/// Additional flags for files added to a message builder.
+/// </summary>
+[Flags]
+public enum AddFileOptions
+{
+    /// <summary>
+    /// No additional behavior. The stream will read to completion and is left at that position after sending.
+    /// </summary>
+    None = 0,
+
+    /// <summary>
+    /// Resets the stream to its original position after sending.
+    /// </summary>
+    ResetStream = 0x1,
+
+    /// <summary>
+    /// Closes the stream upon disposal of the message builder.
+    /// </summary>
+    /// <remarks>
+    /// Streams will not be disposed upon sending. Disposal of the message builder is necessary.
+    /// </remarks>
+    CloseStream = 0x2,
+
+    /// <summary>
+    /// Immediately reads the stream to completion and copies its contents to an in-memory stream.
+    /// </summary>
+    /// <remarks>
+    /// <para>
+    /// Note that this incurs an additional memory overhead and may perform synchronous I/O and should only be used if the source stream cannot be kept open any longer.
+    /// </para>
+    /// <para>
+    /// If specified together with <see cref="CloseStream"/>, the stream will closed immediately after the copy.
+    /// </para>
+    /// </remarks>
+    CopyStream = 0x4,
+}
+
+/// <summary>
+/// Base interface for any discord message builder.
+/// </summary>
+public interface IDiscordMessageBuilder : IDisposable, IAsyncDisposable
+{
+    /// <summary>
+    /// Getter / setter for message content.
+    /// </summary>
+    public string? Content { get; set; }
+
+    /// <summary>
+    /// Whether this message will play as a text-to-speech message.
+    /// </summary>
+    public bool IsTTS { get; set; }
+
+    /// <summary>
+    /// Gets or sets a poll for this message.
+    /// </summary>
+    public DiscordPollBuilder? Poll { get; set; }
+
+    /// <summary>
+    /// All embeds on this message.
+    /// </summary>
+    public IReadOnlyList<DiscordEmbed> Embeds { get; }
+
+    /// <summary>
+    /// All files on this message.
+    /// </summary>
+    public IReadOnlyList<DiscordMessageFile> Files { get; }
+
+    /// <summary>
+    /// All components on this message.
+    /// </summary>
+    public IReadOnlyList<DiscordComponent> Components { get; }
+
+    /// <summary>
+    /// All allowed mentions on this message.
+    /// </summary>
+    public IReadOnlyList<IMention> Mentions { get; }
+
+    public DiscordMessageFlags Flags { get; }
+
+    /// <summary>
+    /// Adds content to this message
+    /// </summary>
+    /// <param name="content">Message content to use</param>
+    /// <returns></returns>
+    public IDiscordMessageBuilder WithContent(string content);
+
+    /// <summary>
+    /// Adds components to this message. Each call should append to a new row.
+    /// </summary>
+    /// <param name="components">Components to add.</param>
+    /// <returns></returns>
+    public IDiscordMessageBuilder AddComponents(params DiscordComponent[] components);
+
+    /// <summary>
+    /// Adds components to this message. Each call should append to a new row.
+    /// </summary>
+    /// <param name="components">Components to add.</param>
+    /// <returns></returns>
+    public IDiscordMessageBuilder AddComponents(IEnumerable<DiscordComponent> components);
+
+    /// <summary>
+    /// Adds an action row component to this message.
+    /// </summary>
+    /// <param name="components">Action row to add to this message. Should contain child components.</param>
+    /// <returns></returns>
+    public IDiscordMessageBuilder AddComponents(IEnumerable<DiscordActionRowComponent> components);
+
+    /// <summary>
+    /// Sets whether this message should play as a text-to-speech message.
+    /// </summary>
+    /// <param name="isTTS"></param>
+    /// <returns></returns>
+    public IDiscordMessageBuilder WithTTS(bool isTTS);
+
+    /// <summary>
+    /// Adds an embed to this message.
+    /// </summary>
+    /// <param name="embed">Embed to add.</param>
+    /// <returns></returns>
+    public IDiscordMessageBuilder AddEmbed(DiscordEmbed embed);
+
+    /// <summary>
+    /// Adds multiple embeds to this message.
+    /// </summary>
+    /// <param name="embeds">Collection of embeds to add.</param>
+    /// <returns></returns>
+    public IDiscordMessageBuilder AddEmbeds(IEnumerable<DiscordEmbed> embeds);
+
+    /// <summary>
+    /// Attaches a file to this message.
+    /// </summary>
+    /// <param name="fileName">Name of the file to attach.</param>
+    /// <param name="stream">Stream containing said file's contents.</param>
+    /// <param name="resetStream">Whether to reset the stream to position 0 after sending.</param>
+    /// <returns></returns>
+    public IDiscordMessageBuilder AddFile(string fileName, Stream stream, bool resetStream = false);
+
+    /// <summary>
+    /// Attaches a file to this message.
+    /// </summary>
+    /// <param name="stream">FileStream pointing to the file to attach.</param>
+    /// <param name="resetStream">Whether to reset the stream position to 0 after sending.</param>
+    /// <returns></returns>
+    public IDiscordMessageBuilder AddFile(FileStream stream, bool resetStream = false);
+
+    /// <summary>
+    /// Attaches multiple files to this message.
+    /// </summary>
+    /// <param name="files">Dictionary of files to add, where <see cref="string"/> is a file name and <see cref="Stream"/> is a stream containing the file's contents.</param>
+    /// <param name="resetStreams">Whether to reset all stream positions to 0 after sending.</param>
+    /// <returns></returns>
+    public IDiscordMessageBuilder AddFiles(IDictionary<string, Stream> files, bool resetStreams = false);
+
+    /// <summary>
+    /// Attaches a file to this message.
+    /// </summary>
+    /// <param name="fileName">Name of the file to attach.</param>
+    /// <param name="stream">Stream containing said file's contents.</param>
+    /// <param name="fileOptions">Additional flags for the handling of the file stream.</param>
+    /// <returns></returns>
+    public IDiscordMessageBuilder AddFile(string fileName, Stream stream, AddFileOptions fileOptions);
+
+    /// <summary>
+    /// Attaches a file to this message.
+    /// </summary>
+    /// <param name="stream">FileStream pointing to the file to attach.</param>
+    /// <param name="fileOptions">Additional flags for the handling of the file stream.</param>
+    /// <returns></returns>
+    public IDiscordMessageBuilder AddFile(FileStream stream, AddFileOptions fileOptions);
+
+    /// <summary>
+    /// Attaches multiple files to this message.
+    /// </summary>
+    /// <param name="files">Dictionary of files to add, where <see cref="string"/> is a file name and <see cref="Stream"/> is a stream containing the file's contents.</param>
+    /// <param name="fileOptions">Additional flags for the handling of the file streams.</param>
+    /// <returns></returns>
+    public IDiscordMessageBuilder AddFiles(IDictionary<string, Stream> files, AddFileOptions fileOptions);
+
+    /// <summary>
+    /// Attaches previously used files to this file stream.
+    /// </summary>
+    /// <param name="files">Previously attached files to reattach</param>
+    /// <returns></returns>
+    public IDiscordMessageBuilder AddFiles(IEnumerable<DiscordMessageFile> files);
+
+    /// <summary>
+    /// Adds an allowed mention to this message.
+    /// </summary>
+    /// <param name="mention">Mention to allow in this message.</param>
+    /// <returns></returns>
+    public IDiscordMessageBuilder AddMention(IMention mention);
+
+    /// <summary>
+    /// Adds multiple allowed mentions to this message.
+    /// </summary>
+    /// <param name="mentions">Collection of mentions to allow in this message.</param>
+    /// <returns></returns>
+    public IDiscordMessageBuilder AddMentions(IEnumerable<IMention> mentions);
+
+    /// <summary>
+    /// Applies <see cref="DiscordMessageFlags.SuppressNotifications"/> to the message.
+    /// </summary>
+    /// <returns></returns>
+    /// <remarks>
+    /// As per <see cref="DiscordMessageFlags.SuppressNotifications"/>, this does not change the message's allowed mentions
+    /// (controlled by <see cref="AddMentions"/>), but instead prevents a mention from triggering a push notification.
+    /// </remarks>
+    public IDiscordMessageBuilder SuppressNotifications();
+
+    /// <summary>
+    /// Clears all components attached to this builder.
+    /// </summary>
+    public void ClearComponents();
+
+    /// <summary>
+    /// Clears this builder.
+    /// </summary>
+    public void Clear();
+}
+
+/*
+* Zǎoshang hǎo zhōngguó xiànzài wǒ yǒu BING CHILLING 🥶🍦
+* wǒ hěn xǐhuān BING CHILLING 🥶🍦
+*/