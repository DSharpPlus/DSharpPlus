﻿using System;
using System.Net;
using DSharpPlus.Net.Udp;
using DSharpPlus.Net.WebSocket;

namespace DSharpPlus
{
    /// <summary>
    /// Represents configuration for <see cref="DiscordClient"/> and <see cref="DiscordShardedClient"/>.
    /// </summary>
    public sealed class DiscordConfiguration
    {
        /// <summary>
        /// Sets the token used to identify the client.
        /// </summary>
        public string Token
        {
            internal get => this._token;
            set
            {
                if (string.IsNullOrWhiteSpace(value))
                    throw new ArgumentNullException(nameof(value), "Token cannot be null, empty, or all whitespace.");

                this._token = value.Trim();
            }
        }
        private string _token = "";

        /// <summary>
        /// <para>Sets the type of the token used to identify the client.</para>
        /// <para>Defaults to <see cref="TokenType.Bot"/>.</para>
        /// </summary>
        public TokenType TokenType { internal get; set; } = TokenType.Bot;

        /// <summary>
        /// <para>Sets the maximum logging level for messages.</para>
        /// <para>Typically, the default value of <see cref="LogLevel.Info"/> is ok for most uses.</para>
        /// </summary>
        public LogLevel LogLevel { internal get; set; } = LogLevel.Info;

        /// <summary>
        /// <para>Sets whether to use the internal log handler.</para>
        /// <para>This is disabled by default. Use it if you don't want to provide your own log handlers.</para>
        /// </summary>
        public bool UseInternalLogHandler { internal get; set; } = false;

        /// <summary>
        /// <para>Allows you to overwrite the time format used by the internal debug logger.</para>
        /// <para>Only applicable when <see cref="UseInternalLogHandler"/> is set to true. Defaults to ISO 8601-like format.</para>
        /// </summary>
        public string DateTimeFormat { internal get; set; } = "yyyy-MM-dd HH:mm:ss zzz";

        /// <summary>
        /// <para>Sets the member count threshold at which guilds are considered large.</para>
        /// <para>Defaults to 250.</para>
        /// </summary>
        public int LargeThreshold { internal get; set; } = 250;

        /// <summary>
        /// <para>Sets whether to automatically reconnect in case a connection is lost.</para>
        /// <para>Defaults to true.</para>
        /// </summary>
        public bool AutoReconnect { internal get; set; } = true;

        /// <summary>
        /// <para>Sets the ID of the shard to connect to.</para>
        /// <para>If not sharding, or sharding automatically, this value should be left with the default value of 0.</para>
        /// </summary>
        public int ShardId { internal get; set; } = 0;

        /// <summary>
        /// <para>Sets the total number of shards the bot is on. If not sharding, this value should be left with a default value of 1.</para>
        /// <para>If sharding automatically, this value will indicate how many shards to boot. If left default for automatic sharding, the client will determine the shard count automatically.</para>
        /// </summary>
        public int ShardCount { internal get; set; } = 1;

        /// <summary>
        /// <para>Sets the level of compression for WebSocket traffic.</para>
        /// <para>Disabling this option will increase the amount of traffic sent via WebSocket. Setting <see cref="GatewayCompressionLevel.Payload"/> will enable compression for READY and GUILD_CREATE payloads. Setting <see cref="GatewayCompressionLevel.Stream"/> will enable compression for the entire WebSocket stream, drastically reducing amount of traffic.</para>
        /// <para>Defaults to <see cref="GatewayCompressionLevel.Stream"/>.</para>
        /// </summary>
        public GatewayCompressionLevel GatewayCompressionLevel { internal get; set; } = GatewayCompressionLevel.Stream;

        /// <summary>
        /// <para>Sets the size of the global message cache.</para>
        /// <para>Setting this to 0 will disable message caching entirely. Defaults to 1024.</para>
        /// </summary>
        public int MessageCacheSize { internal get; set; } = 1024;

        /// <summary>
        /// <para>Sets whether guilds should be automatically synced when logging in with a user token.</para>
        /// <para>Defaults to true.</para>
        /// </summary>
        public bool AutomaticGuildSync { internal get; set; } = true;

        /// <summary>
        /// <para>Sets the proxy to use for HTTP and WebSocket connections to Discord.</para>
        /// <para>Defaults to null.</para>
        /// </summary>
        public IWebProxy Proxy { internal get; set; } = null;

        /// <summary>
        /// <para>Sets the timeout for HTTP requests</para>
        /// <para>Defaults to 10 seconds. Set to <see cref="System.Threading.Timeout.InfiniteTimeSpan"/> to disable timeouts.</para>
        /// </summary>
        public TimeSpan HttpTimeout { internal get; set; } = TimeSpan.FromSeconds(10);

        /// <summary>
        /// <para>Sets the factory method used to create instances of WebSocket clients.</para>
        /// <para>Use <see cref="WebSocketClient.CreateNew(IWebProxy)"/> and equivalents on other implementations to switch out client implementations.</para>
        /// <para>Defaults to <see cref="WebSocketClient.CreateNew(IWebProxy)"/>.</para>
        /// </summary>
        public WebSocketClientFactoryDelegate WebSocketClientFactory
        {
            internal get => this._webSocketClientFactory;
            set
            {
                if (value == null)
                    throw new InvalidOperationException("You need to supply a valid WebSocket client factory method.");

                this._webSocketClientFactory = value;
            }
        }
        private WebSocketClientFactoryDelegate _webSocketClientFactory = WebSocketClient.CreateNew;

        /// <summary>
        /// <para>Sets the factory method used to create instances of UDP clients.</para>
        /// <para>Use <see cref="DspUdpClient.CreateNew"/> and equivalents on other implementations to switch out client implementations.</para>
        /// <para>Defaults to <see cref="DspUdpClient.CreateNew"/>.</para>
        /// </summary>
        public UdpClientFactoryDelegate UdpClientFactory
        {
            internal get => this._udpClientFactory;
            set
            {
                if (value == null)
                    throw new InvalidOperationException("You need to supply a valid UDP client factory method.");

                this._udpClientFactory = value;
            }
        }
        private UdpClientFactoryDelegate _udpClientFactory = DspUdpClient.CreateNew;

        /// <summary>
        /// Creates a new configuration with default values.
        /// </summary>
        public DiscordConfiguration() { }

        /// <summary>
        /// Creates a clone of another discord configuration.
        /// </summary>
        /// <param name="other">Client configuration to clone.</param>
        public DiscordConfiguration(DiscordConfiguration other)
        {
<<<<<<< HEAD
            this.Token = other.Token;
            this.TokenType = other.TokenType;
            this.LogLevel = other.LogLevel;
            this.UseInternalLogHandler = other.UseInternalLogHandler;
            this.DateTimeFormat = other.DateTimeFormat;
            this.LargeThreshold = other.LargeThreshold;
            this.AutoReconnect = other.AutoReconnect;
            this.ShardId = other.ShardId;
            this.ShardCount = other.ShardCount;
            this.GatewayCompressionLevel = other.GatewayCompressionLevel;
            this.MessageCacheSize = other.MessageCacheSize;
            this.AutomaticGuildSync = other.AutomaticGuildSync;
            this.WebSocketClientFactory = other.WebSocketClientFactory;
            this.UdpClientFactory = other.UdpClientFactory;
            this.Proxy = other.Proxy;
=======
			if (other != null)
			{
				this.Token = other.Token;
				this.TokenType = other.TokenType;
				this.LogLevel = other.LogLevel;
				this.UseInternalLogHandler = other.UseInternalLogHandler;
				this.DateTimeFormat = other.DateTimeFormat;
				this.LargeThreshold = other.LargeThreshold;
				this.AutoReconnect = other.AutoReconnect;
				this.ShardId = other.ShardId;
				this.ShardCount = other.ShardCount;
				this.GatewayCompressionLevel = other.GatewayCompressionLevel;
				this.MessageCacheSize = other.MessageCacheSize;
				this.AutomaticGuildSync = other.AutomaticGuildSync;
				this.WebSocketClientFactory = other.WebSocketClientFactory;
				this.UdpClientFactory = other.UdpClientFactory;
			}
>>>>>>> f2565b63
        }
    }
}<|MERGE_RESOLUTION|>--- conflicted
+++ resolved
@@ -152,7 +152,8 @@
         /// <param name="other">Client configuration to clone.</param>
         public DiscordConfiguration(DiscordConfiguration other)
         {
-<<<<<<< HEAD
+			if (other != null)
+			{
             this.Token = other.Token;
             this.TokenType = other.TokenType;
             this.LogLevel = other.LogLevel;
@@ -168,25 +169,7 @@
             this.WebSocketClientFactory = other.WebSocketClientFactory;
             this.UdpClientFactory = other.UdpClientFactory;
             this.Proxy = other.Proxy;
-=======
-			if (other != null)
-			{
-				this.Token = other.Token;
-				this.TokenType = other.TokenType;
-				this.LogLevel = other.LogLevel;
-				this.UseInternalLogHandler = other.UseInternalLogHandler;
-				this.DateTimeFormat = other.DateTimeFormat;
-				this.LargeThreshold = other.LargeThreshold;
-				this.AutoReconnect = other.AutoReconnect;
-				this.ShardId = other.ShardId;
-				this.ShardCount = other.ShardCount;
-				this.GatewayCompressionLevel = other.GatewayCompressionLevel;
-				this.MessageCacheSize = other.MessageCacheSize;
-				this.AutomaticGuildSync = other.AutomaticGuildSync;
-				this.WebSocketClientFactory = other.WebSocketClientFactory;
-				this.UdpClientFactory = other.UdpClientFactory;
 			}
->>>>>>> f2565b63
         }
     }
 }