namespace DSharpPlus.Commands.Processors.SlashCommands;

using System;
using System.Collections.Frozen;
using System.Collections.Generic;
using System.ComponentModel;
using System.Diagnostics.CodeAnalysis;
using System.Linq;
using System.Text;
using System.Threading.Tasks;
using DSharpPlus.Commands.ContextChecks;
using DSharpPlus.Commands.EventArgs;
using DSharpPlus.Commands.Exceptions;
using DSharpPlus.Commands.Processors.SlashCommands.Attributes;
using DSharpPlus.Commands.Processors.SlashCommands.Localization;
using DSharpPlus.Commands.Trees;
using DSharpPlus.Commands.Trees.Attributes;
using DSharpPlus.Entities;
using DSharpPlus.EventArgs;
using Microsoft.Extensions.DependencyInjection;
using Microsoft.Extensions.Logging.Abstractions;
using Microsoft.Extensions.Logging;

public sealed class SlashCommandProcessor : BaseCommandProcessor<InteractionCreateEventArgs, ISlashArgumentConverter, InteractionConverterContext, SlashCommandContext>
{
    // Required for GuildDownloadCompleted event
    public const DiscordIntents RequiredIntents = DiscordIntents.Guilds;

    public IReadOnlyDictionary<Type, ApplicationCommandOptionType> TypeMappings { get; private set; } = new Dictionary<Type, ApplicationCommandOptionType>();
    public IReadOnlyDictionary<ulong, Command> Commands { get; private set; } = new Dictionary<ulong, Command>();

    private readonly List<DiscordApplicationCommand> _applicationCommands = [];
    private bool _configured;

    public override async ValueTask ConfigureAsync(CommandsExtension extension)
    {
        await base.ConfigureAsync(extension);

        Dictionary<Type, ApplicationCommandOptionType> typeMappings = [];
        foreach (LazyConverter lazyConverter in this._lazyConverters.Values)
        {
            ISlashArgumentConverter converter = lazyConverter.GetConverter(this._extension.ServiceProvider);
            typeMappings.Add(lazyConverter.ParameterType, converter.ParameterType);
        }

        this.TypeMappings = typeMappings.ToFrozenDictionary();
        if (!this._configured)
        {
            this._configured = true;
            extension.Client.InteractionCreated += this.ExecuteInteractionAsync;
            extension.Client.GuildDownloadCompleted += async (client, eventArgs) =>
            {
                if (client.ShardId == 0)
                {
                    await this.RegisterSlashCommandsAsync(extension);
                }
            };
        }
    }

    public async Task ExecuteInteractionAsync(DiscordClient client, InteractionCreateEventArgs eventArgs)
    {
        if (this._extension is null)
        {
            throw new InvalidOperationException("SlashCommandProcessor has not been configured.");
        }
        else if (eventArgs.Interaction.Type is not InteractionType.ApplicationCommand and not InteractionType.AutoComplete || eventArgs.Interaction.Data.Type is not ApplicationCommandType.SlashCommand)
        {
            return;
        }

        AsyncServiceScope serviceScope = this._extension.ServiceProvider.CreateAsyncScope();
        if (!this.TryFindCommand(eventArgs.Interaction, out Command? command, out IEnumerable<DiscordInteractionDataOption>? options))
        {
            await this._extension._commandErrored.InvokeAsync(this._extension, new CommandErroredEventArgs()
            {
                Context = new SlashCommandContext()
                {
                    Arguments = new Dictionary<CommandParameter, object?>(),
                    Channel = eventArgs.Interaction.Channel,
                    Command = null!,
                    Extension = this._extension,
                    ServiceScope = serviceScope,
                    User = eventArgs.Interaction.User,
                    Interaction = eventArgs.Interaction,
                    Options = eventArgs.Interaction.Data.Options ?? []
                },
                CommandObject = null,
                Exception = new CommandNotFoundException(eventArgs.Interaction.Data.Name)
            });

            await serviceScope.DisposeAsync();
            return;
        }

        InteractionConverterContext converterContext = new()
        {
            Channel = eventArgs.Interaction.Channel,
            Command = command,
            Extension = this._extension,
            Interaction = eventArgs.Interaction,
            Options = options.ToList(),
            ServiceScope = serviceScope,
            User = eventArgs.Interaction.User
        };

        if (eventArgs.Interaction.Type is InteractionType.AutoComplete)
        {
            AutoCompleteContext? autoCompleteContext = await this.ParseAutoCompleteArgumentsAsync(converterContext, eventArgs);
            if (autoCompleteContext is not null)
            {
                IEnumerable<DiscordAutoCompleteChoice> choices = await converterContext.Parameter.Attributes.OfType<SlashAutoCompleteProviderAttribute>().First().AutoCompleteAsync(autoCompleteContext);
                await eventArgs.Interaction.CreateResponseAsync(InteractionResponseType.AutoCompleteResult, new DiscordInteractionResponseBuilder().AddAutoCompleteChoices(choices));
            }

            converterContext.ServiceScope.Dispose();
        }
        else
        {
            CommandContext? commandContext = await this.ParseArgumentsAsync(converterContext, eventArgs);
            if (commandContext is null)
            {
                converterContext.ServiceScope.Dispose();
                return;
            }

            await this._extension.CommandExecutor.ExecuteAsync(commandContext);
        }
    }

    public bool TryFindCommand(DiscordInteraction interaction, [NotNullWhen(true)] out Command? command, [NotNullWhen(true)] out IEnumerable<DiscordInteractionDataOption>? options)
    {
        if (!this.Commands.TryGetValue(interaction.Data.Id, out command))
        {
            options = null;
            return false;
        }

        // Resolve subcommands, which do not have id's.
        options = interaction.Data.Options ?? [];
        while (options.Any())
        {
            DiscordInteractionDataOption option = options.First();
            if (option.Type is not ApplicationCommandOptionType.SubCommandGroup and not ApplicationCommandOptionType.SubCommand)
            {
                break;
            }

            command = command.Subcommands.First(x => x.Name == option.Name);
            options = option.Options ?? [];
        }

        return true;
    }

    public void AddApplicationCommands(params DiscordApplicationCommand[] applicationCommands) => this._applicationCommands.AddRange(applicationCommands);
    public void AddApplicationCommands(IEnumerable<DiscordApplicationCommand> applicationCommands) => this._applicationCommands.AddRange(applicationCommands);

    public async ValueTask ClearDiscordSlashCommandsAsync(bool clearGuildCommands = false)
    {
        if (this._extension is null)
        {
            throw new InvalidOperationException("SlashCommandProcessor has not been configured.");
        }

        await this._extension.Client.BulkOverwriteGlobalApplicationCommandsAsync(new List<DiscordApplicationCommand>());
        if (!clearGuildCommands)
        {
            return;
        }

        foreach (ulong guildId in this._extension.Client.Guilds.Keys)
        {
            await this._extension.Client.BulkOverwriteGuildApplicationCommandsAsync(guildId, new List<DiscordApplicationCommand>());
        }
    }

    public async Task RegisterSlashCommandsAsync(CommandsExtension extension)
    {
        List<DiscordApplicationCommand> applicationCommands = [];
        applicationCommands.AddRange(this._applicationCommands);
        foreach (Command command in extension.Commands.Values)
        {
            // If there is a SlashCommandTypesAttribute, check if it contains SlashCommandTypes.ApplicationCommand
            // If there isn't, default to SlashCommands
            if (command.Attributes.OfType<SlashCommandTypesAttribute>().FirstOrDefault() is SlashCommandTypesAttribute slashCommandTypesAttribute && !slashCommandTypesAttribute.ApplicationCommandTypes.Contains(ApplicationCommandType.SlashCommand))
            {
                continue;
            }

            applicationCommands.Add(await this.ToApplicationCommandAsync(command));
        }

        IReadOnlyList<DiscordApplicationCommand> discordCommands = extension.DebugGuildId is null
            ? await extension.Client.BulkOverwriteGlobalApplicationCommandsAsync(applicationCommands)
            : await extension.Client.BulkOverwriteGuildApplicationCommandsAsync(extension.DebugGuildId.Value, applicationCommands);

        Dictionary<ulong, Command> commandsDictionary = [];
        foreach (DiscordApplicationCommand discordCommand in discordCommands)
        {
            // N.B: We need to re-snake case because this check will always fail
            // for commands that have a space in their name. -Velvet.
            string adjustedCommandName = ToSnakeCase(discordCommand.Name);
            if (!extension.Commands.TryGetValue(adjustedCommandName, out Command? command))
            {
                foreach (Command aliasedCommand in extension.Commands.Values)
                {
                    if (aliasedCommand.Attributes.OfType<DisplayNameAttribute>().FirstOrDefault()?.DisplayName == adjustedCommandName)
                    {
                        command = aliasedCommand;
                        break;
                    }
                }
            }

            if (command is null)
            {
                SlashLogging.UnknownCommandName(this._logger, discordCommand.Name, null);
                continue;
            }

            commandsDictionary.Add(discordCommand.Id, command);
        }

        this.Commands = commandsDictionary.ToFrozenDictionary();
        SlashLogging.RegisteredCommands(this._logger, this.Commands.Count, null);
    }

    public async Task<DiscordApplicationCommand> ToApplicationCommandAsync(Command command)
    {
        if (this._extension is null)
        {
            throw new InvalidOperationException("SlashCommandProcessor has not been configured.");
        }

        // Translate the command's name and description.
        Dictionary<string, string> nameLocalizations = [];
        Dictionary<string, string> descriptionLocalizations = [];
        if (command.Attributes.OfType<InteractionLocalizerAttribute>().FirstOrDefault() is InteractionLocalizerAttribute localizerAttribute)
        {
            
            nameLocalizations = await this.ExecuteLocalizerAsync(localizerAttribute.LocalizerType, $"{command.FullName}.name");
            descriptionLocalizations = await this.ExecuteLocalizerAsync(localizerAttribute.LocalizerType, $"{command.FullName}.description");
        }

        // Convert the subcommands or parameters into application options
        List<DiscordApplicationCommandOption> options = [];
        if (command.Subcommands.Any())
        {
            foreach (Command subCommand in command.Subcommands)
            {
                options.Add(await this.ToApplicationParameterAsync(subCommand));
            }
        }
        else
        {
            foreach (CommandParameter parameter in command.Parameters)
            {
                if (parameter.Attributes.OfType<ParamArrayAttribute>().Any())
                {
                    // Fill til 25
                    for (int i = options.Count; i < 24; i++)
                    {
                        options.Add(await this.ToApplicationParameterAsync(command, parameter, i));
                    }
                }

                options.Add(await this.ToApplicationParameterAsync(command, parameter));
            }
        }

        if (!descriptionLocalizations.TryGetValue("en-US", out string? description))
        {
            description = command.Description;
        }

        if (string.IsNullOrWhiteSpace(description))
        {
            description = "No description provided.";
        }

        // Create the top level application command.
        return new(
            name: ToSnakeCase(nameLocalizations.TryGetValue("en-US", out string? name) ? name : command.Name),
            description: description,
            options: options,
            type: ApplicationCommandType.SlashCommand,
            name_localizations: nameLocalizations,
            description_localizations: descriptionLocalizations,
            allowDMUsage: command.Attributes.Any(x => x is AllowDMUsageAttribute),
            defaultMemberPermissions: command.Attributes.OfType<RequirePermissionsAttribute>().FirstOrDefault()?.UserPermissions ?? Permissions.None,
            nsfw: command.Attributes.Any(x => x is RequireNsfwAttribute)
        );
    }

    public async Task<DiscordApplicationCommandOption> ToApplicationParameterAsync(Command command)
    {
        if (this._extension is null)
        {
            throw new InvalidOperationException("SlashCommandProcessor has not been configured.");
        }

        // Convert the subcommands or parameters into application options
        List<DiscordApplicationCommandOption> options = [];
        if (command.Subcommands.Any())
        {
            foreach (Command subCommand in command.Subcommands)
            {
                options.Add(await this.ToApplicationParameterAsync(subCommand));
            }
        }
        else
        {
            foreach (CommandParameter parameter in command.Parameters)
            {
                options.Add(await this.ToApplicationParameterAsync(command, parameter));
            }
        }

        // Translate the subcommand's name and description.
        Dictionary<string, string> nameLocalizations = [];
        Dictionary<string, string> descriptionLocalizations = [];
        if (command.Attributes.OfType<InteractionLocalizerAttribute>().FirstOrDefault() is InteractionLocalizerAttribute localizerAttribute)
        {
            nameLocalizations = await this.ExecuteLocalizerAsync(localizerAttribute.LocalizerType, $"{command.FullName}.name");
            descriptionLocalizations = await this.ExecuteLocalizerAsync(localizerAttribute.LocalizerType, $"{command.FullName}.description");
        }

        if (!descriptionLocalizations.TryGetValue("en-US", out string? description))
        {
            description = command.Description;
        }

        if (string.IsNullOrWhiteSpace(description))
        {
            description = "No description provided.";
        }

        return new(
            name: ToSnakeCase(nameLocalizations.TryGetValue("en-US", out string? name) ? name : command.Name),
            description: description,
            name_localizations: nameLocalizations,
            description_localizations: descriptionLocalizations,
            type: command.Subcommands.Any() ? ApplicationCommandOptionType.SubCommandGroup : ApplicationCommandOptionType.SubCommand,
            options: options
        );
    }

    private async Task<DiscordApplicationCommandOption> ToApplicationParameterAsync(Command command, CommandParameter parameter, int? i = null)
    {
        if (this._extension is null)
        {
            throw new InvalidOperationException("SlashCommandProcessor has not been configured.");
        }

        if (!this.TypeMappings.TryGetValue(this.GetConverterFriendlyBaseType(parameter.Type), out ApplicationCommandOptionType type))
        {
            throw new InvalidOperationException($"No type mapping found for parameter type '{parameter.Type.Name}'");
        }

        SlashMinMaxValueAttribute? minMaxValue = parameter.Attributes.OfType<SlashMinMaxValueAttribute>().FirstOrDefault();
        SlashMinMaxLengthAttribute? minMaxLength = parameter.Attributes.OfType<SlashMinMaxLengthAttribute>().FirstOrDefault();

        // Translate the parameter's name and description.
        Dictionary<string, string> nameLocalizations = [];
        Dictionary<string, string> descriptionLocalizations = [];
        if (parameter.Attributes.OfType<InteractionLocalizerAttribute>().FirstOrDefault() is InteractionLocalizerAttribute localizerAttribute)
        {
            StringBuilder localeIdBuilder = new();
            localeIdBuilder.Append($"{command.FullName}.parameters.{parameter.Name}");
            if (i.HasValue)
            {
                localeIdBuilder.Append($".{i}");
            }

            nameLocalizations = await this.ExecuteLocalizerAsync(localizerAttribute.LocalizerType, localeIdBuilder.ToString() + ".name");
            descriptionLocalizations = await this.ExecuteLocalizerAsync(localizerAttribute.LocalizerType, localeIdBuilder.ToString() + ".description");
        }

        IEnumerable<DiscordApplicationCommandOptionChoice> choices = [];
        if (parameter.Attributes.OfType<SlashChoiceProviderAttribute>().FirstOrDefault() is SlashChoiceProviderAttribute choiceAttribute)
        {
            using AsyncServiceScope scope = this._extension.ServiceProvider.CreateAsyncScope();
            choices = await choiceAttribute.GrabChoicesAsync(scope.ServiceProvider, parameter);
        }

        if (!nameLocalizations.TryGetValue("en-US", out string? name))
        {
            name = i.HasValue ? $"{parameter.Name}_{i}" : parameter.Name;
        }

        if (!descriptionLocalizations.TryGetValue("en-US", out string? description))
        {
            description = parameter.Description;
        }

        if (string.IsNullOrWhiteSpace(description))
        {
            description = "No description provided.";
        }

        return new(
            name: ToSnakeCase(name),
            description: description,
            name_localizations: nameLocalizations,
            description_localizations: descriptionLocalizations,
            autocomplete: parameter.Attributes.Any(x => x is SlashAutoCompleteProviderAttribute),
            channelTypes: parameter.Attributes.OfType<SlashChannelTypesAttribute>().FirstOrDefault()?.ChannelTypes ?? [],
            choices: choices,
            maxLength: minMaxLength?.MaxLength,
            maxValue: minMaxValue?.MaxValue!, // Incorrect nullable annotations within the lib
            minLength: minMaxLength?.MinLength,
            minValue: minMaxValue?.MinValue!, // Incorrect nullable annotations within the lib
            required: !parameter.DefaultValue.HasValue,
            type: type
        );
    }

<<<<<<< HEAD
    private async ValueTask<AutoCompleteContext?> ParseAutoCompleteArgumentsAsync(InteractionConverterContext converterContext, InteractionCreateEventArgs eventArgs)
=======
    internal async ValueTask<Dictionary<string, string>> ExecuteLocalizerAsync(Type localizer, string name)
    {
        using AsyncServiceScope scope = this._extension!.ServiceProvider.CreateAsyncScope();
        IInteractionLocalizer instance;
        try
        {
            instance = (IInteractionLocalizer)ActivatorUtilities.CreateInstance(scope.ServiceProvider, localizer);
        }
        catch (Exception)
        {
            ILogger<InteractionLocalizerAttribute> logger = this._extension!.ServiceProvider
                .GetService<ILogger<InteractionLocalizerAttribute>>() ?? NullLogger<InteractionLocalizerAttribute>.Instance;

            logger.LogWarning("Failed to create an instance of {TypeName} for localization of {SymbolName}.", localizer, name);
            return [];
        }

        Dictionary<string, string> localized = [];
        foreach ((DiscordLocale locale, string translation) in await instance.TranslateAsync(name.Replace(' ', '.').ToLowerInvariant()))
        {
            localized.Add(locale.ToString().Replace('_', '-'), translation);
        }

        return localized;
    }

    private async ValueTask<AutoCompleteContext?> ParseAutoCompleteArgumentsAsync(SlashConverterContext converterContext, InteractionCreateEventArgs eventArgs)
>>>>>>> 9b9a8b7c
    {
        if (this._extension is null)
        {
            return null;
        }

        Dictionary<CommandParameter, object?> parsedArguments = [];
        try
        {
            while (converterContext.NextParameter() && !converterContext.Options.ElementAt(converterContext.ParameterIndex).Focused)
            {
                IOptional optional = await this.ConverterDelegates[this.GetConverterFriendlyBaseType(converterContext.Parameter.Type)](converterContext, eventArgs);
                if (!optional.HasValue)
                {
                    break;
                }

                parsedArguments.Add(converterContext.Parameter, optional.RawValue);
            }
        }
        catch (Exception error)
        {
            await this._extension._commandErrored.InvokeAsync(converterContext.Extension, new CommandErroredEventArgs()
            {
                Context = new SlashCommandContext()
                {
                    Arguments = parsedArguments,
                    Channel = eventArgs.Interaction.Channel,
                    Command = converterContext.Command,
                    Extension = converterContext.Extension,
                    Interaction = eventArgs.Interaction,
                    Options = converterContext.Options,
                    ServiceScope = converterContext.ServiceScope,
                    User = eventArgs.Interaction.User
                },
                Exception = new ArgumentParseException(converterContext.Parameter, error),
                CommandObject = null
            });

            return null;
        }

        return new AutoCompleteContext()
        {
            Arguments = parsedArguments,
            AutoCompleteArgument = converterContext.Parameter,
            Channel = eventArgs.Interaction.Channel,
            Command = converterContext.Command,
            Extension = converterContext.Extension,
            Interaction = eventArgs.Interaction,
            Options = converterContext.Options,
            ServiceScope = converterContext.ServiceScope,
            User = eventArgs.Interaction.User,
            UserInput = converterContext.Options.ElementAt(converterContext.ParameterIndex).Value
        };
    }

    public override SlashCommandContext CreateCommandContext(InteractionConverterContext converterContext, InteractionCreateEventArgs eventArgs, Dictionary<CommandParameter, object?> parsedArguments) => new()
    {
        Arguments = parsedArguments,
        Channel = eventArgs.Interaction.Channel,
        Command = converterContext.Command,
        Extension = this._extension ?? throw new InvalidOperationException("SlashCommandProcessor has not been configured."),
        Interaction = eventArgs.Interaction,
        Options = converterContext.Options,
        ServiceScope = converterContext.ServiceScope,
        User = eventArgs.Interaction.User
    };

    private static string ToSnakeCase(string str)
    {
        StringBuilder stringBuilder = new();
        foreach (char character in str)
        {
            // camelCase, PascalCase
            if (char.IsUpper(character))
            {
                stringBuilder.Append('_');
            }

            stringBuilder.Append(char.ToLowerInvariant(character));
        }

        return stringBuilder.ToString();
    }
}<|MERGE_RESOLUTION|>--- conflicted
+++ resolved
@@ -416,9 +416,6 @@
         );
     }
 
-<<<<<<< HEAD
-    private async ValueTask<AutoCompleteContext?> ParseAutoCompleteArgumentsAsync(InteractionConverterContext converterContext, InteractionCreateEventArgs eventArgs)
-=======
     internal async ValueTask<Dictionary<string, string>> ExecuteLocalizerAsync(Type localizer, string name)
     {
         using AsyncServiceScope scope = this._extension!.ServiceProvider.CreateAsyncScope();
@@ -446,7 +443,6 @@
     }
 
     private async ValueTask<AutoCompleteContext?> ParseAutoCompleteArgumentsAsync(SlashConverterContext converterContext, InteractionCreateEventArgs eventArgs)
->>>>>>> 9b9a8b7c
     {
         if (this._extension is null)
         {
