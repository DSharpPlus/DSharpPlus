--- conflicted
+++ resolved
@@ -1,30 +1,29 @@
-<<<<<<< HEAD
-# Contributing to DSharpPlus
+﻿# Contributing to DSharpPlus
 
 We're really happy to accept contributions. However we also ask that you follow several rules when doing so.
 
 > [!NOTE]
 > We do not merge pull requests for undocumented or in-PR Discord features. Before we merge support for any Discord feature, we require the relevant docs PR to be merged first.
 
-## Proper base
+## Proper base
 
-When opening a PR, please make sure your branch targets the latest master branch, unless otherwise discussed. Also make sure your branch is even with the target branch, to avoid unnecessary surprises.
+When opening a PR, please make sure your branch targets the latest master branch, unless otherwise discussed. Also make sure your branch is even with the target branch, to avoid unnecessary surprises.
 
-## Versioning
+## Versioning
 
 We generally attempt to follow [semantic versioning](https://semver.org/) when it comes to pushing stable releases. Ideally, this means you should only be creating PRs for `patch` and `minor` changes. If you wish to introduce a `major` (breaking) change, please discuss it beforehand so we can determine how to integrate it into our next major version. If this involves removing a public facing property/method, mark it with the `Obsolete` attribute instead on the latest release branch.
 
 We may make exceptions to this rule to ease adoption of Discord features and/or changes. In particular, we allow minor versions to break existing code if the scope of such breaks is limited or the change is considered crucially important.
 
-## Proper titles
+## Proper titles
 
 When opening issues, make sure the title reflects the purpose of the issue or the pull request. Prefer past tense, and be brief. Further description belongs inside the issue or PR.
 
-## New additions
+## New additions
 
 When adding new features that do not correspond to API features, please attempt to add tests for them. Our tests follow a specific naming convention. If any changes are made to the `DSharpPlus.Commands` namespace, then the tests for those will be found in the `DSharpPlus.Tests.Commands` namespace and directory.
 
-## Descriptive changes
+## Descriptive changes
 
 We require the commits describe the change made. It can be a short description. If you fixed or resolved an open issue, please refer to it using Github's # links.
 
@@ -50,143 +49,7 @@
 * `Fixed.`
 * `Oops.`
 
-## C# code style
-
-We use [Microsoft C# Coding Conventions](https://learn.microsoft.com/en-us/dotnet/csharp/fundamentals/coding-style/coding-conventions) throughout the repository, with a series of exceptions:
-
-* Preference of `this`.
-* In the same vein, we prefer you not use underscores for private fields in conjunction to using `this`. It is, ill-advised to go out of your way to change existing code.
-* Do not use `var`. Always specify the type name.
-* Do not use `ConfigureAwait(false)`. Other ConfigureAwait overloads may be warranted.
-* Use the LINQ methods as opposed to the keyword constructs.
-* Use file-scoped namespaces, and place using directives outside of them (ideally, order System.* directives first and separate groups of directives with empty lines).
-* When working with async code, always await any tasks for the sake of good stack traces. For example:
-
-  ```cs
-  public async Task DoSomethingAsync()
-  {
-      await this.DoAnotherThingAsync();
-  }
-
-  public async Task DoAnotherThingAsync()
-  {
-      Console.WriteLine("42");
-      await this.DoYetAnotherThingAsync(42);
-  }
-
-  public async Task DoYetAnotherThingAsync(int num)
-  {
-      if (num == 42)
-          await SuperAwesomeMethodAsync();
-  }
-  ```
-
-* Use initializer syntax or collection expressions when possible:
-
-  ```cs
-  Class a = new()
-  {
-      StringNumber = "fourty-two",
-      Number = 42
-  };
-
-  Dictionary<string, int> b = new()
-  {
-      ["fourty-two"] = 42,
-      ["sixty-nine"] = 69
-  };
-
-  int[] c = [42, 69];
-  ```
-
-* Inline `out` declarations when possible: `SomeOutMethod(42, out string stringified);`
-* Attempt to keep classes to a reasonable size, and consider partial types if a large implementation cannot be split apart.
-* Members in classes should be ordered as follows (with few exceptions):
-  * constants
-  * private fields
-  * constructors
-  * public API
-  * private methods
-  * `Dispose()`, `DisposeAsync()`, `~TypeName()`
-
-Use your own best judgement with regards to this ordering, and prefer intuitiveness over strict adherence.
-
-## Rust code style
-
-DSharpPlus contains minor amounts of rust code to make the voice gateway work. Since DSharpPlus is still primarily a C# project, please be mindful of the fact that your rust contribution will be reviewed and maintained by C# developers. As such, write your code to be as explicit as possible, and write as much as possible in C#. The following guidelines specifically should be adhered to:
-
-* Do not rely on type inference if at all feasible, specify types wherever possible.
-* Always explicitly use the `return` keyword.
-* Stick to using rust primitives instead of `std::ffi::c_*` types; they can be more cleanly mapped to C# types (use `*const/mut c_void` to represent C# `void*`, though).
-* If possible, export signatures consisting of primitives only, and document structs designed for export accordingly.
-
-## Code changes
-
-One of our requirements is that all code change commits must build successfully. This is verified by our CI. When you open a pull request, Github will start an action which will perform a build and create PR artifacts. You can view its summary by visiting it from the checks section on
-the PR overview page.
-
-PRs that do not build will not be accepted.
-
-Furthermore we require that methods you implement on Discord entities have a reflection in the Discord API, and that such entities must be documented in the currently live documentation (PR documentation does not count).
-
-In the event your code change is a style change, XML doc change, or otherwise does not change how the code works, tag the commit with `[ci skip]`.
-
-## Non-code changes
-
-In the event you change something outside of code (i.e. a meta-change or documentation), you must tag your commit with `[ci skip]`.
-=======
-# Contributing to DSharpPlus
-
-We're really happy to accept contributions. However we also ask that you follow several rules when doing so.
-
-> [!NOTE]
-> We do not merge pull requests for undocumented or in-PR Discord features. Before we merge support for any Discord feature, we require the relevant docs PR to be merged first.
-
-# Proper base
-
-When opening a PR, please make sure your branch targets the latest master branch. Also make sure your branch is even with the target branch, to avoid unnecessary surprises.
-
-# Versioning
-
-We generally attempt to follow [semantic versioning](https://semver.org/) when it comes to pushing stable releases. Ideally, this means you should only be creating PRs for `patch` and `minor` changes. If you wish to introduce a `major` (breaking) change, please discuss it beforehand so we can determine how to integrate it into our next major version. If this involves removing a public facing property/method, mark it with the `Obsolete` attribute instead on the latest release branch.
-
-We may make exceptions to this rule to ease adoption of Discord features and/or changes. In particular, we allow minor versions to break existing code if the scope of such breaks is limited or the change is considered crucially important.
-
-# Proper titles
-
-When opening issues, make sure the title reflects the purpose of the issue or the pull request. Prefer past tense, and be brief. Further description belongs inside the issue or PR.
-
-# New additions
-
-When adding new features that do not correspond to API features, please attempt to add tests for them. Our tests follow a specific naming convention. If any changes are made to the `DSharpPlus.Commands` namespace, then the tests for those will be found in the `DSharpPlus.Tests.Commands` namespace and directory.
-
-# Descriptive changes
-
-We require the commits describe the change made. It can be a short description. If you fixed or resolved an open issue, please refer to it using Github's # links.
-
-Examples of good commit messages:
-
-* `Fixed a potential memory leak with cache entities. Fixes #142.`
-* `Implemented new command extension. Resolves #169.`
-* `Changed message cache behaviour. It's now global instead of per-channel.`
-* `Fixed a potential NRE.`
-
-* ```
-  Changed message cache behaviour:
-
-  - Messages are now stored globally.
-  - Cache now deletes messages when they are deleted from discord.
-  - Cache itself is now a ring buffer.
-  ```
-
-Examples of bad commit messages:
-
-* `I a bad.`
-* `Tit and tat.`
-* `Fixed.`
-* `Oops.`
-
-# Code style
+## Code style
 
 We use [Microsoft C# Coding Conventions](https://learn.microsoft.com/en-us/dotnet/csharp/fundamentals/coding-style/coding-conventions) throughout the repository, with a series of exceptions:
 
@@ -238,32 +101,18 @@
   ```
 
 * Inline `out` declarations when possible: `SomeOutMethod(42, out string stringified);`
+* Attempt to keep classes to a reasonable size, and consider partial types if a large implementation cannot be split apart.
 * Members in classes should be ordered as follows (with few exceptions):
-  * Public `const` fields.
-  * Non-public `const` fields.
-  * Public static properties.
-  * Public static fields.
-  * Non-public static properties.
-  * Non-public static fields.
-  * Public properties.
-  * Public fields.
-  * Private properties.
-  * Private fields.
-  * Static constructor.
-  * Public constructors.
-  * Non-public constructors.
-  * Public methods (with the exception of methods overriden from `System.Object`).
-  * Non-public methods.
-  * Methods overriden from `System.Object`.
-  * Public static methods.
-  * Non-public static methods.
-  * Operator overloads.
-  * Public events.
-  * Non-public events.
+  * constants
+  * private fields
+  * constructors
+  * public API
+  * private methods
+  * `Dispose()`, `DisposeAsync()`, `~TypeName()`
 
 Use your own best judgement with regards to this ordering, and prefer intuitiveness over strict adherence.
 
-# Code changes
+## Code changes
 
 One of our requirements is that all code change commits must build successfully. This is verified by our CI. When you open a pull request, Github will start an action which will perform a build and create PR artifacts. You can view its summary by visiting it from the checks section on
 the PR overview page.
@@ -274,7 +123,6 @@
 
 In the event your code change is a style change, XML doc change, or otherwise does not change how the code works, tag the commit with `[ci skip]`.
 
-# Non-code changes
+## Non-code changes
 
-In the event you change something outside of code (i.e. a meta-change or documentation), you must tag your commit with `[ci skip]`.
->>>>>>> b53b50c9
+In the event you change something outside of code (i.e. a meta-change or documentation), you must tag your commit with `[ci skip]`.