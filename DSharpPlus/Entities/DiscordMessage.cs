#pragma warning disable CS0618
using System;
using System.Collections.Generic;
using System.Collections.ObjectModel;
using System.IO;
using System.Threading.Tasks;
using Newtonsoft.Json;
using System.Globalization;
using System.Linq;

namespace DSharpPlus.Entities
{
    /// <summary>
    /// Represents a Discord text message.
    /// </summary>
    public class DiscordMessage : SnowflakeObject, IEquatable<DiscordMessage>
    {
        internal DiscordMessage()
        {
            this._attachmentsLazy = new Lazy<IReadOnlyList<DiscordAttachment>>(() => new ReadOnlyCollection<DiscordAttachment>(this._attachments));
            this._embedsLazy = new Lazy<IReadOnlyList<DiscordEmbed>>(() => new ReadOnlyCollection<DiscordEmbed>(this._embeds));
            this._mentionedChannelsLazy = new Lazy<IReadOnlyList<DiscordChannel>>(() => {
                if (this._mentionedChannels != null)
                    return new ReadOnlyCollection<DiscordChannel>(this._mentionedChannels);
                return new DiscordChannel[0];
            });
            this._mentionedRolesLazy = new Lazy<IReadOnlyList<DiscordRole>>(() => {
                if (this._mentionedRoles != null)
                    return new ReadOnlyCollection<DiscordRole>(this._mentionedRoles);
                return new DiscordRole[0];
            });
            this._mentionedUsersLazy = new Lazy<IReadOnlyList<DiscordUser>>(() => new ReadOnlyCollection<DiscordUser>(this._mentionedUsers));
            this._reactionsLazy = new Lazy<IReadOnlyList<DiscordReaction>>(() => new ReadOnlyCollection<DiscordReaction>(this._reactions));
            this._stickersLazy = new Lazy<IReadOnlyList<DiscordMessageSticker>>(() => new ReadOnlyCollection<DiscordMessageSticker>(this._stickers));
            this._jumpLink = new Lazy<Uri>(() =>
            {
                var gid = this.Channel is DiscordDmChannel ? "@me" : this.Channel.GuildId.ToString(CultureInfo.InvariantCulture);
                var cid = this.ChannelId.ToString(CultureInfo.InvariantCulture);
                var mid = this.Id.ToString(CultureInfo.InvariantCulture);

                return new Uri($"https://discord.com/channels/{gid}/{cid}/{mid}");
            });
        }
        
        internal DiscordMessage(DiscordMessage other)
            : this()
        {
            this.Discord = other.Discord;

            this._attachments = other._attachments; // the attachments cannot change, thus no need to copy and reallocate.
            this._embeds = new List<DiscordEmbed>(other._embeds);
            
            if (other._mentionedChannels != null) 
                this._mentionedChannels = new List<DiscordChannel>(other._mentionedChannels);
            if (other._mentionedRoles != null)
                this._mentionedRoles = new List<DiscordRole>(other._mentionedRoles);
            this._mentionedUsers = new List<DiscordUser>(other._mentionedUsers);
            this._reactions = new List<DiscordReaction>(other._reactions);
            this._stickers = new List<DiscordMessageSticker>(other._stickers);

            this.Author = other.Author;
            this.ChannelId = other.ChannelId;
            this.Content = other.Content;
            this.EditedTimestampRaw = other.EditedTimestampRaw;
            this.Id = other.Id;
            this.IsTTS = other.IsTTS;
            this.MessageType = other.MessageType;
            this.Pinned = other.Pinned;
            this.TimestampRaw = other.TimestampRaw;
            this.WebhookId = other.WebhookId;
        }

        /// <summary> 
        /// Gets the channel in which the message was sent.
        /// </summary>
        [JsonIgnore]
        public DiscordChannel Channel 
            => (this.Discord as DiscordClient)?.InternalGetCachedChannel(this.ChannelId);

        /// <summary>
        /// Gets the ID of the channel in which the message was sent.
        /// </summary>
        [JsonProperty("channel_id", NullValueHandling = NullValueHandling.Ignore)]
        public ulong ChannelId { get; internal set; }

        /// <summary>
        /// Gets the user or member that sent the message.
        /// </summary>
        [JsonProperty("author", NullValueHandling = NullValueHandling.Ignore)]
        public DiscordUser Author { get; internal set; }

        /// <summary>
        /// Gets the message's content.
        /// </summary>
        [JsonProperty("content", NullValueHandling = NullValueHandling.Ignore)]
        public string Content { get; internal set; }

        /// <summary>
        /// Gets the message's creation timestamp.
        /// </summary>
        [JsonIgnore]
        public DateTimeOffset Timestamp
            => !string.IsNullOrWhiteSpace(this.TimestampRaw) && DateTimeOffset.TryParse(this.TimestampRaw, CultureInfo.InvariantCulture, DateTimeStyles.None, out var dto) ?
                dto : this.CreationTimestamp;

        [JsonProperty("timestamp", NullValueHandling = NullValueHandling.Ignore)]
        internal string TimestampRaw { get; set; }

        /// <summary>
        /// Gets the message's edit timestamp. Will be null if the message was not edited.
        /// </summary>
        [JsonIgnore]
        public DateTimeOffset? EditedTimestamp 
            => !string.IsNullOrWhiteSpace(this.EditedTimestampRaw) && DateTimeOffset.TryParse(this.EditedTimestampRaw, CultureInfo.InvariantCulture, DateTimeStyles.None, out var dto) ? 
                (DateTimeOffset?)dto : null;

        [JsonProperty("edited_timestamp", NullValueHandling = NullValueHandling.Ignore)]
        internal string EditedTimestampRaw { get; set; }

        /// <summary>
        /// Gets whether this message was edited.
        /// </summary>
        [JsonIgnore]
        public bool IsEdited 
            => !string.IsNullOrWhiteSpace(this.EditedTimestampRaw);

        /// <summary>
        /// Gets whether the message is a text-to-speech message.
        /// </summary>
        [JsonProperty("tts", NullValueHandling = NullValueHandling.Ignore)]
        public bool IsTTS { get; internal set; }

        /// <summary>
        /// Gets whether the message mentions everyone.
        /// </summary>
        [JsonProperty("mention_everyone", NullValueHandling = NullValueHandling.Ignore)]
        public bool MentionEveryone { get; internal set; }

		/// <summary>
		/// Gets users or members mentioned by this message.
		/// </summary>
		[JsonIgnore]
        public IReadOnlyList<DiscordUser> MentionedUsers 
            => this._mentionedUsersLazy.Value;

        [JsonProperty("mentions", NullValueHandling = NullValueHandling.Ignore)]
        internal List<DiscordUser> _mentionedUsers;
        [JsonIgnore]
        Lazy<IReadOnlyList<DiscordUser>> _mentionedUsersLazy;

        // TODO this will probably throw an exception in DMs since it tries to wrap around a null List...
        // this is probably low priority but need to find out a clean way to solve it...
        /// <summary>
        /// Gets roles mentioned by this message.
        /// </summary>
        [JsonIgnore]
        public IReadOnlyList<DiscordRole> MentionedRoles 
            => this._mentionedRolesLazy.Value;

        [JsonIgnore]
        internal List<DiscordRole> _mentionedRoles;
        [JsonIgnore]
        private Lazy<IReadOnlyList<DiscordRole>> _mentionedRolesLazy;

        /// <summary>
        /// Gets channels mentioned by this message.
        /// </summary>
        [JsonIgnore]
        public IReadOnlyList<DiscordChannel> MentionedChannels 
            => this._mentionedChannelsLazy.Value;

        [JsonIgnore]
        internal List<DiscordChannel> _mentionedChannels;
        [JsonIgnore]
        private Lazy<IReadOnlyList<DiscordChannel>> _mentionedChannelsLazy;

        /// <summary>
        /// Gets files attached to this message.
        /// </summary>
        [JsonIgnore]
        public IReadOnlyList<DiscordAttachment> Attachments 
            => this._attachmentsLazy.Value;

        [JsonProperty("attachments", NullValueHandling = NullValueHandling.Ignore)]
        internal List<DiscordAttachment> _attachments = new List<DiscordAttachment>();
        [JsonIgnore]
        private Lazy<IReadOnlyList<DiscordAttachment>> _attachmentsLazy;

        /// <summary>
        /// Gets embeds attached to this message.
        /// </summary>
        [JsonIgnore]
        public IReadOnlyList<DiscordEmbed> Embeds 
            => this._embedsLazy.Value;

        [JsonProperty("embeds", NullValueHandling = NullValueHandling.Ignore)]
        internal List<DiscordEmbed> _embeds = new List<DiscordEmbed>();
        [JsonIgnore]
        private Lazy<IReadOnlyList<DiscordEmbed>> _embedsLazy;

        /// <summary>
        /// Gets reactions used on this message.
        /// </summary>
        [JsonIgnore]
        public IReadOnlyList<DiscordReaction> Reactions 
            => this._reactionsLazy.Value;

        [JsonProperty("reactions", NullValueHandling = NullValueHandling.Ignore)]
        internal List<DiscordReaction> _reactions = new List<DiscordReaction>();
        [JsonIgnore]
        private Lazy<IReadOnlyList<DiscordReaction>> _reactionsLazy;

        /*
        /// <summary>
        /// Gets the nonce sent with the message, if the message was sent by the client.
        /// </summary>
        [JsonProperty("nonce", NullValueHandling = NullValueHandling.Ignore)]
        public ulong? Nonce { get; internal set; }
        */

        /// <summary>
        /// Gets whether the message is pinned.
        /// </summary>
        [JsonProperty("pinned", NullValueHandling = NullValueHandling.Ignore)]
        public bool Pinned { get; internal set; }

        /// <summary>
        /// Gets the id of the webhook that generated this message.
        /// </summary>
        [JsonProperty("webhook_id", NullValueHandling = NullValueHandling.Ignore)]
        public ulong? WebhookId { get; internal set; }

        /// <summary>
        /// Gets the type of the message.
        /// </summary>
        [JsonProperty("type", NullValueHandling = NullValueHandling.Ignore)]
        public MessageType? MessageType { get; internal set; }

        /// <summary>
        /// Gets the message activity in the Rich Presence embed.
        /// </summary>
        [JsonProperty("activity", NullValueHandling = NullValueHandling.Ignore)]
        public DiscordMessageActivity Activity { get; internal set; }

        /// <summary>
        /// Gets the message application in the Rich Presence embed.
        /// </summary>
        [JsonProperty("application", NullValueHandling = NullValueHandling.Ignore)]
        public DiscordMessageApplication Application { get; internal set; }

        [JsonProperty("message_reference", NullValueHandling = NullValueHandling.Ignore)]
        internal InternalDiscordMessageReference? _reference { get; set; }

        /// <summary>
        /// Gets the original message reference from the crossposted message.
        /// </summary>
        [JsonIgnore]
        public DiscordMessageReference Reference
            => (this._reference.HasValue) ? this?.InternalBuildMessageReference() : null;

        /// <summary>
        /// Gets the bitwise flags for this message.
        /// </summary>
        [JsonProperty("flags", NullValueHandling = NullValueHandling.Ignore)]
        public MessageFlags? Flags { get; internal set; }

        /// <summary>
        /// Gets whether the message originated from a webhook.
        /// </summary>
        [JsonIgnore]
        public bool WebhookMessage 
            => this.WebhookId != null;

        /// <summary>
        /// Gets the jump link to this message.
        /// </summary>
        [JsonIgnore]
        public Uri JumpLink => this._jumpLink.Value;
        private Lazy<Uri> _jumpLink;

        /// <summary>
        /// Gets stickers for this message.
        /// </summary>
        [JsonIgnore]
        public IReadOnlyList<DiscordMessageSticker> Stickers
            => this._stickersLazy.Value;

        [JsonProperty("stickers", NullValueHandling = NullValueHandling.Ignore)]
        internal List<DiscordMessageSticker> _stickers = new List<DiscordMessageSticker>();
        [JsonIgnore]
        private Lazy<IReadOnlyList<DiscordMessageSticker>> _stickersLazy;

        /// <summary>
        /// Gets the message object for the referenced message
        /// </summary>
        [JsonProperty("referenced_message", NullValueHandling = NullValueHandling.Ignore)]
        public DiscordMessage ReferencedMessage { get; internal set; }

        internal DiscordMessageReference InternalBuildMessageReference()
        {
            var client = this.Discord as DiscordClient;
            var guildId = this._reference.Value.guildId;
            var channelId = this._reference.Value.channelId;
            var messageId = this._reference.Value.messageId;

            var reference = new DiscordMessageReference();

            if (guildId.HasValue)
                if (client._guilds.TryGetValue(guildId.Value, out var g))
                    reference.Guild = g;

                else reference.Guild = new DiscordGuild
                {
                    Id = guildId.Value,
                    Discord = client
                };

            var channel = client.InternalGetCachedChannel(channelId.Value);

            if (channel == null)
            {
                reference.Channel = new DiscordChannel
                {
                    Id = channelId.Value,
                    Discord = client
                };

                if (guildId.HasValue)
                    reference.Channel.GuildId = guildId.Value;
            }

            else reference.Channel = channel;

            if (client.MessageCache != null && client.MessageCache.TryGet(m => m.Id == messageId.Value && m.ChannelId == channelId, out var msg))
                reference.Message = msg;

            else
            {
                reference.Message = new DiscordMessage
                {
                    ChannelId = ChannelId,
                    Discord = client
                };

                if (messageId.HasValue)
                    reference.Message.Id = messageId.Value;
            }

            return reference;
        }

        /// <summary>
        /// Edits the message.
        /// </summary>
        /// <param name="content">New content.</param>
        /// <returns></returns>
        /// <exception cref="Exceptions.UnauthorizedException">Thrown when the client tried to modify a message not sent by them.</exception>
        /// <exception cref="Exceptions.NotFoundException">Thrown when the member does not exist.</exception>
        /// <exception cref="Exceptions.BadRequestException">Thrown when an invalid parameter was provided.</exception>
        /// <exception cref="Exceptions.ServerErrorException">Thrown when Discord is unable to process the request.</exception>
        public Task<DiscordMessage> ModifyAsync(Optional<string> content) 
            => this.Discord.ApiClient.EditMessageAsync(this.ChannelId, this.Id, content, default, default);

        /// <summary>
        /// Edits the message.
        /// </summary>
        /// <param name="embed">New embed.</param>
        /// <returns></returns>
        /// <exception cref="Exceptions.UnauthorizedException">Thrown when the client tried to modify a message not sent by them.</exception>
        /// <exception cref="Exceptions.NotFoundException">Thrown when the member does not exist.</exception>
        /// <exception cref="Exceptions.BadRequestException">Thrown when an invalid parameter was provided.</exception>
        /// <exception cref="Exceptions.ServerErrorException">Thrown when Discord is unable to process the request.</exception>
        public Task<DiscordMessage> ModifyAsync(Optional<DiscordEmbed> embed = default)
            => this.Discord.ApiClient.EditMessageAsync(this.ChannelId, this.Id, default, embed, default);

        /// <summary>
        /// Edits the message.
        /// </summary>
        /// <param name="content">New content.</param>
        /// <param name="embed">New embed.</param>
        /// <returns></returns>
        /// <exception cref="Exceptions.UnauthorizedException">Thrown when the client tried to modify a message not sent by them.</exception>
        /// <exception cref="Exceptions.NotFoundException">Thrown when the member does not exist.</exception>
        /// <exception cref="Exceptions.BadRequestException">Thrown when an invalid parameter was provided.</exception>
        /// <exception cref="Exceptions.ServerErrorException">Thrown when Discord is unable to process the request.</exception>
        public Task<DiscordMessage> ModifyAsync(Optional<string> content, Optional<DiscordEmbed> embed = default)
            => this.Discord.ApiClient.EditMessageAsync(this.ChannelId, this.Id, content, embed, default);

        /// <summary>
        /// Edits the message.
        /// </summary>
        /// <param name="builder">The builder of the message to edit.</param>
        /// <returns></returns>
        /// <exception cref="Exceptions.UnauthorizedException">Thrown when the client tried to modify a message not sent by them.</exception>
        /// <exception cref="Exceptions.NotFoundException">Thrown when the member does not exist.</exception>
        /// <exception cref="Exceptions.BadRequestException">Thrown when an invalid parameter was provided.</exception>
        /// <exception cref="Exceptions.ServerErrorException">Thrown when Discord is unable to process the request.</exception>
        public async Task<DiscordMessage> ModifyAsync(DiscordMessageBuilder builder)
        {
            if (builder.Files.Any())
                throw new ArgumentException("You cannot add files when modifing a message.");

            return await this.Discord.ApiClient.EditMessageAsync(this.ChannelId, this.Id, builder.Content, builder.Embed, builder.Mentions).ConfigureAwait(false);
        }

        /// <summary>
        /// Deletes the message.
        /// </summary>
        /// <returns></returns>
        /// <exception cref="Exceptions.UnauthorizedException">Thrown when the client does not have the <see cref="Permissions.ManageMessages"/> permission.</exception>
        /// <exception cref="Exceptions.NotFoundException">Thrown when the member does not exist.</exception>
        /// <exception cref="Exceptions.BadRequestException">Thrown when an invalid parameter was provided.</exception>
        /// <exception cref="Exceptions.ServerErrorException">Thrown when Discord is unable to process the request.</exception>
        public Task DeleteAsync(string reason = null) 
            => this.Discord.ApiClient.DeleteMessageAsync(this.ChannelId, this.Id, reason);

        /// <summary>
        /// Modifes the visibility of embeds in this message.
        /// </summary>
        /// <param name="hideEmbeds">Whether to hide all embeds.</param>
        /// <returns></returns>
        /// <exception cref="Exceptions.UnauthorizedException">Thrown when the client does not have the <see cref="Permissions.ManageMessages"/> permission.</exception>
        /// <exception cref="Exceptions.NotFoundException">Thrown when the member does not exist.</exception>
        /// <exception cref="Exceptions.BadRequestException">Thrown when an invalid parameter was provided.</exception>
        /// <exception cref="Exceptions.ServerErrorException">Thrown when Discord is unable to process the request.</exception>
        public Task ModifyEmbedSuppressionAsync(bool hideEmbeds)
            => this.Discord.ApiClient.ModifyEmbedSuppressionAsync(hideEmbeds, this.ChannelId, this.Id);

        /// <summary>
        /// Pins the message in its channel.
        /// </summary>
        /// <returns></returns>
        /// <exception cref="Exceptions.UnauthorizedException">Thrown when the client does not have the <see cref="Permissions.ManageMessages"/> permission.</exception>
        /// <exception cref="Exceptions.NotFoundException">Thrown when the member does not exist.</exception>
        /// <exception cref="Exceptions.BadRequestException">Thrown when an invalid parameter was provided.</exception>
        /// <exception cref="Exceptions.ServerErrorException">Thrown when Discord is unable to process the request.</exception>
        public Task PinAsync() 
            => this.Discord.ApiClient.PinMessageAsync(this.ChannelId, this.Id);

        /// <summary>
        /// Unpins the message in its channel.
        /// </summary>
        /// <returns></returns>
        /// <exception cref="Exceptions.UnauthorizedException">Thrown when the client does not have the <see cref="Permissions.ManageMessages"/> permission.</exception>
        /// <exception cref="Exceptions.NotFoundException">Thrown when the member does not exist.</exception>
        /// <exception cref="Exceptions.BadRequestException">Thrown when an invalid parameter was provided.</exception>
        /// <exception cref="Exceptions.ServerErrorException">Thrown when Discord is unable to process the request.</exception>
        public Task UnpinAsync() 
            => this.Discord.ApiClient.UnpinMessageAsync(this.ChannelId, this.Id);

        /// <summary>
        /// Responds to the message.
        /// </summary>
        /// <param name="content">Message content to respond with.</param>
        /// <returns>The sent message.</returns>
        /// <exception cref="Exceptions.UnauthorizedException">Thrown when the client does not have the <see cref="Permissions.SendMessages"/> permission.</exception>
        /// <exception cref="Exceptions.NotFoundException">Thrown when the member does not exist.</exception>
        /// <exception cref="Exceptions.BadRequestException">Thrown when an invalid parameter was provided.</exception>
        /// <exception cref="Exceptions.ServerErrorException">Thrown when Discord is unable to process the request.</exception>
        public Task<DiscordMessage> RespondAsync(string content) 
            => this.Discord.ApiClient.CreateMessageAsync(this.ChannelId, content, null, null, null);

        /// <summary>
        /// Responds to the message.
        /// </summary>
        /// <param name="embed">Embed to attach to the message.</param>
        /// <returns>The sent message.</returns>
        /// <exception cref="Exceptions.UnauthorizedException">Thrown when the client does not have the <see cref="Permissions.SendMessages"/> permission.</exception>
        /// <exception cref="Exceptions.NotFoundException">Thrown when the member does not exist.</exception>
        /// <exception cref="Exceptions.BadRequestException">Thrown when an invalid parameter was provided.</exception>
        /// <exception cref="Exceptions.ServerErrorException">Thrown when Discord is unable to process the request.</exception>
        public Task<DiscordMessage> RespondAsync(DiscordEmbed embed)
            => this.Discord.ApiClient.CreateMessageAsync(this.ChannelId, null, null, embed, null);

        /// <summary>
        /// Responds to the message.
        /// </summary>
        /// <param name="content">Message content to respond with.</param>
        /// <param name="embed">Embed to attach to the message.</param>
        /// <returns>The sent message.</returns>
        /// <exception cref="Exceptions.UnauthorizedException">Thrown when the client does not have the <see cref="Permissions.SendMessages"/> permission.</exception>
        /// <exception cref="Exceptions.NotFoundException">Thrown when the member does not exist.</exception>
        /// <exception cref="Exceptions.BadRequestException">Thrown when an invalid parameter was provided.</exception>
        /// <exception cref="Exceptions.ServerErrorException">Thrown when Discord is unable to process the request.</exception>
        public Task<DiscordMessage> RespondAsync(string content, DiscordEmbed embed)
            => this.Discord.ApiClient.CreateMessageAsync(this.ChannelId, content, null, embed, null);

        /// <summary>
        /// Responds to the message.
        /// </summary>
        /// <param name="builder">The Discord Mesage builder.</param>
        /// <returns>The sent message.</returns>
        /// <exception cref="Exceptions.UnauthorizedException">Thrown when the client does not have the <see cref="Permissions.SendMessages"/> permission.</exception>
        /// <exception cref="Exceptions.NotFoundException">Thrown when the member does not exist.</exception>
        /// <exception cref="Exceptions.BadRequestException">Thrown when an invalid parameter was provided.</exception>
        /// <exception cref="Exceptions.ServerErrorException">Thrown when Discord is unable to process the request.</exception>
        public async Task<DiscordMessage> RespondAsync(DiscordMessageBuilder builder)
        {
            if (builder.Files.Count() > 0)
<<<<<<< HEAD
                return await this.Discord.ApiClient.UploadFilesAsync(this.ChannelId, builder._files, builder.Content, builder.IsTTS, builder.Embed, builder.Mentions, builder.MentionOnReply, builder.ReplyId);
            else
                return await this.Discord.ApiClient.CreateMessageAsync(this.ChannelId, builder.Content, builder.IsTTS, builder.Embed, builder.Mentions, builder.MentionOnReply, builder.ReplyId);
=======
                return await this.Discord.ApiClient.UploadFilesAsync(this.ChannelId, builder._files, builder.Content, builder.IsTTS, builder.Embed, builder.Mentions).ConfigureAwait(false);
            else
                return await this.Discord.ApiClient.CreateMessageAsync(this.ChannelId, builder.Content, builder.IsTTS, builder.Embed, builder.Mentions).ConfigureAwait(false);
>>>>>>> 811797da
        }

        /// <summary>
        /// Creates a reaction to this message
        /// </summary>
        /// <param name="emoji">The emoji you want to react with, either an emoji or name:id</param>
        /// <returns></returns>
        /// <exception cref="Exceptions.UnauthorizedException">Thrown when the client does not have the <see cref="Permissions.AddReactions"/> permission.</exception>
        /// <exception cref="Exceptions.NotFoundException">Thrown when the emoji does not exist.</exception>
        /// <exception cref="Exceptions.BadRequestException">Thrown when an invalid parameter was provided.</exception>
        /// <exception cref="Exceptions.ServerErrorException">Thrown when Discord is unable to process the request.</exception>
        public Task CreateReactionAsync(DiscordEmoji emoji) 
            => this.Discord.ApiClient.CreateReactionAsync(this.ChannelId, this.Id, emoji.ToReactionString());

        /// <summary>
        /// Deletes your own reaction
        /// </summary>
        /// <param name="emoji">Emoji for the reaction you want to remove, either an emoji or name:id</param>
        /// <returns></returns>
        /// <exception cref="Exceptions.NotFoundException">Thrown when the emoji does not exist.</exception>
        /// <exception cref="Exceptions.BadRequestException">Thrown when an invalid parameter was provided.</exception>
        /// <exception cref="Exceptions.ServerErrorException">Thrown when Discord is unable to process the request.</exception>
        public Task DeleteOwnReactionAsync(DiscordEmoji emoji) 
            => this.Discord.ApiClient.DeleteOwnReactionAsync(this.ChannelId, this.Id, emoji.ToReactionString());

        /// <summary>
        /// Deletes another user's reaction.
        /// </summary>
        /// <param name="emoji">Emoji for the reaction you want to remove, either an emoji or name:id.</param>
        /// <param name="user">Member you want to remove the reaction for</param>
        /// <param name="reason">Reason for audit logs.</param>
        /// <returns></returns>
        /// <exception cref="Exceptions.UnauthorizedException">Thrown when the client does not have the <see cref="Permissions.ManageMessages"/> permission.</exception>
        /// <exception cref="Exceptions.NotFoundException">Thrown when the emoji does not exist.</exception>
        /// <exception cref="Exceptions.BadRequestException">Thrown when an invalid parameter was provided.</exception>
        /// <exception cref="Exceptions.ServerErrorException">Thrown when Discord is unable to process the request.</exception>
        public Task DeleteReactionAsync(DiscordEmoji emoji, DiscordUser user, string reason = null) 
            => this.Discord.ApiClient.DeleteUserReactionAsync(this.ChannelId, this.Id, user.Id, emoji.ToReactionString(), reason);

        /// <summary>
        /// Gets users that reacted with this emoji.
        /// </summary>
        /// <param name="emoji">Emoji to react with.</param>
        /// <param name="limit">Limit of users to fetch.</param>
        /// <param name="after">Fetch users after this user's id.</param>
        /// <returns></returns>
        /// <exception cref="Exceptions.NotFoundException">Thrown when the emoji does not exist.</exception>
        /// <exception cref="Exceptions.BadRequestException">Thrown when an invalid parameter was provided.</exception>
        /// <exception cref="Exceptions.ServerErrorException">Thrown when Discord is unable to process the request.</exception>
        public Task<IReadOnlyList<DiscordUser>> GetReactionsAsync(DiscordEmoji emoji, int limit = 25, ulong? after = null) 
            => this.GetReactionsInternalAsync(emoji, limit, after);

        /// <summary>
        /// Deletes all reactions for this message.
        /// </summary>
        /// <param name="reason">Reason for audit logs.</param>
        /// <returns></returns>
        /// <exception cref="Exceptions.UnauthorizedException">Thrown when the client does not have the <see cref="Permissions.ManageMessages"/> permission.</exception>
        /// <exception cref="Exceptions.NotFoundException">Thrown when the emoji does not exist.</exception>
        /// <exception cref="Exceptions.BadRequestException">Thrown when an invalid parameter was provided.</exception>
        /// <exception cref="Exceptions.ServerErrorException">Thrown when Discord is unable to process the request.</exception>
        public Task DeleteAllReactionsAsync(string reason = null) 
            => this.Discord.ApiClient.DeleteAllReactionsAsync(this.ChannelId, this.Id, reason);

        /// <summary>
        /// Deletes all reactions of a specific reaction for this message.
        /// </summary>
        /// <param name="emoji">The emoji to clear, either an emoji or name:id.</param>
        /// <returns></returns>
        /// <exception cref="Exceptions.UnauthorizedException">Thrown when the client does not have the <see cref="Permissions.ManageMessages"/> permission.</exception>
        /// <exception cref="Exceptions.NotFoundException">Thrown when the emoji does not exist.</exception>
        /// <exception cref="Exceptions.BadRequestException">Thrown when an invalid parameter was provided.</exception>
        /// <exception cref="Exceptions.ServerErrorException">Thrown when Discord is unable to process the request.</exception>
        public Task DeleteReactionsEmojiAsync(DiscordEmoji emoji)
            => this.Discord.ApiClient.DeleteReactionsEmojiAsync(this.ChannelId, this.Id, emoji.ToReactionString());

        private async Task<IReadOnlyList<DiscordUser>> GetReactionsInternalAsync(DiscordEmoji emoji, int limit = 25, ulong? after = null)
        {
            if (limit < 0)
                throw new ArgumentException("Cannot get a negative number of reactions' users.");

            if (limit == 0)
                return new DiscordUser[0];

            var users = new List<DiscordUser>(limit);
            var remaining = limit;
            var last = after;

            int lastCount;
            do
            {
                var fetchSize = remaining > 100 ? 100 : remaining;
                var fetch = await this.Discord.ApiClient.GetReactionsAsync(this.Channel.Id, this.Id, emoji.ToReactionString(), last, fetchSize).ConfigureAwait(false);

                lastCount = fetch.Count;
                remaining -= lastCount;

                users.AddRange(fetch);
                last = fetch.LastOrDefault()?.Id;
            } while (remaining > 0 && lastCount > 0);

            return new ReadOnlyCollection<DiscordUser>(users);
        }

        /// <summary>
        /// Returns a string representation of this message.
        /// </summary>
        /// <returns>String representation of this message.</returns>
        public override string ToString()
        {
            return $"Message {this.Id}; Attachment count: {this._attachments.Count}; Embed count: {this._embeds.Count}; Contents: {this.Content}";
        }

        /// <summary>
        /// Checks whether this <see cref="DiscordMessage"/> is equal to another object.
        /// </summary>
        /// <param name="obj">Object to compare to.</param>
        /// <returns>Whether the object is equal to this <see cref="DiscordMessage"/>.</returns>
        public override bool Equals(object obj)
        {
            return this.Equals(obj as DiscordMessage);
        }

        /// <summary>
        /// Checks whether this <see cref="DiscordMessage"/> is equal to another <see cref="DiscordMessage"/>.
        /// </summary>
        /// <param name="e"><see cref="DiscordMessage"/> to compare to.</param>
        /// <returns>Whether the <see cref="DiscordMessage"/> is equal to this <see cref="DiscordMessage"/>.</returns>
        public bool Equals(DiscordMessage e)
        {
            if (ReferenceEquals(e, null))
                return false;

            if (ReferenceEquals(this, e))
                return true;

            return this.Id == e.Id && this.ChannelId == e.ChannelId;
        }

        /// <summary>
        /// Gets the hash code for this <see cref="DiscordMessage"/>.
        /// </summary>
        /// <returns>The hash code for this <see cref="DiscordMessage"/>.</returns>
        public override int GetHashCode()
        {
            int hash = 13;

            hash = (hash * 7) + this.Id.GetHashCode();
            hash = (hash * 7) + this.ChannelId.GetHashCode();

            return hash;
        }

        /// <summary>
        /// Gets whether the two <see cref="DiscordMessage"/> objects are equal.
        /// </summary>
        /// <param name="e1">First message to compare.</param>
        /// <param name="e2">Second message to compare.</param>
        /// <returns>Whether the two messages are equal.</returns>
        public static bool operator ==(DiscordMessage e1, DiscordMessage e2)
        {
            var o1 = e1 as object;
            var o2 = e2 as object;

            if ((o1 == null && o2 != null) || (o1 != null && o2 == null))
                return false;

            if (o1 == null && o2 == null)
                return true;

            return e1.Id == e2.Id && e1.ChannelId == e2.ChannelId;
        }

        /// <summary>
        /// Gets whether the two <see cref="DiscordMessage"/> objects are not equal.
        /// </summary>
        /// <param name="e1">First message to compare.</param>
        /// <param name="e2">Second message to compare.</param>
        /// <returns>Whether the two messages are not equal.</returns>
        public static bool operator !=(DiscordMessage e1, DiscordMessage e2) 
            => !(e1 == e2);
    }
}<|MERGE_RESOLUTION|>--- conflicted
+++ resolved
@@ -497,15 +497,9 @@
         public async Task<DiscordMessage> RespondAsync(DiscordMessageBuilder builder)
         {
             if (builder.Files.Count() > 0)
-<<<<<<< HEAD
-                return await this.Discord.ApiClient.UploadFilesAsync(this.ChannelId, builder._files, builder.Content, builder.IsTTS, builder.Embed, builder.Mentions, builder.MentionOnReply, builder.ReplyId);
+                return await this.Discord.ApiClient.UploadFilesAsync(this.ChannelId, builder._files, builder.Content, builder.IsTTS, builder.Embed, builder.Mentions, builder.MentionOnReply, builder.ReplyId).ConfigureAwait(false);
             else
-                return await this.Discord.ApiClient.CreateMessageAsync(this.ChannelId, builder.Content, builder.IsTTS, builder.Embed, builder.Mentions, builder.MentionOnReply, builder.ReplyId);
-=======
-                return await this.Discord.ApiClient.UploadFilesAsync(this.ChannelId, builder._files, builder.Content, builder.IsTTS, builder.Embed, builder.Mentions).ConfigureAwait(false);
-            else
-                return await this.Discord.ApiClient.CreateMessageAsync(this.ChannelId, builder.Content, builder.IsTTS, builder.Embed, builder.Mentions).ConfigureAwait(false);
->>>>>>> 811797da
+                return await this.Discord.ApiClient.CreateMessageAsync(this.ChannelId, builder.Content, builder.IsTTS, builder.Embed, builder.Mentions, builder.MentionOnReply, builder.ReplyId).ConfigureAwait(false);
         }
 
         /// <summary>
