--- conflicted
+++ resolved
@@ -443,11 +443,7 @@
                 if (autocompleteAttribute != null && autocompleteAttribute.Provider.GetMethod(nameof(IAutocompleteProvider.Provider)) == null)
                     throw new ArgumentException("Autocomplete providers must inherit from IAutocompleteProvider.");
 
-<<<<<<< HEAD
                 options.Add(new DiscordApplicationCommandOption(optionattribute.Name, optionattribute.Description, parametertype, !parameter.IsOptional, choices, null, channelTypes, (autocompleteAttribute != null || optionattribute.Autocomplete), minimum, maximum, nameLocalizations, descriptionLocalizations, minimumLength, maximumLength));
-=======
-                options.Add(new DiscordApplicationCommandOption(optionattribute.Name, optionattribute.Description, parametertype, !parameter.IsOptional, choices, null, channelTypes, autocompleteAttribute != null || optionattribute.Autocomplete, minimum, maximum, nameLocalizations, descriptionLocalizations));
->>>>>>> 38b4100f
             }
 
             return options;
