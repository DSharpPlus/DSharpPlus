using System;
using System.Collections.Generic;
using System.Globalization;
using System.Linq;
using System.Reflection;
using System.Text.RegularExpressions;
using System.Threading.Tasks;

using DSharpPlus.Entities;
using DSharpPlus.EventArgs;
using DSharpPlus.Exceptions;
using DSharpPlus.SlashCommands.EventArgs;

using Emzi0767.Utilities;

using Microsoft.Extensions.DependencyInjection;
using Microsoft.Extensions.Logging;

namespace DSharpPlus.SlashCommands
{
    /// <summary>
    /// A class that handles slash commands for a client.
    /// </summary>
    public sealed class SlashCommandsExtension : BaseExtension
    {
        //A list of methods for top level commands
        private static List<CommandMethod> _commandMethods { get; set; } = new();
        //List of groups
        private static List<GroupCommand> _groupCommands { get; set; } = new();
        //List of groups with subgroups
        private static List<SubGroupCommand> _subGroupCommands { get; set; } = new();
        //List of context menus
        private static List<ContextMenuCommand> _contextMenuCommands { get; set; } = new();

        //Singleton modules
        private static List<object> _singletonModules { get; set; } = new();

        //List of modules to register
        private List<KeyValuePair<ulong?, Type>> _updateList { get; set; } = new();
        //Configuration for DI
        private readonly SlashCommandsConfiguration _configuration;
        //Set to true if anything fails when registering
        private static bool _errored { get; set; } = false;

        /// <summary>
        /// Gets a list of registered commands. The key is the guild id (null if global).
        /// </summary>
        public IReadOnlyList<KeyValuePair<ulong?, IReadOnlyList<DiscordApplicationCommand>>> RegisteredCommands => _registeredCommands;
        private static List<KeyValuePair<ulong?, IReadOnlyList<DiscordApplicationCommand>>> _registeredCommands = new();

        internal SlashCommandsExtension(SlashCommandsConfiguration configuration)
        {
            this._configuration = configuration;
        }

        /// <summary>
        /// Runs setup. DO NOT RUN THIS MANUALLY. DO NOT DO ANYTHING WITH THIS.
        /// </summary>
        /// <param name="client">The client to setup on.</param>
        protected internal override void Setup(DiscordClient client)
        {
            if (this.Client != null)
                throw new InvalidOperationException("What did I tell you?");

            this.Client = client;

            this._slashError = new AsyncEvent<SlashCommandsExtension, SlashCommandErrorEventArgs>("SLASHCOMMAND_ERRORED", TimeSpan.Zero, this.Client.EventErrorHandler);
            this._slashInvoked = new AsyncEvent<SlashCommandsExtension, SlashCommandInvokedEventArgs>("SLASHCOMMAND_RECEIVED", TimeSpan.Zero, this.Client.EventErrorHandler);
            this._slashExecuted = new AsyncEvent<SlashCommandsExtension, SlashCommandExecutedEventArgs>("SLASHCOMMAND_EXECUTED", TimeSpan.Zero, this.Client.EventErrorHandler);
            this._contextMenuErrored = new AsyncEvent<SlashCommandsExtension, ContextMenuErrorEventArgs>("CONTEXTMENU_ERRORED", TimeSpan.Zero, this.Client.EventErrorHandler);
            this._contextMenuExecuted = new AsyncEvent<SlashCommandsExtension, ContextMenuExecutedEventArgs>("CONTEXTMENU_EXECUTED", TimeSpan.Zero, this.Client.EventErrorHandler);
            this._contextMenuInvoked = new AsyncEvent<SlashCommandsExtension, ContextMenuInvokedEventArgs>("CONTEXTMENU_RECEIVED", TimeSpan.Zero, this.Client.EventErrorHandler);
            this._autocompleteErrored = new AsyncEvent<SlashCommandsExtension, AutocompleteErrorEventArgs>("AUTOCOMPLETE_ERRORED", TimeSpan.Zero, this.Client.EventErrorHandler);
            this._autocompleteExecuted = new AsyncEvent<SlashCommandsExtension, AutocompleteExecutedEventArgs>("AUTOCOMPLETE_EXECUTED", TimeSpan.Zero, this.Client.EventErrorHandler);

            this.Client.Ready += this.Update;
            this.Client.InteractionCreated += this.InteractionHandler;
            this.Client.ContextMenuInteractionCreated += this.ContextMenuHandler;
        }

        /// <summary>
        /// Registers a command class.
        /// </summary>
        /// <typeparam name="T">The command class to register.</typeparam>
        /// <param name="guildId">The guild id to register it on. If you want global commands, leave it null.</param>
        public void RegisterCommands<T>(ulong? guildId = null) where T : ApplicationCommandModule
        {
            if (this.Client.ShardId is 0)
                this._updateList.Add(new(guildId, typeof(T)));
        }

        /// <summary>
        /// Registers a command class.
        /// </summary>
        /// <param name="type">The <see cref="Type"/> of the command class to register.</param>
        /// <param name="guildId">The guild id to register it on. If you want global commands, leave it null.</param>
        public void RegisterCommands(Type type, ulong? guildId = null)
        {
            if (!typeof(ApplicationCommandModule).IsAssignableFrom(type))
                throw new ArgumentException("Command classes have to inherit from ApplicationCommandModule", nameof(type));
            //If sharding, only register for shard 0
            if (this.Client.ShardId is 0)
                this._updateList.Add(new(guildId, type));
        }

        /// <summary>
        /// Registers all command classes from a given assembly.
        /// </summary>
        /// <param name="assembly">Assembly to register command classes from.</param>
        /// <param name="guildId">The guild id to register it on. If you want global commands, leave it null.</param>
        public void RegisterCommands(Assembly assembly, ulong? guildId = null)
        {
            var types = assembly.ExportedTypes.Where(xt =>
                typeof(ApplicationCommandModule).IsAssignableFrom(xt) &&
                !xt.GetTypeInfo().IsNested);

            foreach (Type xt in types)
                this.RegisterCommands(xt, guildId);
        }

        //To be run on ready
        internal Task Update(DiscordClient client, ReadyEventArgs e) => this.Update();

        //Actual method for registering, used for RegisterCommands and on Ready
        internal Task Update()
        {
            //Only update for shard 0
            if (this.Client.ShardId is 0)
            {
                //Groups commands by guild id or global
                foreach (var key in this._updateList.Select(x => x.Key).Distinct())
                {
                    this.RegisterCommands(this._updateList.Where(x => x.Key == key).Select(x => x.Value), key);
                }
            }
            return Task.CompletedTask;
        }

        #region Registering

        //Method for registering commands for a target from modules
        private void RegisterCommands(IEnumerable<Type> types, ulong? guildId)
        {
            //Initialize empty lists to be added to the global ones at the end
            var commandMethods = new List<CommandMethod>();
            var groupCommands = new List<GroupCommand>();
            var subGroupCommands = new List<SubGroupCommand>();
            var contextMenuCommands = new List<ContextMenuCommand>();
            var updateList = new List<DiscordApplicationCommand>();

            _ = Task.Run(async () =>
            {
                //Iterates over all the modules
                foreach (var type in types)
                {
                    try
                    {
                        var module = type.GetTypeInfo();
                        var classes = new List<TypeInfo>();

                        //Add module to classes list if it's a group
                        if (module.GetCustomAttribute<SlashCommandGroupAttribute>() != null)
                        {
                            classes.Add(module);
                        }
                        else
                        {
                            //Otherwise add the nested groups
                            classes = module.DeclaredNestedTypes.Where(x => x.GetCustomAttribute<SlashCommandGroupAttribute>() != null).ToList();
                        }

                        //Handles groups
                        foreach (var subclassinfo in classes)
                        {
                            //Gets the attribute and methods in the group

                            var allowDMs = subclassinfo.GetCustomAttribute<GuildOnlyAttribute>() is null;
                            var v2Permissions = subclassinfo.GetCustomAttribute<SlashCommandPermissionsAttribute>()?.Permissions;

                            var groupAttribute = subclassinfo.GetCustomAttribute<SlashCommandGroupAttribute>();
                            var submethods = subclassinfo.DeclaredMethods.Where(x => x.GetCustomAttribute<SlashCommandAttribute>() != null);
                            var subclasses = subclassinfo.DeclaredNestedTypes.Where(x => x.GetCustomAttribute<SlashCommandGroupAttribute>() != null);
                            if (subclasses.Any() && submethods.Any())
                            {
                                throw new ArgumentException("Slash command groups cannot have both subcommands and subgroups!");
                            }

                            //Group context menus
                            var contextMethods = subclassinfo.DeclaredMethods.Where(x => x.GetCustomAttribute<ContextMenuAttribute>() != null);
                            AddContextMenus(contextMethods);

                            //Initializes the command
                            var payload = new DiscordApplicationCommand(groupAttribute.Name, groupAttribute.Description, defaultPermission: groupAttribute.DefaultPermission, allowDMUsage: allowDMs, defaultMemberPermissions: v2Permissions);

                            var commandmethods = new List<KeyValuePair<string, MethodInfo>>();
                            //Handles commands in the group
                            foreach (var submethod in submethods)
                            {
                                var commandAttribute = submethod.GetCustomAttribute<SlashCommandAttribute>();

                                //Gets the paramaters and accounts for InteractionContext
                                var parameters = submethod.GetParameters();
                                if (parameters?.Length is null or 0 || !ReferenceEquals(parameters.First().ParameterType, typeof(InteractionContext)))
                                    throw new ArgumentException($"The first argument must be an InteractionContext!");
                                parameters = parameters.Skip(1).ToArray();

                                var options = await this.ParseParameters(parameters, guildId);

                                var nameLocalizations = this.GetNameLocalizations(submethod);
                                var descriptionLocalizations = this.GetDescriptionLocalizations(submethod);

                                //Creates the subcommand and adds it to the main command
<<<<<<< HEAD
                                var subpayload = new DiscordApplicationCommandOption(commandAttribute.Name, commandAttribute.Description, ApplicationCommandOptionType.SubCommand, null, null, options);
                                payload = new DiscordApplicationCommand(payload.Name, payload.Description, payload.Options?.Append(subpayload) ?? new[] { subpayload }, payload.DefaultPermission, allowDMUsage: allowDMs, defaultMemberPermissions: v2Permissions);
=======
                                var subpayload = new DiscordApplicationCommandOption(commandAttribute.Name, commandAttribute.Description, ApplicationCommandOptionType.SubCommand, null, null, options, name_localizations: nameLocalizations, description_localizations: descriptionLocalizations);
                                payload = new DiscordApplicationCommand(payload.Name, payload.Description, payload.Options?.Append(subpayload) ?? new[] { subpayload }, payload.DefaultPermission);
>>>>>>> d236680a

                                //Adds it to the method lists
                                commandmethods.Add(new(commandAttribute.Name, submethod));
                                groupCommands.Add(new() { Name = groupAttribute.Name, Methods = commandmethods });
                            }

                            var command = new SubGroupCommand { Name = groupAttribute.Name };
                            //Handles subgroups
                            foreach (var subclass in subclasses)
                            {
                                var subGroupAttribute = subclass.GetCustomAttribute<SlashCommandGroupAttribute>();
                                //I couldn't think of more creative naming
                                var subsubmethods = subclass.DeclaredMethods.Where(x => x.GetCustomAttribute<SlashCommandAttribute>() != null);

                                var options = new List<DiscordApplicationCommandOption>();

                                var currentMethods = new List<KeyValuePair<string, MethodInfo>>();

                                //Similar to the one for regular groups
                                foreach (var subsubmethod in subsubmethods)
                                {
                                    var suboptions = new List<DiscordApplicationCommandOption>();
                                    var commatt = subsubmethod.GetCustomAttribute<SlashCommandAttribute>();
                                    var parameters = subsubmethod.GetParameters();
                                    if (parameters?.Length is null or 0 || !ReferenceEquals(parameters.First().ParameterType, typeof(InteractionContext)))
                                        throw new ArgumentException($"The first argument must be an InteractionContext!");
                                    parameters = parameters.Skip(1).ToArray();
                                    suboptions = suboptions.Concat(await this.ParseParameters(parameters, guildId)).ToList();

                                    var nameLocalizations = this.GetNameLocalizations(subsubmethod);
                                    var descriptionLocalizations = this.GetDescriptionLocalizations(subsubmethod);

                                    var subsubpayload = new DiscordApplicationCommandOption(commatt.Name, commatt.Description, ApplicationCommandOptionType.SubCommand, null, null, suboptions, name_localizations: nameLocalizations, description_localizations: descriptionLocalizations);
                                    options.Add(subsubpayload);


                                    commandmethods.Add(new(commatt.Name, subsubmethod));
                                    currentMethods.Add(new(commatt.Name, subsubmethod));
                                }

                                //Subgroups Context Menus
                                var subContextMethods = subclass.DeclaredMethods.Where(x => x.GetCustomAttribute<ContextMenuAttribute>() != null);
                                AddContextMenus(subContextMethods);

                                //Adds the group to the command and method lists
                                var subpayload = new DiscordApplicationCommandOption(subGroupAttribute.Name, subGroupAttribute.Description, ApplicationCommandOptionType.SubCommandGroup, null, null, options);
                                command.SubCommands.Add(new() { Name = subGroupAttribute.Name, Methods = currentMethods });
                                payload = new DiscordApplicationCommand(payload.Name, payload.Description, payload.Options?.Append(subpayload) ?? new[] { subpayload }, payload.DefaultPermission, allowDMUsage: allowDMs, defaultMemberPermissions: v2Permissions);

                                //Accounts for lifespans for the sub group
                                if (subclass.GetCustomAttribute<SlashModuleLifespanAttribute>() is not null and { Lifespan: SlashModuleLifespan.Singleton })
                                {
                                    _singletonModules.Add(this.CreateInstance(subclass, this._configuration?.Services));
                                }
                            }

                            if (command.SubCommands.Any())
                                subGroupCommands.Add(command);

                            updateList.Add(payload);

                            //Accounts for lifespans
                            if (subclassinfo.GetCustomAttribute<SlashModuleLifespanAttribute>() is not null and { Lifespan: SlashModuleLifespan.Singleton })
                            {
                                _singletonModules.Add(this.CreateInstance(subclassinfo, this._configuration?.Services));
                            }
                        }

                        //Handles methods, only if the module isn't a group itself
                        if (module.GetCustomAttribute<SlashCommandGroupAttribute>() is null)
                        {
                            //Slash commands (again, similar to the one for groups)
                            var methods = module.DeclaredMethods.Where(x => x.GetCustomAttribute<SlashCommandAttribute>() != null);

                            foreach (var method in methods)
                            {
                                var commandattribute = method.GetCustomAttribute<SlashCommandAttribute>();

                                var parameters = method.GetParameters();
                                if (parameters?.Length is null or 0 || !ReferenceEquals(parameters.FirstOrDefault()?.ParameterType, typeof(InteractionContext)))
                                    throw new ArgumentException($"The first argument must be an InteractionContext!");
                                parameters = parameters.Skip(1).ToArray();
                                var options = await this.ParseParameters(parameters, guildId);

                                commandMethods.Add(new() { Method = method, Name = commandattribute.Name });

<<<<<<< HEAD
                                var allowDMs = (method.GetCustomAttribute<GuildOnlyAttribute>() ?? method.DeclaringType.GetCustomAttribute<GuildOnlyAttribute>()) is null;
                                var v2Permissions = (method.GetCustomAttribute<SlashCommandPermissionsAttribute>() ?? method.DeclaringType.GetCustomAttribute<SlashCommandPermissionsAttribute>())?.Permissions;

                                var payload = new DiscordApplicationCommand(commandattribute.Name, commandattribute.Description, options, commandattribute.DefaultPermission, allowDMUsage: allowDMs, defaultMemberPermissions: v2Permissions);
=======
                                var nameLocalizations = this.GetNameLocalizations(method);
                                var descriptionLocalizations = this.GetDescriptionLocalizations(method);

                                var payload = new DiscordApplicationCommand(commandattribute.Name, commandattribute.Description, options, commandattribute.DefaultPermission, name_localizations: nameLocalizations, description_localizations: descriptionLocalizations);
>>>>>>> d236680a
                                updateList.Add(payload);
                            }

                            //Context Menus
                            var contextMethods = module.DeclaredMethods.Where(x => x.GetCustomAttribute<ContextMenuAttribute>() != null);
                            AddContextMenus(contextMethods);

                            //Accounts for lifespans
                            if (module.GetCustomAttribute<SlashModuleLifespanAttribute>() is not null and { Lifespan: SlashModuleLifespan.Singleton })
                            {
                                _singletonModules.Add(this.CreateInstance(module, this._configuration?.Services));
                            }
                        }

                        void AddContextMenus(IEnumerable<MethodInfo> contextMethods)
                        {
                            foreach (var contextMethod in contextMethods)
                            {
                                var contextAttribute = contextMethod.GetCustomAttribute<ContextMenuAttribute>();
                                var allowDMUsage = (contextMethod.GetCustomAttribute<GuildOnlyAttribute>() ?? contextMethod.DeclaringType.GetCustomAttribute<GuildOnlyAttribute>()) is null;
                                var permissions = (contextMethod.GetCustomAttribute<SlashCommandPermissionsAttribute>() ?? contextMethod.DeclaringType.GetCustomAttribute<SlashCommandPermissionsAttribute>())?.Permissions;
                                var command = new DiscordApplicationCommand(contextAttribute.Name, null, type: contextAttribute.Type, defaultPermission: contextAttribute.DefaultPermission, allowDMUsage: allowDMUsage, defaultMemberPermissions: permissions);

                                var parameters = contextMethod.GetParameters();
                                if (parameters?.Length is null or 0 || !ReferenceEquals(parameters.FirstOrDefault()?.ParameterType, typeof(ContextMenuContext)))
                                    throw new ArgumentException($"The first argument must be a ContextMenuContext!");
                                if (parameters.Length > 1)
                                    throw new ArgumentException($"A context menu cannot have parameters!");

                                contextMenuCommands.Add(new ContextMenuCommand { Method = contextMethod, Name = contextAttribute.Name });

                                updateList.Add(command);
                            }
                        }
                    }
                    catch (Exception ex)
                    {
                        //This isn't really much more descriptive but I added a separate case for it anyway
                        if (ex is BadRequestException brex)
                            this.Client.Logger.LogCritical(brex, $"There was an error registering application commands: {brex.JsonMessage}");
                        else
                            this.Client.Logger.LogCritical(ex, $"There was an error registering application commands");

                        _errored = true;
                    }
                }

                if (!_errored)
                {
                    try
                    {
                        IEnumerable<DiscordApplicationCommand> commands;
                        //Creates a guild command if a guild id is specified, otherwise global
                        commands = guildId is null
                            ? await this.Client.BulkOverwriteGlobalApplicationCommandsAsync(updateList)
                            : await this.Client.BulkOverwriteGuildApplicationCommandsAsync(guildId.Value, updateList);

                        //Checks against the ids and adds them to the command method lists
                        foreach (var command in commands)
                        {
                            if (commandMethods.Any(x => x.Name == command.Name))
                                commandMethods.First(x => x.Name == command.Name).CommandId = command.Id;

                            else if (groupCommands.Any(x => x.Name == command.Name))
                                groupCommands.First(x => x.Name == command.Name).CommandId = command.Id;

                            else if (subGroupCommands.Any(x => x.Name == command.Name))
                                subGroupCommands.First(x => x.Name == command.Name).CommandId = command.Id;

                            else if (contextMenuCommands.Any(x => x.Name == command.Name))
                                contextMenuCommands.First(x => x.Name == command.Name).CommandId = command.Id;
                        }
                        //Adds to the global lists finally
                        _commandMethods.AddRange(commandMethods);
                        _groupCommands.AddRange(groupCommands);
                        _subGroupCommands.AddRange(subGroupCommands);
                        _contextMenuCommands.AddRange(contextMenuCommands);

                        _registeredCommands.Add(new(guildId, commands.ToList()));
                    }
                    catch (Exception ex)
                    {
                        if (ex is BadRequestException brex)
                            this.Client.Logger.LogCritical(brex, $"There was an error registering application commands: {brex.JsonMessage}");
                        else
                            this.Client.Logger.LogCritical(ex, $"There was an error registering application commands");

                        _errored = true;
                    }
                }
            });
        }

        //Handles the parameters for a slash command
        private async Task<List<DiscordApplicationCommandOption>> ParseParameters(ParameterInfo[] parameters, ulong? guildId)
        {
            var options = new List<DiscordApplicationCommandOption>();
            foreach (var parameter in parameters)
            {
                //Gets the attribute
                var optionattribute = parameter.GetCustomAttribute<OptionAttribute>();
                if (optionattribute == null)
                    throw new ArgumentException("Arguments must have the Option attribute!");

                //Sets the type
                var type = parameter.ParameterType;
                var parametertype = this.GetParameterType(type);

                //Handles choices
                //From attributes
                var choices = this.GetChoiceAttributesFromParameter(parameter.GetCustomAttributes<ChoiceAttribute>());
                //From enums
                if (parameter.ParameterType.IsEnum || Nullable.GetUnderlyingType(parameter.ParameterType)?.IsEnum == true)
                {
                    choices = GetChoiceAttributesFromEnumParameter(parameter.ParameterType);
                }
                //From choice provider
                var choiceProviders = parameter.GetCustomAttributes<ChoiceProviderAttribute>();
                if (choiceProviders.Any())
                {
                    choices = await this.GetChoiceAttributesFromProvider(choiceProviders, guildId);
                }

                var channelTypes = parameter.GetCustomAttribute<ChannelTypesAttribute>()?.ChannelTypes ?? null;

                var minimum = parameter.GetCustomAttribute<MinimumAttribute>()?.Value ?? null;
                var maximum = parameter.GetCustomAttribute<MaximumAttribute>()?.Value ?? null;

                var nameLocalizations = this.GetNameLocalizations(parameter);
                var descriptionLocalizations = this.GetDescriptionLocalizations(parameter);

                var autocompleteAttribute = parameter.GetCustomAttribute<AutocompleteAttribute>();
                if (autocompleteAttribute != null && autocompleteAttribute.Provider.GetMethod(nameof(IAutocompleteProvider.Provider)) == null)
                    throw new ArgumentException("Autocomplete providers must inherit from IAutocompleteProvider.");

                options.Add(new DiscordApplicationCommandOption(optionattribute.Name, optionattribute.Description, parametertype, !parameter.IsOptional, choices, null, channelTypes, (autocompleteAttribute != null || optionattribute.Autocomplete), minimum, maximum, nameLocalizations, descriptionLocalizations));
            }

            return options;
        }

        private IReadOnlyDictionary<string, string> GetNameLocalizations(ICustomAttributeProvider method)
        {
            var nameAttributes = (NameLocalizationAttribute[])method.GetCustomAttributes(typeof(NameLocalizationAttribute), false);
            return nameAttributes.ToDictionary(nameAttribute => nameAttribute.Locale, nameAttribute => nameAttribute.Name);
        }

        private IReadOnlyDictionary<string, string> GetDescriptionLocalizations(ICustomAttributeProvider method)
        {
            var descriptionAttributes = (DescriptionLocalizationAttribute[])method.GetCustomAttributes(typeof(DescriptionLocalizationAttribute), false);
            return descriptionAttributes.ToDictionary(descriptionAttribute => descriptionAttribute.Locale, descriptionAttribute => descriptionAttribute.Description);
        }


        //Gets the choices from a choice provider
        private async Task<List<DiscordApplicationCommandOptionChoice>> GetChoiceAttributesFromProvider(
            IEnumerable<ChoiceProviderAttribute> customAttributes,
            ulong? guildId
        )
        {
            var choices = new List<DiscordApplicationCommandOptionChoice>();
            foreach (var choiceProviderAttribute in customAttributes)
            {
                var method = choiceProviderAttribute.ProviderType.GetMethod(nameof(IChoiceProvider.Provider));

                if (method == null)
                    throw new ArgumentException("ChoiceProviders must inherit from IChoiceProvider.");
                else
                {
                    var instance = Activator.CreateInstance(choiceProviderAttribute.ProviderType);

                    // Abstract class offers more properties that can be set
                    if (choiceProviderAttribute.ProviderType.IsSubclassOf(typeof(ChoiceProvider)))
                    {
                        choiceProviderAttribute.ProviderType.GetProperty(nameof(ChoiceProvider.GuildId))
                            ?.SetValue(instance, guildId);

                        choiceProviderAttribute.ProviderType.GetProperty(nameof(ChoiceProvider.Services))
                            ?.SetValue(instance, this._configuration.Services);
                    }

                    //Gets the choices from the method
                    var result = await (Task<IEnumerable<DiscordApplicationCommandOptionChoice>>)method.Invoke(instance, null);

                    if (result.Any())
                    {
                        choices.AddRange(result);
                    }
                }
            }

            return choices;
        }

        //Gets choices from an enum
        private static List<DiscordApplicationCommandOptionChoice> GetChoiceAttributesFromEnumParameter(Type enumParam)
        {
            var choices = new List<DiscordApplicationCommandOptionChoice>();
            if (enumParam.IsGenericType && enumParam.GetGenericTypeDefinition() == typeof(Nullable<>))
            {
                enumParam = Nullable.GetUnderlyingType(enumParam);
            }
            foreach (Enum enumValue in Enum.GetValues(enumParam))
            {
                choices.Add(new DiscordApplicationCommandOptionChoice(enumValue.GetName(), enumValue.ToString()));
            }
            return choices;
        }

        //Small method to get the parameter's type from its type
        private ApplicationCommandOptionType GetParameterType(Type type)
        {
            if (type == typeof(string))
                return ApplicationCommandOptionType.String;
            if (type == typeof(long) || type == typeof(long?))
                return ApplicationCommandOptionType.Integer;
            if (type == typeof(bool) || type == typeof(bool?))
                return ApplicationCommandOptionType.Boolean;
            if (type == typeof(double) || type == typeof(double?))
                return ApplicationCommandOptionType.Number;
            if (type == typeof(DiscordChannel))
                return ApplicationCommandOptionType.Channel;
            if (type == typeof(DiscordUser))
                return ApplicationCommandOptionType.User;
            if (type == typeof(DiscordRole))
                return ApplicationCommandOptionType.Role;
            if (type == typeof(DiscordEmoji))
                return ApplicationCommandOptionType.String;
            if (type == typeof(TimeSpan?))
                return ApplicationCommandOptionType.String;
            if (type == typeof(SnowflakeObject))
                return ApplicationCommandOptionType.Mentionable;
            if (type == typeof(DiscordAttachment))
                return ApplicationCommandOptionType.Attachment;
            if (type.IsEnum || Nullable.GetUnderlyingType(type)?.IsEnum == true)
                return ApplicationCommandOptionType.String;
            if (type == typeof(DiscordAttachment))
                return ApplicationCommandOptionType.Attachment;
            throw new ArgumentException("Cannot convert type! Argument types must be string, long, bool, double, TimeSpan?, DiscordChannel, DiscordUser, DiscordRole, DiscordEmoji, DiscordAttachment, SnowflakeObject, or an Enum.");
        }

        //Gets choices from choice attributes
        private List<DiscordApplicationCommandOptionChoice> GetChoiceAttributesFromParameter(IEnumerable<ChoiceAttribute> choiceattributes)
        {
            if (!choiceattributes.Any())
            {
                return null;
            }

            return choiceattributes.Select(att => new DiscordApplicationCommandOptionChoice(att.Name, att.Value)).ToList();
        }

        #endregion

        #region Handling

        private Task InteractionHandler(DiscordClient client, InteractionCreateEventArgs e)
        {
            _ = Task.Run(async () =>
            {
                if (e.Interaction.Type == InteractionType.ApplicationCommand)
                {
                    //Creates the context
                    var context = new InteractionContext
                    {
                        Interaction = e.Interaction,
                        Channel = e.Interaction.Channel,
                        Guild = e.Interaction.Guild,
                        User = e.Interaction.User,
                        Client = client,
                        SlashCommandsExtension = this,
                        CommandName = e.Interaction.Data.Name,
                        InteractionId = e.Interaction.Id,
                        Token = e.Interaction.Token,
                        Services = this._configuration?.Services,
                        ResolvedUserMentions = e.Interaction.Data.Resolved?.Users?.Values.ToList(),
                        ResolvedRoleMentions = e.Interaction.Data.Resolved?.Roles?.Values.ToList(),
                        ResolvedChannelMentions = e.Interaction.Data.Resolved?.Channels?.Values.ToList(),
                        Type = ApplicationCommandType.SlashCommand
                    };

                    try
                    {
                        if (_errored)
                            throw new InvalidOperationException("Slash commands failed to register properly on startup.");

                        //Gets the method for the command
                        var methods = _commandMethods.Where(x => x.CommandId == e.Interaction.Data.Id);
                        var groups = _groupCommands.Where(x => x.CommandId == e.Interaction.Data.Id);
                        var subgroups = _subGroupCommands.Where(x => x.CommandId == e.Interaction.Data.Id);
                        if (!methods.Any() && !groups.Any() && !subgroups.Any())
                            throw new InvalidOperationException("A slash command was executed, but no command was registered for it.");

                        //Just read the code you'll get it
                        if (methods.Any())
                        {
                            var method = methods.First().Method;

                            var args = await this.ResolveInteractionCommandParameters(e, context, method, e.Interaction.Data.Options);

                            await this.RunCommand(context, method, args);
                        }
                        else if (groups.Any())
                        {
                            var command = e.Interaction.Data.Options.First();
                            var method = groups.First().Methods.First(x => x.Key == command.Name).Value;

                            var args = await this.ResolveInteractionCommandParameters(e, context, method, e.Interaction.Data.Options.First().Options);

                            await this.RunCommand(context, method, args);
                        }
                        else if (subgroups.Any())
                        {
                            var command = e.Interaction.Data.Options.First();
                            var group = subgroups.First().SubCommands.First(x => x.Name == command.Name);
                            var method = group.Methods.First(x => x.Key == command.Options.First().Name).Value;

                            var args = await this.ResolveInteractionCommandParameters(e, context, method, e.Interaction.Data.Options.First().Options.First().Options);

                            await this.RunCommand(context, method, args);
                        }

                        await this._slashExecuted.InvokeAsync(this, new SlashCommandExecutedEventArgs { Context = context });
                    }
                    catch (Exception ex)
                    {
                        await this._slashError.InvokeAsync(this, new SlashCommandErrorEventArgs { Context = context, Exception = ex });
                    }
                }

                //Handles autcomplete interactions
                if (e.Interaction.Type == InteractionType.AutoComplete)
                {
                    if (_errored)
                        throw new InvalidOperationException("Slash commands failed to register properly on startup.");

                    //Gets the method for the command
                    var methods = _commandMethods.Where(x => x.CommandId == e.Interaction.Data.Id);
                    var groups = _groupCommands.Where(x => x.CommandId == e.Interaction.Data.Id);
                    var subgroups = _subGroupCommands.Where(x => x.CommandId == e.Interaction.Data.Id);
                    if (!methods.Any() && !groups.Any() && !subgroups.Any())
                        throw new InvalidOperationException("An autocomplete interaction was created, but no command was registered for it.");

                    if (methods.Any())
                    {
                        var method = methods.First().Method;

                        var options = e.Interaction.Data.Options;
                        //Gets the focused option
                        var focusedOption = options.First(o => o.Focused);
                        var parameter = method.GetParameters().Skip(1).First(p => p.GetCustomAttribute<OptionAttribute>().Name == focusedOption.Name);
                        await this.RunAutocomplete(e.Interaction, parameter, options, focusedOption);
                    }

                    if (groups.Any())
                    {
                        var command = e.Interaction.Data.Options.First();
                        var method = groups.First().Methods.First(x => x.Key == command.Name).Value;

                        var options = command.Options;
                        var focusedOption = options.First(o => o.Focused);
                        var parameter = method.GetParameters().Skip(1).First(p => p.GetCustomAttribute<OptionAttribute>().Name == focusedOption.Name);
                        await this.RunAutocomplete(e.Interaction, parameter, options, focusedOption);
                    }

                    if (subgroups.Any())
                    {
                        var command = e.Interaction.Data.Options.First();
                        var group = subgroups.First().SubCommands.First(x => x.Name == command.Name);
                        var method = group.Methods.First(x => x.Key == command.Options.First().Name).Value;

                        var options = command.Options.First().Options;
                        var focusedOption = options.First(o => o.Focused);
                        var parameter = method.GetParameters().Skip(1).First(p => p.GetCustomAttribute<OptionAttribute>().Name == focusedOption.Name);
                        await this.RunAutocomplete(e.Interaction, parameter, options, focusedOption);
                    }
                }
            });
            return Task.CompletedTask;
        }

        private Task ContextMenuHandler(DiscordClient client, ContextMenuInteractionCreateEventArgs e)
        {
            _ = Task.Run(async () =>
            {
                //Creates the context
                var context = new ContextMenuContext
                {
                    Interaction = e.Interaction,
                    Channel = e.Interaction.Channel,
                    Client = client,
                    Services = this._configuration?.Services,
                    CommandName = e.Interaction.Data.Name,
                    SlashCommandsExtension = this,
                    Guild = e.Interaction.Guild,
                    InteractionId = e.Interaction.Id,
                    User = e.Interaction.User,
                    Token = e.Interaction.Token,
                    TargetUser = e.TargetUser,
                    TargetMessage = e.TargetMessage,
                    Type = e.Type
                };

                try
                {
                    if (_errored)
                        throw new InvalidOperationException("Context menus failed to register properly on startup.");

                    //Gets the method for the command
                    var method = _contextMenuCommands.FirstOrDefault(x => x.CommandId == e.Interaction.Data.Id);

                    if (method == null)
                        throw new InvalidOperationException("A context menu was executed, but no command was registered for it.");

                    await this.RunCommand(context, method.Method, new[] { context });

                    await this._contextMenuExecuted.InvokeAsync(this, new ContextMenuExecutedEventArgs { Context = context });
                }
                catch (Exception ex)
                {
                    await this._contextMenuErrored.InvokeAsync(this, new ContextMenuErrorEventArgs { Context = context, Exception = ex });
                }
            });

            return Task.CompletedTask;
        }

        internal async Task RunCommand(BaseContext context, MethodInfo method, IEnumerable<object> args)
        {
            object classInstance;

            //Accounts for lifespans
            var moduleLifespan = (method.DeclaringType.GetCustomAttribute<SlashModuleLifespanAttribute>() != null ? method.DeclaringType.GetCustomAttribute<SlashModuleLifespanAttribute>()?.Lifespan : SlashModuleLifespan.Transient) ?? SlashModuleLifespan.Transient;
            switch (moduleLifespan)
            {
                case SlashModuleLifespan.Scoped:
                    //Accounts for static methods and adds DI
                    classInstance = method.IsStatic ? ActivatorUtilities.CreateInstance(this._configuration?.Services.CreateScope().ServiceProvider, method.DeclaringType) : this.CreateInstance(method.DeclaringType, this._configuration?.Services.CreateScope().ServiceProvider);
                    break;

                case SlashModuleLifespan.Transient:
                    //Accounts for static methods and adds DI
                    classInstance = method.IsStatic ? ActivatorUtilities.CreateInstance(this._configuration?.Services, method.DeclaringType) : this.CreateInstance(method.DeclaringType, this._configuration?.Services);
                    break;

                //If singleton, gets it from the singleton list
                case SlashModuleLifespan.Singleton:
                    classInstance = _singletonModules.First(x => ReferenceEquals(x.GetType(), method.DeclaringType));
                    break;

                default:
                    throw new Exception($"An unknown {nameof(SlashModuleLifespanAttribute)} scope was specified on command {context.CommandName}");
            }

            ApplicationCommandModule module = null;
            if (classInstance is ApplicationCommandModule mod)
                module = mod;

            //Slash commands
            if (context is InteractionContext slashContext)
            {
                await this._slashInvoked.InvokeAsync(this, new SlashCommandInvokedEventArgs { Context = slashContext }, AsyncEventExceptionMode.ThrowAll);

                await this.RunPreexecutionChecksAsync(method, slashContext);

                //Runs BeforeExecution and accounts for groups that don't inherit from ApplicationCommandModule
                var shouldExecute = await (module?.BeforeSlashExecutionAsync(slashContext) ?? Task.FromResult(true));

                if (shouldExecute)
                {
                    await (Task)method.Invoke(classInstance, args.ToArray());

                    //Runs AfterExecution and accounts for groups that don't inherit from ApplicationCommandModule
                    await (module?.AfterSlashExecutionAsync(slashContext) ?? Task.CompletedTask);
                }
            }
            //Context menus
            if (context is ContextMenuContext CMContext)
            {
                await this._contextMenuInvoked.InvokeAsync(this, new ContextMenuInvokedEventArgs() { Context = CMContext }, AsyncEventExceptionMode.ThrowAll);

                await this.RunPreexecutionChecksAsync(method, CMContext);

                //This null check actually shouldn't be necessary for context menus but I'll keep it in just in case
                var shouldExecute = await (module?.BeforeContextMenuExecutionAsync(CMContext) ?? Task.FromResult(true));

                if (shouldExecute)
                {
                    await (Task)method.Invoke(classInstance, args.ToArray());

                    await (module?.AfterContextMenuExecutionAsync(CMContext) ?? Task.CompletedTask);
                }
            }
        }

        //Property injection copied over from CommandsNext
        internal object CreateInstance(Type t, IServiceProvider services)
        {
            var ti = t.GetTypeInfo();
            var constructors = ti.DeclaredConstructors
                .Where(xci => xci.IsPublic)
                .ToArray();

            if (constructors.Length != 1)
                throw new ArgumentException("Specified type does not contain a public constructor or contains more than one public constructor.");

            var constructor = constructors[0];
            var constructorArgs = constructor.GetParameters();
            var args = new object[constructorArgs.Length];

            if (constructorArgs.Length != 0 && services == null)
                throw new InvalidOperationException("Dependency collection needs to be specified for parameterized constructors.");

            // inject via constructor
            if (constructorArgs.Length != 0)
                for (var i = 0; i < args.Length; i++)
                    args[i] = services.GetRequiredService(constructorArgs[i].ParameterType);

            var moduleInstance = Activator.CreateInstance(t, args);

            // inject into properties
            var props = t.GetRuntimeProperties().Where(xp => xp.CanWrite && xp.SetMethod != null && !xp.SetMethod.IsStatic && xp.SetMethod.IsPublic);
            foreach (var prop in props)
            {
                if (prop.GetCustomAttribute<DontInjectAttribute>() != null)
                    continue;

                var service = services.GetService(prop.PropertyType);
                if (service == null)
                    continue;

                prop.SetValue(moduleInstance, service);
            }

            // inject into fields
            var fields = t.GetRuntimeFields().Where(xf => !xf.IsInitOnly && !xf.IsStatic && xf.IsPublic);
            foreach (var field in fields)
            {
                if (field.GetCustomAttribute<DontInjectAttribute>() != null)
                    continue;

                var service = services.GetService(field.FieldType);
                if (service == null)
                    continue;

                field.SetValue(moduleInstance, service);
            }

            return moduleInstance;
        }

        //Parses slash command parameters
        private async Task<List<object>> ResolveInteractionCommandParameters(InteractionCreateEventArgs e, InteractionContext context, MethodInfo method, IEnumerable<DiscordInteractionDataOption> options)
        {
            var args = new List<object> { context };
            var parameters = method.GetParameters().Skip(1);

            for (int i = 0; i < parameters.Count(); i++)
            {
                var parameter = parameters.ElementAt(i);

                //Accounts for optional arguments without values given
                if (parameter.IsOptional && (!options?.Any(x =>
                        x.Name.Equals(parameter.GetCustomAttribute<OptionAttribute>().Name, StringComparison.InvariantCultureIgnoreCase)) ?? true))
                    args.Add(parameter.DefaultValue);
                else
                {
                    var option = options.Single(x =>
                        x.Name.Equals(parameter.GetCustomAttribute<OptionAttribute>().Name, StringComparison.InvariantCultureIgnoreCase));

                    //Checks the type and casts/references resolved and adds the value to the list
                    //This can probably reference the slash command's type property that didn't exist when I wrote this and it could use a cleaner switch instead, but if it works it works
                    if (parameter.ParameterType == typeof(string))
                        args.Add(option.Value.ToString());
                    else if (parameter.ParameterType.IsEnum)
                        args.Add(Enum.Parse(parameter.ParameterType, (string)option.Value));
                    else if (Nullable.GetUnderlyingType(parameter.ParameterType)?.IsEnum == true)
                        args.Add(Enum.Parse(Nullable.GetUnderlyingType(parameter.ParameterType), (string)option.Value));
                    else if (parameter.ParameterType == typeof(long) || parameter.ParameterType == typeof(long?))
                        args.Add((long?)option.Value);
                    else if (parameter.ParameterType == typeof(bool) || parameter.ParameterType == typeof(bool?))
                        args.Add((bool?)option.Value);
                    else if (parameter.ParameterType == typeof(double) || parameter.ParameterType == typeof(double?))
                        args.Add((double?)option.Value);
                    else if (parameter.ParameterType == typeof(TimeSpan?))
                    {
                        var timeSpanRegex = new Regex(@"^(?<days>\d+d\s*)?(?<hours>\d{1,2}h\s*)?(?<minutes>\d{1,2}m\s*)?(?<seconds>\d{1,2}s\s*)?$", RegexOptions.ECMAScript);
                        var value = option.Value.ToString();
                        if (value == "0")
                        {
                            args.Add(TimeSpan.Zero);
                            continue;
                        }
                        if (int.TryParse(value, NumberStyles.Number, CultureInfo.InvariantCulture, out _))
                        {
                            args.Add(null);
                            continue;
                        }
                        value = value.ToLowerInvariant();

                        if (TimeSpan.TryParse(value, CultureInfo.InvariantCulture, out var result))
                        {
                            args.Add(result);
                            continue;
                        }
                        var gps = new string[] { "days", "hours", "minutes", "seconds" };
                        var mtc = timeSpanRegex.Match(value);
                        if (!mtc.Success)
                        {
                            args.Add(null);
                            continue;
                        }

                        var d = 0;
                        var h = 0;
                        var m = 0;
                        var s = 0;
                        foreach (var gp in gps)
                        {
                            var gpc = mtc.Groups[gp].Value;
                            if (string.IsNullOrWhiteSpace(gpc))
                                continue;
                            gpc = gpc.Trim();

                            var gpt = gpc[gpc.Length - 1];
                            int.TryParse(gpc.Substring(0, gpc.Length - 1), NumberStyles.Integer, CultureInfo.InvariantCulture, out var val);
                            switch (gpt)
                            {
                                case 'd':
                                    d = val;
                                    break;

                                case 'h':
                                    h = val;
                                    break;

                                case 'm':
                                    m = val;
                                    break;

                                case 's':
                                    s = val;
                                    break;
                            }
                        }
                        result = new TimeSpan(d, h, m, s);
                        args.Add(result);
                    }
                    else if (parameter.ParameterType == typeof(DiscordUser))
                    {
                        //Checks through resolved
                        if (e.Interaction.Data.Resolved.Members != null &&
                            e.Interaction.Data.Resolved.Members.TryGetValue((ulong)option.Value, out var member))
                            args.Add(member);
                        else if (e.Interaction.Data.Resolved.Users != null &&
                                 e.Interaction.Data.Resolved.Users.TryGetValue((ulong)option.Value, out var user))
                            args.Add(user);
                        else
                            args.Add(await this.Client.GetUserAsync((ulong)option.Value));
                    }
                    else if (parameter.ParameterType == typeof(DiscordChannel))
                    {
                        //Checks through resolved
                        if (e.Interaction.Data.Resolved.Channels != null &&
                            e.Interaction.Data.Resolved.Channels.TryGetValue((ulong)option.Value, out var channel))
                            args.Add(channel);
                        else
                            args.Add(e.Interaction.Guild.GetChannel((ulong)option.Value));
                    }
                    else if (parameter.ParameterType == typeof(DiscordRole))
                    {
                        //Checks through resolved
                        if (e.Interaction.Data.Resolved.Roles != null &&
                            e.Interaction.Data.Resolved.Roles.TryGetValue((ulong)option.Value, out var role))
                            args.Add(role);
                        else
                            args.Add(e.Interaction.Guild.GetRole((ulong)option.Value));
                    }
                    else if (parameter.ParameterType == typeof(SnowflakeObject))
                    {
                        //Checks through resolved
                        if (e.Interaction.Data.Resolved.Roles != null && e.Interaction.Data.Resolved.Roles.TryGetValue((ulong)option.Value, out var role))
                            args.Add(role);
                        else if (e.Interaction.Data.Resolved.Members != null && e.Interaction.Data.Resolved.Members.TryGetValue((ulong)option.Value, out var member))
                            args.Add(member);
                        else if (e.Interaction.Data.Resolved.Users != null && e.Interaction.Data.Resolved.Users.TryGetValue((ulong)option.Value, out var user))
                            args.Add(user);
                        else
                            throw new ArgumentException("Error resolving mentionable option.");
                    }
                    else if (parameter.ParameterType == typeof(DiscordEmoji))
                    {
                        var value = option.Value.ToString();

                        if (DiscordEmoji.TryFromUnicode(this.Client, value, out var emoji) || DiscordEmoji.TryFromName(this.Client, value, out emoji))
                            args.Add(emoji);
                        else
                            throw new ArgumentException("Error parsing emoji parameter.");
                    }
                    else if (parameter.ParameterType == typeof(DiscordAttachment))
                    {
                        if (e.Interaction.Data.Resolved.Attachments?.ContainsKey((ulong)option.Value) ?? false)
                        {
                            var attachment = e.Interaction.Data.Resolved.Attachments[(ulong)option.Value];
                            args.Add(attachment);
                        }
                        else
                            this.Client.Logger.LogError("Missing attachment in resolved data. This is an issue with Discord.");
                    }

                    else
                        throw new ArgumentException("Error resolving interaction.");
                }
            }

            return args;
        }

        //Runs pre-execution checks
        private async Task RunPreexecutionChecksAsync(MethodInfo method, BaseContext context)
        {
            if (context is InteractionContext ctx)
            {
                //Gets all attributes from parent classes as well and stuff
                var attributes = new List<SlashCheckBaseAttribute>();
                attributes.AddRange(method.GetCustomAttributes<SlashCheckBaseAttribute>(true));
                attributes.AddRange(method.DeclaringType.GetCustomAttributes<SlashCheckBaseAttribute>());
                if (method.DeclaringType.DeclaringType != null)
                {
                    attributes.AddRange(method.DeclaringType.DeclaringType.GetCustomAttributes<SlashCheckBaseAttribute>());
                    if (method.DeclaringType.DeclaringType.DeclaringType != null)
                    {
                        attributes.AddRange(method.DeclaringType.DeclaringType.DeclaringType.GetCustomAttributes<SlashCheckBaseAttribute>());
                    }
                }

                var dict = new Dictionary<SlashCheckBaseAttribute, bool>();
                foreach (var att in attributes)
                {
                    //Runs the check and adds the result to a list
                    var result = await att.ExecuteChecksAsync(ctx);
                    dict.Add(att, result);
                }

                //Checks if any failed, and throws an exception
                if (dict.Any(x => x.Value == false))
                    throw new SlashExecutionChecksFailedException { FailedChecks = dict.Where(x => x.Value == false).Select(x => x.Key).ToList() };
            }
            if (context is ContextMenuContext CMctx)
            {
                var attributes = new List<ContextMenuCheckBaseAttribute>();
                attributes.AddRange(method.GetCustomAttributes<ContextMenuCheckBaseAttribute>(true));
                attributes.AddRange(method.DeclaringType.GetCustomAttributes<ContextMenuCheckBaseAttribute>());
                if (method.DeclaringType.DeclaringType != null)
                {
                    attributes.AddRange(method.DeclaringType.DeclaringType.GetCustomAttributes<ContextMenuCheckBaseAttribute>());
                    if (method.DeclaringType.DeclaringType.DeclaringType != null)
                    {
                        attributes.AddRange(method.DeclaringType.DeclaringType.DeclaringType.GetCustomAttributes<ContextMenuCheckBaseAttribute>());
                    }
                }

                var dict = new Dictionary<ContextMenuCheckBaseAttribute, bool>();
                foreach (var att in attributes)
                {
                    //Runs the check and adds the result to a list
                    var result = await att.ExecuteChecksAsync(CMctx);
                    dict.Add(att, result);
                }

                //Checks if any failed, and throws an exception
                if (dict.Any(x => x.Value == false))
                    throw new ContextMenuExecutionChecksFailedException { FailedChecks = dict.Where(x => x.Value == false).Select(x => x.Key).ToList() };
            }
        }

        //Actually handles autocomplete interactions
        private async Task RunAutocomplete(DiscordInteraction interaction, ParameterInfo parameter, IEnumerable<DiscordInteractionDataOption> options, DiscordInteractionDataOption focusedOption)
        {
            var context = new AutocompleteContext
            {
                Interaction = interaction,
                Client = this.Client,
                Services = this._configuration?.Services,
                SlashCommandsExtension = this,
                Guild = interaction.Guild,
                Channel = interaction.Channel,
                User = interaction.User,
                Options = options.ToList(),
                FocusedOption = focusedOption
            };

            try
            {
                //Gets the provider
                var provider = parameter.GetCustomAttribute<AutocompleteAttribute>()?.Provider;
                if (provider == null) return;

                var providerMethod = provider.GetMethod(nameof(IAutocompleteProvider.Provider));
                var providerInstance = Activator.CreateInstance(provider);

                var choices = await (Task<IEnumerable<DiscordAutoCompleteChoice>>) providerMethod.Invoke(providerInstance, new[] { context });
                await interaction.CreateResponseAsync(InteractionResponseType.AutoCompleteResult, new DiscordInteractionResponseBuilder().AddAutoCompleteChoices(choices));

                await this._autocompleteExecuted.InvokeAsync(this,
                    new()
                    {
                        Context = context,
                        ProviderType = provider
                    });
            }
            catch (Exception ex)
            {
                await this._autocompleteErrored.InvokeAsync(this,
                    new AutocompleteErrorEventArgs()
                    {
                        Exception = ex,
                        Context = context,
                        ProviderType = parameter.GetCustomAttribute<AutocompleteAttribute>()?.Provider
                    });
            }
        }

        #endregion

        /// <summary>
        /// <para>Refreshes your commands, used for refreshing choice providers or applying commands registered after the ready event on the discord client.
        /// Should only be run on the slash command extension linked to shard 0 if sharding.</para>
        /// <para>Not recommended and should be avoided since it can make slash commands be unresponsive for a while.</para>
        /// </summary>
        public async Task RefreshCommands()
        {
            _commandMethods.Clear();
            _groupCommands.Clear();
            _subGroupCommands.Clear();
            _registeredCommands.Clear();

            await this.Update();
        }

        /// <summary>
        /// Fires when the execution of a slash command fails.
        /// </summary>
        public event AsyncEventHandler<SlashCommandsExtension, SlashCommandErrorEventArgs> SlashCommandErrored
        {
            add => this._slashError.Register(value);
            remove { this._slashError.Unregister(value); }
        }
        private AsyncEvent<SlashCommandsExtension, SlashCommandErrorEventArgs> _slashError;

        /// <summary>
        /// Fired when a slash command has been received and is to be executed
        /// </summary>
        public event AsyncEventHandler<SlashCommandsExtension, SlashCommandInvokedEventArgs> SlashCommandInvoked
        {
            add => this._slashInvoked.Register(value);
            remove => this._slashInvoked.Unregister(value);
        }
        private AsyncEvent<SlashCommandsExtension, SlashCommandInvokedEventArgs> _slashInvoked;

        /// <summary>
        /// Fires when the execution of a slash command is successful.
        /// </summary>
        public event AsyncEventHandler<SlashCommandsExtension, SlashCommandExecutedEventArgs> SlashCommandExecuted
        {
            add => this._slashExecuted.Register(value);
            remove => this._slashExecuted.Unregister(value);
        }
        private AsyncEvent<SlashCommandsExtension, SlashCommandExecutedEventArgs> _slashExecuted;

        /// <summary>
        /// Fires when the execution of a context menu fails.
        /// </summary>
        public event AsyncEventHandler<SlashCommandsExtension, ContextMenuErrorEventArgs> ContextMenuErrored
        {
            add => this._contextMenuErrored.Register(value);
            remove => this._contextMenuErrored.Unregister(value);
        }
        private AsyncEvent<SlashCommandsExtension, ContextMenuErrorEventArgs> _contextMenuErrored;

        /// <summary>
        /// Fired when a context menu has been received and is to be executed
        /// </summary>
        public event AsyncEventHandler<SlashCommandsExtension, ContextMenuInvokedEventArgs> ContextMenuInvoked
        {
            add => this._contextMenuInvoked.Register(value);
            remove => this._contextMenuInvoked.Unregister(value);
        }
        private AsyncEvent<SlashCommandsExtension, ContextMenuInvokedEventArgs> _contextMenuInvoked;

        /// <summary>
        /// Fire when the execution of a context menu is successful.
        /// </summary>
        public event AsyncEventHandler<SlashCommandsExtension, ContextMenuExecutedEventArgs> ContextMenuExecuted
        {
            add => this._contextMenuExecuted.Register(value);
            remove => this._contextMenuExecuted.Unregister(value);
        }
        private AsyncEvent<SlashCommandsExtension, ContextMenuExecutedEventArgs> _contextMenuExecuted;

        public event AsyncEventHandler<SlashCommandsExtension, AutocompleteErrorEventArgs> AutocompleteErrored
        {
            add => this._autocompleteErrored.Register(value);
            remove => this._autocompleteErrored.Register(value);
        }
        private AsyncEvent<SlashCommandsExtension, AutocompleteErrorEventArgs> _autocompleteErrored;

        public event AsyncEventHandler<SlashCommandsExtension, AutocompleteExecutedEventArgs> AutocompleteExecuted
        {
            add => this._autocompleteExecuted.Register(value);
            remove => this._autocompleteExecuted.Register(value);
        }
        private AsyncEvent<SlashCommandsExtension, AutocompleteExecutedEventArgs> _autocompleteExecuted;
    }

    //I'm not sure if creating separate classes is the cleanest thing here but I can't think of anything else so these stay

    internal class CommandMethod
    {
        public ulong CommandId { get; set; }
        public string Name { get; set; }
        public MethodInfo Method { get; set; }
    }

    internal class GroupCommand
    {
        public ulong CommandId { get; set; }
        public string Name { get; set; }
        public List<KeyValuePair<string, MethodInfo>> Methods { get; set; } = null;
    }

    internal class SubGroupCommand
    {
        public ulong CommandId { get; set; }
        public string Name { get; set; }
        public List<GroupCommand> SubCommands { get; set; } = new List<GroupCommand>();
    }

    internal class ContextMenuCommand
    {
        public ulong CommandId { get; set; }
        public string Name { get; set; }
        public MethodInfo Method { get; set; }
    }
}<|MERGE_RESOLUTION|>--- conflicted
+++ resolved
@@ -1,4 +1,4 @@
-using System;
+﻿using System;
 using System.Collections.Generic;
 using System.Globalization;
 using System.Linq;
@@ -210,13 +210,8 @@
                                 var descriptionLocalizations = this.GetDescriptionLocalizations(submethod);
 
                                 //Creates the subcommand and adds it to the main command
-<<<<<<< HEAD
-                                var subpayload = new DiscordApplicationCommandOption(commandAttribute.Name, commandAttribute.Description, ApplicationCommandOptionType.SubCommand, null, null, options);
+                                var subpayload = new DiscordApplicationCommandOption(commandAttribute.Name, commandAttribute.Description, ApplicationCommandOptionType.SubCommand, null, null, options, name_localizations: nameLocalizations, description_localizations: descriptionLocalizations);
                                 payload = new DiscordApplicationCommand(payload.Name, payload.Description, payload.Options?.Append(subpayload) ?? new[] { subpayload }, payload.DefaultPermission, allowDMUsage: allowDMs, defaultMemberPermissions: v2Permissions);
-=======
-                                var subpayload = new DiscordApplicationCommandOption(commandAttribute.Name, commandAttribute.Description, ApplicationCommandOptionType.SubCommand, null, null, options, name_localizations: nameLocalizations, description_localizations: descriptionLocalizations);
-                                payload = new DiscordApplicationCommand(payload.Name, payload.Description, payload.Options?.Append(subpayload) ?? new[] { subpayload }, payload.DefaultPermission);
->>>>>>> d236680a
 
                                 //Adds it to the method lists
                                 commandmethods.Add(new(commandAttribute.Name, submethod));
@@ -303,17 +298,14 @@
 
                                 commandMethods.Add(new() { Method = method, Name = commandattribute.Name });
 
-<<<<<<< HEAD
+                                var nameLocalizations = this.GetNameLocalizations(method);
+                                var descriptionLocalizations = this.GetDescriptionLocalizations(method);
+
+                                var payload = new DiscordApplicationCommand(commandattribute.Name, commandattribute.Description, options, commandattribute.DefaultPermission, name_localizations: nameLocalizations, description_localizations: descriptionLocalizations);
                                 var allowDMs = (method.GetCustomAttribute<GuildOnlyAttribute>() ?? method.DeclaringType.GetCustomAttribute<GuildOnlyAttribute>()) is null;
                                 var v2Permissions = (method.GetCustomAttribute<SlashCommandPermissionsAttribute>() ?? method.DeclaringType.GetCustomAttribute<SlashCommandPermissionsAttribute>())?.Permissions;
 
                                 var payload = new DiscordApplicationCommand(commandattribute.Name, commandattribute.Description, options, commandattribute.DefaultPermission, allowDMUsage: allowDMs, defaultMemberPermissions: v2Permissions);
-=======
-                                var nameLocalizations = this.GetNameLocalizations(method);
-                                var descriptionLocalizations = this.GetDescriptionLocalizations(method);
-
-                                var payload = new DiscordApplicationCommand(commandattribute.Name, commandattribute.Description, options, commandattribute.DefaultPermission, name_localizations: nameLocalizations, description_localizations: descriptionLocalizations);
->>>>>>> d236680a
                                 updateList.Add(payload);
                             }
 
@@ -546,8 +538,6 @@
                 return ApplicationCommandOptionType.String;
             if (type == typeof(SnowflakeObject))
                 return ApplicationCommandOptionType.Mentionable;
-            if (type == typeof(DiscordAttachment))
-                return ApplicationCommandOptionType.Attachment;
             if (type.IsEnum || Nullable.GetUnderlyingType(type)?.IsEnum == true)
                 return ApplicationCommandOptionType.String;
             if (type == typeof(DiscordAttachment))
