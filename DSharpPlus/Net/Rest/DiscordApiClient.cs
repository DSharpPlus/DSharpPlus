--- conflicted
+++ resolved
@@ -2047,11 +2047,7 @@
             return ret;
         }
 
-<<<<<<< HEAD
-        internal async Task<DiscordMessage> EditWebhookMessageAsync(ulong webhook_id, string webhook_token, ulong message_id, WebhookMessageModifyBuilder builder)
-=======
-        internal async Task<DiscordMessage> EditWebhookMessageAsync(ulong webhook_id, string webhook_token, string message_id, DiscordWebhookBuilder builder)
->>>>>>> 85b3935e
+        internal async Task<DiscordMessage> EditWebhookMessageAsync(ulong webhook_id, string webhook_token, ulong message_id, DiscordWebhookBuilder builder)
         {
             builder.Validate();
 
