--- conflicted
+++ resolved
@@ -7,12 +7,8 @@
 
 using CommunityToolkit.HighPerformance.Buffers;
 
-<<<<<<< HEAD
+using DSharpPlus.Logging;
 using DSharpPlus.Net.Gateway.Compression;
-=======
-using DSharpPlus.Logging;
-using DSharpPlus.Net.WebSocket;
->>>>>>> 78516f72
 
 using Microsoft.Extensions.Logging;
 using Microsoft.Extensions.Options;
@@ -34,16 +30,12 @@
     private bool isConnected = false;
     private bool isDisposed = false;
 
-<<<<<<< HEAD
-    public TransportService(ILoggerFactory factory, IPayloadDecompressor decompressor)
-=======
     public TransportService
     (
         ILoggerFactory factory,
-        PayloadDecompressor decompressor,
+        IPayloadDecompressor decompressor,
         IOptions<GatewayClientOptions> options
     )
->>>>>>> 78516f72
     {
         this.factory = factory;
         this.writer = new();
