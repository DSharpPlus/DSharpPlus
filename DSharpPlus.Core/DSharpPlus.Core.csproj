--- conflicted
+++ resolved
@@ -13,12 +13,9 @@
         <PackageTags>discord, discord-api, bots, discord-bots, chat, dsharp, dsharpplus, csharp, dotnet, vb-net, fsharp, webhooks</PackageTags>
     </PropertyGroup>
     <ItemGroup>
-<<<<<<< HEAD
       <PackageReference Include="Microsoft.Extensions.Caching.Abstractions" Version="6.0.0" />
       <PackageReference Include="Microsoft.Extensions.Caching.Memory" Version="6.0.1" />
       <PackageReference Include="Microsoft.Extensions.Options" Version="6.0.0" />
-=======
       <PackageReference Include="System.Text.Json" Version="7.0.0-preview.6.22324.4" />
->>>>>>> ac0c9e3d
     </ItemGroup>
 </Project>