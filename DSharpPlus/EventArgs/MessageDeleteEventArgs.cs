--- conflicted
+++ resolved
@@ -20,13 +20,7 @@
         /// <summary>
         /// Gets the guild this message belonged to.
         /// </summary>
-<<<<<<< HEAD
         public DiscordGuild Guild { get; internal set; }
-            
-=======
-        public DiscordGuild Guild
-            => this.Channel.Guild;
->>>>>>> ec539a69
 
         internal MessageDeleteEventArgs(DiscordClient client) : base(client) { }
     }
