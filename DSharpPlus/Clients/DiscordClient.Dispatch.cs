using System;
using System.Collections.Concurrent;
using System.Collections.Generic;
using System.Collections.Immutable;
using System.Collections.ObjectModel;
using System.Globalization;
using System.Linq;
using System.Threading;
using System.Threading.Tasks;
using DSharpPlus.Caching;
using DSharpPlus.Entities;
using DSharpPlus.Entities.AuditLogs;
using DSharpPlus.EventArgs;
using DSharpPlus.Net.Abstractions;
using DSharpPlus.Net.Serialization;
using Microsoft.Extensions.Logging;
using Newtonsoft.Json.Linq;

namespace DSharpPlus;

public sealed partial class DiscordClient
{
    #region Private Fields

    private string _sessionId;
    private bool _guildDownloadCompleted = false;
    private List<ulong> _readyGuilds = new();
    private int _readyGuildCount = 0;

    #endregion

    #region Dispatch Handler

    internal async Task HandleDispatchAsync(GatewayPayload payload)
    {
        if (payload.Data is not JObject dat)
        {
            this.Logger.LogWarning(LoggerEvents.WebSocketReceive, "Invalid payload body (this message is probably safe to ignore); opcode: {Op} event: {Event}; payload: {Payload}", payload.OpCode, payload.EventName, payload.Data);
            return;
        }

        DiscordChannel chn;
        DiscordThreadChannel thread;
        ulong gid;
        ulong cid;
        TransportUser usr = default;
        TransportMember mbr = default;
        TransportUser refUsr = default;
        TransportMember refMbr = default;
        JToken rawMbr = default;
        JToken? rawRefMsg = dat["referenced_message"];
        JArray rawMembers = default;
        JArray rawPresences = default;

        switch (payload.EventName.ToLowerInvariant())
        {
            #region Gateway Status

            case "ready":
                JArray? glds = (JArray)dat["guilds"];
                JArray? dmcs = (JArray)dat["private_channels"];

                dat.Remove("guilds");
                dat.Remove("private_channels");
                
                await this.OnReadyEventAsync(dat.ToDiscordObject<ReadyPayload>(), glds, dmcs);
                break;

            case "resumed":
                await this.OnResumedAsync();
                break;

            #endregion

            #region Channel

            case "channel_create":
                chn = dat.ToDiscordObject<DiscordChannel>();
                await this.OnChannelCreateEventAsync(chn);
                break;

            case "channel_update":
                await this.OnChannelUpdateEventAsync(dat.ToDiscordObject<DiscordChannel>());
                break;

            case "channel_delete":
                bool isPrivate = dat["is_private"]?.ToObject<bool>() ?? false;

                chn = isPrivate ? dat.ToDiscordObject<DiscordDmChannel>() : dat.ToDiscordObject<DiscordChannel>();
                await this.OnChannelDeleteEventAsync(chn);
                break;

            case "channel_pins_update":
                cid = (ulong)dat["channel_id"];
                string? ts = (string)dat["last_pin_timestamp"];
                await this.OnChannelPinsUpdateAsync((ulong?)dat["guild_id"], cid, ts != null ? DateTimeOffset.Parse(ts, CultureInfo.InvariantCulture) : default(DateTimeOffset?));
                break;

            #endregion

            #region Scheduled Guild Events

            case "guild_scheduled_event_create":
                DiscordScheduledGuildEvent cevt = dat.ToDiscordObject<DiscordScheduledGuildEvent>();
                await this.OnScheduledGuildEventCreateEventAsync(cevt);
                break;
            case "guild_scheduled_event_delete":
                DiscordScheduledGuildEvent devt = dat.ToDiscordObject<DiscordScheduledGuildEvent>();
                await this.OnScheduledGuildEventDeleteEventAsync(devt);
                break;
            case "guild_scheduled_event_update":
                DiscordScheduledGuildEvent uevt = dat.ToDiscordObject<DiscordScheduledGuildEvent>();
                await this.OnScheduledGuildEventUpdateEventAsync(uevt);
                break;
            case "guild_scheduled_event_user_add":
                gid = (ulong)dat["guild_id"];
                ulong uid = (ulong)dat["user_id"];
                ulong eid = (ulong)dat["guild_scheduled_event_id"];
                await this.OnScheduledGuildEventUserAddEventAsync(gid, eid, uid);
                break;
            case "guild_scheduled_event_user_remove":
                gid = (ulong)dat["guild_id"];
                uid = (ulong)dat["user_id"];
                eid = (ulong)dat["guild_scheduled_event_id"];
                await this.OnScheduledGuildEventUserRemoveEventAsync(gid, eid, uid);
                break;
            #endregion

            #region Guild

            case "guild_create":

                rawMembers = (JArray)dat["members"];
                rawPresences = (JArray)dat["presences"];
                dat.Remove("members");
                dat.Remove("presences");

                await this.OnGuildCreateEventAsync(dat.ToDiscordObject<DiscordGuild>(), rawMembers, rawPresences.ToDiscordObject<IEnumerable<DiscordPresence>>());
                break;

            case "guild_update":

                rawMembers = (JArray)dat["members"];
                dat.Remove("members");

                await this.OnGuildUpdateEventAsync(dat.ToDiscordObject<DiscordGuild>(), rawMembers);
                break;

            case "guild_delete":

                rawMembers = (JArray)dat["members"];
                dat.Remove("members");

                await this.OnGuildDeleteEventAsync(dat.ToDiscordObject<DiscordGuild>(), rawMembers);
                break;

<<<<<<< HEAD
            //TODO - This event is not documented in the Discord API docs
            case "guild_sync":
                gid = (ulong)dat["id"];

                rawMembers = (JArray)dat["members"];
                rawPresences = (JArray)dat["presences"];
                dat.Remove("members");
                dat.Remove("presences");

                await this.OnGuildSyncEventAsync(gid, (bool)dat["large"], rawMembers, rawPresences.ToDiscordObject<IEnumerable<DiscordPresence>>());
                break;

=======
>>>>>>> e08cbf95
            case "guild_emojis_update":
                gid = (ulong)dat["guild_id"];
                IEnumerable<DiscordEmoji> ems = dat["emojis"].ToDiscordObject<IEnumerable<DiscordEmoji>>();
                await this.OnGuildEmojisUpdateEventAsync(gid, ems);
                break;

            case "guild_integrations_update":
                gid = (ulong)dat["guild_id"];
                await this.OnGuildIntegrationsUpdateEventAsync(gid);
                break;

            //TODO: Fix this event to use the new caching system
            case "guild_audit_log_entry_create":
                gid = (ulong)dat["guild_id"];
                AuditLogAction auditLogAction = dat.ToDiscordObject<AuditLogAction>();
                await this.OnGuildAuditLogEntryCreateEventAsync(gid, auditLogAction);
                break;

            #endregion

            #region Guild Ban

            case "guild_ban_add":
                usr = dat["user"].ToDiscordObject<TransportUser>();
                gid = (ulong)dat["guild_id"];
                await this.OnGuildBanAddEventAsync(usr, gid);
                break;

            case "guild_ban_remove":
                usr = dat["user"].ToDiscordObject<TransportUser>();
                gid = (ulong)dat["guild_id"];
                await this.OnGuildBanRemoveEventAsync(usr, gid);
                break;

            #endregion

            #region Guild Member

            case "guild_member_add":
                gid = (ulong)dat["guild_id"];
                await this.OnGuildMemberAddEventAsync(dat.ToDiscordObject<TransportMember>(), gid);
                break;

            case "guild_member_remove":
                gid = (ulong)dat["guild_id"];
                usr = dat["user"].ToDiscordObject<TransportUser>();
                
                await this.OnGuildMemberRemoveEventAsync(usr, gid);
                break;

            case "guild_member_update":
                gid = (ulong)dat["guild_id"];
                await this.OnGuildMemberUpdateEventAsync(dat.ToDiscordObject<TransportMember>(), gid);
                break;

            case "guild_members_chunk":
                await this.OnGuildMembersChunkEventAsync(dat);
                break;

            #endregion

            #region Guild Role

            case "guild_role_create":
                gid = (ulong)dat["guild_id"];
                await this.OnGuildRoleCreateEventAsync(dat["role"].ToDiscordObject<DiscordRole>(), gid);
                break;

            case "guild_role_update":
                gid = (ulong)dat["guild_id"];
                await this.OnGuildRoleUpdateEventAsync(dat["role"].ToDiscordObject<DiscordRole>(), gid);
                break;

            case "guild_role_delete":
                gid = (ulong)dat["guild_id"];
                await this.OnGuildRoleDeleteEventAsync((ulong)dat["role_id"], gid);
                break;

            #endregion

            #region Invite

            case "invite_create":
                gid = (ulong)dat["guild_id"];
                cid = (ulong)dat["channel_id"];
                await this.OnInviteCreateEventAsync(cid, gid, dat.ToDiscordObject<DiscordInvite>());
                break;

            case "invite_delete":
                gid = (ulong)dat["guild_id"];
                cid = (ulong)dat["channel_id"];
                await this.OnInviteDeleteEventAsync(cid, gid, dat);
                break;

            #endregion

            #region Message

<<<<<<< HEAD
            case "message_ack":
                cid = (ulong)dat["channel_id"];
                ulong mid = (ulong)dat["message_id"];
                await this.OnMessageAckEventAsync(cid, mid);
                break;

=======
>>>>>>> e08cbf95
            case "message_create":
                rawMbr = dat["member"];

                if (rawMbr != null)
                {
                    mbr = rawMbr.ToDiscordObject<TransportMember>();
                }

                if (rawRefMsg != null && rawRefMsg.HasValues)
                {
                    if (rawRefMsg.SelectToken("author") != null)
                    {
                        refUsr = rawRefMsg.SelectToken("author").ToDiscordObject<TransportUser>();
                    }

                    if (rawRefMsg.SelectToken("member") != null)
                    {
                        refMbr = rawRefMsg.SelectToken("member").ToDiscordObject<TransportMember>();
                    }
                }

                TransportUser author = dat["author"].ToDiscordObject<TransportUser>();
                dat.Remove("author");
                dat.Remove("member");

                await this.OnMessageCreateEventAsync(dat.ToDiscordObject<DiscordMessage>(), author, mbr, refUsr, refMbr);
                break;

            case "message_update":
                rawMbr = dat["member"];

                if (rawMbr != null)
                {
                    mbr = rawMbr.ToDiscordObject<TransportMember>();
                }

                if (rawRefMsg != null && rawRefMsg.HasValues)
                {
                    if (rawRefMsg.SelectToken("author") != null)
                    {
                        refUsr = rawRefMsg.SelectToken("author").ToDiscordObject<TransportUser>();
                    }

                    if (rawRefMsg.SelectToken("member") != null)
                    {
                        refMbr = rawRefMsg.SelectToken("member").ToDiscordObject<TransportMember>();
                    }
                }

                await this.OnMessageUpdateEventAsync(dat.ToDiscordObject<DiscordMessage>(), dat["author"]?.ToDiscordObject<TransportUser>(), mbr, refUsr, refMbr);
                break;

            // delete event does *not* include message object
            case "message_delete":
                await this.OnMessageDeleteEventAsync((ulong)dat["id"], (ulong)dat["channel_id"], (ulong?)dat["guild_id"]);
                break;

            case "message_delete_bulk":
                await this.OnMessageBulkDeleteEventAsync(dat["ids"].ToDiscordObject<ulong[]>(), (ulong)dat["channel_id"], (ulong?)dat["guild_id"]);
                break;

            #endregion

            #region Message Reaction

            case "message_reaction_add":
                rawMbr = dat["member"];

                if (rawMbr != null)
                {
                    mbr = rawMbr.ToDiscordObject<TransportMember>();
                }

                await this.OnMessageReactionAddAsync((ulong)dat["user_id"], (ulong)dat["message_id"], (ulong)dat["channel_id"], (ulong?)dat["guild_id"], mbr, dat["emoji"].ToDiscordObject<DiscordEmoji>());
                break;

            case "message_reaction_remove":
                await this.OnMessageReactionRemoveAsync((ulong)dat["user_id"], (ulong)dat["message_id"], (ulong)dat["channel_id"], (ulong?)dat["guild_id"], dat["emoji"].ToDiscordObject<DiscordEmoji>());
                break;

            case "message_reaction_remove_all":
                await this.OnMessageReactionRemoveAllAsync((ulong)dat["message_id"], (ulong)dat["channel_id"], (ulong?)dat["guild_id"]);
                break;

            case "message_reaction_remove_emoji":
                await this.OnMessageReactionRemoveEmojiAsync((ulong)dat["message_id"], (ulong)dat["channel_id"], (ulong)dat["guild_id"], dat["emoji"]);
                break;

            #endregion

            #region User/Presence Update

            case "presence_update":
                // Presences are a mess. I'm not touching this. ~Velvet
                await this.OnPresenceUpdateEventAsync(dat, (JObject)dat["user"]);
                break;

            case "user_settings_update":
                await this.OnUserSettingsUpdateEventAsync(dat.ToDiscordObject<TransportUser>());
                break;

            case "user_update":
                await this.OnUserUpdateEventAsync(dat.ToDiscordObject<TransportUser>());
                break;

            #endregion

            #region Voice

            case "voice_state_update":
                await this.OnVoiceStateUpdateEventAsync(dat);
                break;

            case "voice_server_update":
                gid = (ulong)dat["guild_id"];
                await this.OnVoiceServerUpdateEventAsync((string)dat["endpoint"], (string)dat["token"], gid);
                break;

            #endregion

            #region Thread

            case "thread_create":
                thread = dat.ToDiscordObject<DiscordThreadChannel>();
                await this.OnThreadCreateEventAsync(thread, thread.IsNew);
                break;

            case "thread_update":
                thread = dat.ToDiscordObject<DiscordThreadChannel>();
                await this.OnThreadUpdateEventAsync(thread);
                break;

            case "thread_delete":
                thread = dat.ToDiscordObject<DiscordThreadChannel>();
                await this.OnThreadDeleteEventAsync(thread);
                break;

            case "thread_list_sync":
                gid = (ulong)dat["guild_id"]; //get guild
                await this.OnThreadListSyncEventAsync(gid, dat["channel_ids"].ToDiscordObject<IReadOnlyList<ulong>>(), dat["threads"].ToDiscordObject<IReadOnlyList<DiscordThreadChannel>>(), dat["members"].ToDiscordObject<IReadOnlyList<DiscordThreadChannelMember>>());
                break;

            case "thread_member_update":
                await this.OnThreadMemberUpdateEventAsync(dat.ToDiscordObject<DiscordThreadChannelMember>());
                break;

            case "thread_members_update":
                gid = (ulong)dat["guild_id"];
                await this.OnThreadMembersUpdateEventAsync(gid, (ulong)dat["id"], dat["added_members"]?.ToDiscordObject<IReadOnlyList<DiscordThreadChannelMember>>(), dat["removed_member_ids"]?.ToDiscordObject<IReadOnlyList<ulong?>>(), (int)dat["member_count"]);
                break;

            #endregion

            #region Interaction/Integration/Application

            case "interaction_create":

                rawMbr = dat["member"];

                if (rawMbr != null)
                {
                    mbr = dat["member"].ToDiscordObject<TransportMember>();
                    usr = mbr.User;
                }
                else
                {
                    usr = dat["user"].ToDiscordObject<TransportUser>();
                }

                // Re: Removing re-serialized data: This one is probably fine?
                // The user on the object is marked with [JsonIgnore].

                cid = (ulong)dat["channel_id"];
                await this.OnInteractionCreateAsync((ulong?)dat["guild_id"], cid, usr, mbr, dat.ToDiscordObject<DiscordInteraction>());
                break;


            case "integration_create":
                await this.OnIntegrationCreateAsync(dat.ToDiscordObject<DiscordIntegration>(), (ulong)dat["guild_id"]);
                break;

            case "integration_update":
                await this.OnIntegrationUpdateAsync(dat.ToDiscordObject<DiscordIntegration>(), (ulong)dat["guild_id"]);
                break;

            case "integration_delete":
                await this.OnIntegrationDeleteAsync((ulong)dat["id"], (ulong)dat["guild_id"], (ulong?)dat["application_id"]);
                break;

            case "application_command_permissions_update":
                await this.OnApplicationCommandPermissionsUpdateAsync(dat);
                break;
            #endregion

            #region Stage Instance

            case "stage_instance_create":
                await this.OnStageInstanceCreateAsync(dat.ToDiscordObject<DiscordStageInstance>());
                break;

            case "stage_instance_update":
                await this.OnStageInstanceUpdateAsync(dat.ToDiscordObject<DiscordStageInstance>());
                break;

            case "stage_instance_delete":
                await this.OnStageInstanceDeleteAsync(dat.ToDiscordObject<DiscordStageInstance>());
                break;

            #endregion

            #region Misc

            case "gift_code_update": //Not supposed to be dispatched to bots
                break;

            case "embedded_activity_update": //Not supposed to be dispatched to bots
                break;

            case "typing_start":
                cid = (ulong)dat["channel_id"];
                rawMbr = dat["member"];

                if (rawMbr != null)
                {
                    mbr = rawMbr.ToDiscordObject<TransportMember>();
                }

                await this.OnTypingStartEventAsync((ulong)dat["user_id"], cid, (ulong?)dat["guild_id"], Utilities.GetDateTimeOffset((long)dat["timestamp"]), mbr);
                break;

            case "webhooks_update":
                gid = (ulong)dat["guild_id"];
                cid = (ulong)dat["channel_id"];
                await this.OnWebhooksUpdateAsync(cid, gid);
                break;

            case "guild_stickers_update":
                IEnumerable<DiscordMessageSticker> strs = dat["stickers"].ToDiscordObject<IEnumerable<DiscordMessageSticker>>();
                await this.OnStickersUpdatedAsync(strs, dat);
                break;

            default:
                await this.OnUnknownEventAsync(payload);
                if (this.Configuration.LogUnknownEvents)
                {
                    this.Logger.LogWarning(LoggerEvents.WebSocketReceive, "Unknown event: {EventName}\npayload: {@Payload}", payload.EventName, payload.Data);
                }

                break;

            #endregion

            #region AutoModeration
            case "auto_moderation_rule_create":
                await this.OnAutoModerationRuleCreateAsync(dat.ToDiscordObject<DiscordAutoModerationRule>());
                break;

            case "auto_moderation_rule_update":
                await this.OnAutoModerationRuleUpdatedAsync(dat.ToDiscordObject<DiscordAutoModerationRule>());
                break;

            case "auto_moderation_rule_delete":
                await this.OnAutoModerationRuleDeletedAsync(dat.ToDiscordObject<DiscordAutoModerationRule>());
                break;

            case "auto_moderation_action_execution":
                await this.OnAutoModerationRuleExecutedAsync(dat.ToDiscordObject<DiscordAutoModerationActionExecution>());
                break;
                #endregion
        }
    }

    #endregion

    #region Events

    #region Gateway

    internal async Task OnReadyEventAsync(ReadyPayload ready, JArray rawGuilds, JArray rawDmChannels)
    {
        TransportUser rawCurrentUser = ready.CurrentUser;
        this.CurrentUser.Username = rawCurrentUser.Username;
        this.CurrentUser.Discriminator = rawCurrentUser.Discriminator;
        this.CurrentUser.AvatarHash = rawCurrentUser.AvatarHash;
        this.CurrentUser.MfaEnabled = rawCurrentUser.MfaEnabled;
        this.CurrentUser.Verified = rawCurrentUser.Verified;
        this.CurrentUser.IsBot = rawCurrentUser.IsBot;

        this.GatewayVersion = ready.GatewayVersion;
        this._sessionId = ready.SessionId;
        Dictionary<ulong, JObject> rawGuildIndex = rawGuilds.ToDictionary(xt => (ulong)xt["id"], xt => (JObject)xt);
        this._readyGuilds = rawGuildIndex.Keys.ToList();
        this._readyGuildCount = rawGuildIndex.Count;
        
        foreach (JToken rawChannel in rawDmChannels)
        {
            DiscordDmChannel channel = rawChannel.ToDiscordObject<DiscordDmChannel>();
            channel.Discord = this;

            IEnumerable<TransportUser> rawRecipients = rawChannel["recipients"].ToDiscordObject<IEnumerable<TransportUser>>();
            List<DiscordUser> recipients = new();
            foreach (TransportUser rawRecipient in rawRecipients)
            {
                DiscordUser recipientDiscordUser = new(rawRecipient) { Discord = this };
                await this.Cache.AddUserAsync(recipientDiscordUser);

                recipients.Add(recipientDiscordUser);
            }
            channel.Recipients = recipients;

            await this.Cache.AddChannelAsync(channel);
        }

        this._guilds.Clear();

        IEnumerable<DiscordGuild> guilds = rawGuilds.ToDiscordObject<IEnumerable<DiscordGuild>>();
        foreach (DiscordGuild guild in guilds)
        {
            this._guilds.Add(guild.Id);
            guild.Discord = this;
            guild._channels ??= new ConcurrentDictionary<ulong, DiscordChannel>();
            guild._threads ??= new ConcurrentDictionary<ulong, DiscordThreadChannel>();

            foreach (DiscordChannel channel in guild.Channels.Values)
            {
                channel.GuildId = guild.Id;
                channel.Discord = this;
                foreach (DiscordOverwrite xo in channel._permissionOverwrites)
                {
                    xo.Discord = this;
                    xo._channel_id = channel.Id;
                }
            }
            foreach (DiscordThreadChannel threadChannel in guild.Threads.Values)
            {
                threadChannel.GuildId = guild.Id;
                threadChannel.Discord = this;
            }

            guild._roles ??= new ConcurrentDictionary<ulong, DiscordRole>();

            foreach (DiscordRole xr in guild.Roles.Values)
            {
                xr.Discord = this;
                xr._guild_id = guild.Id;
            }

            JObject rawGuild = rawGuildIndex[guild.Id];
            JArray? rawMembers = (JArray)rawGuild["members"];

            guild._members?.Clear();
            guild._members ??= new ConcurrentDictionary<ulong, DiscordMember>();

            if (rawMembers != null)
            {
                foreach (JToken rawMember in rawMembers)
                {
                    TransportMember transportMember = rawMember.ToDiscordObject<TransportMember>();

                    DiscordUser newUser = new(transportMember.User) { Discord = this };
                    await this.Cache.AddUserAsync(newUser);

                    guild._members[transportMember.User.Id] = new DiscordMember(transportMember) { Discord = this, _guild_id = guild.Id };
                }
            }

            guild._emojis ??= new ConcurrentDictionary<ulong, DiscordEmoji>();

            foreach (DiscordEmoji xe in guild.Emojis.Values)
            {
                xe.Discord = this;
            }

            guild._voiceStates ??= new ConcurrentDictionary<ulong, DiscordVoiceState>();

            foreach (DiscordVoiceState xvs in guild.VoiceStates.Values)
            {
                xvs.Discord = this;
            }

            await this.Cache.AddGuildAsync(guild);
            
        }

        await this._ready.InvokeAsync(this, new SessionReadyEventArgs());
    }

    internal Task OnResumedAsync()
    {
        this.Logger.LogInformation(LoggerEvents.SessionUpdate, "Session resumed");
        return this._resumed.InvokeAsync(this, new SessionReadyEventArgs());
    }

    #endregion

    #region Channel

    internal async Task OnChannelCreateEventAsync(DiscordChannel channel)
    {
        channel.Discord = this;
        foreach (DiscordOverwrite discordOverwrite in channel._permissionOverwrites)
        {
            discordOverwrite.Discord = this;
            discordOverwrite._channel_id = channel.Id;
        }

        CachedEntity<ulong, DiscordGuild>? cachedChannel = null;
        if (channel.GuildId.HasValue)
        {
            DiscordGuild? guild = await this.Cache.TryGetGuildAsync(channel.GuildId.Value);
            if (guild is not null)
            {
                guild._channels[channel.Id] = channel;
            }
            cachedChannel = new CachedEntity<ulong, DiscordGuild>(channel.Id, guild);
        }
        
        await this._channelCreated.InvokeAsync(this, new ChannelCreateEventArgs { Channel = channel, Guild = cachedChannel });
    }

    internal async Task OnChannelUpdateEventAsync(DiscordChannel channel)
    {
        if (channel is null)
        {
            return;
        }
        channel.Discord = this;
        
        DiscordGuild? guild = await this.Cache.TryGetGuildAsync(channel.GuildId.Value);
        if (guild is not null)
        {
            guild._channels[channel.Id] = channel;
        }

        DiscordChannel? newChannel = await this.Cache.TryGetChannelAsync(channel.Id);
        DiscordChannel? oldChannel = null;

        if (newChannel is not null)
        {
            oldChannel = new DiscordChannel
            {
                Bitrate = newChannel.Bitrate,
                Discord = this,
                GuildId = newChannel.GuildId,
                Id = newChannel.Id,
                LastMessageId = newChannel.LastMessageId,
                Name = newChannel.Name,
                _permissionOverwrites = new List<DiscordOverwrite>(newChannel._permissionOverwrites),
                Position = newChannel.Position,
                Topic = newChannel.Topic,
                Type = newChannel.Type,
                UserLimit = newChannel.UserLimit,
                ParentId = newChannel.ParentId,
                IsNSFW = newChannel.IsNSFW,
                PerUserRateLimit = newChannel.PerUserRateLimit,
                RtcRegionId = newChannel.RtcRegionId,
                QualityMode = newChannel.QualityMode
            };

            newChannel.Bitrate = channel.Bitrate;
            newChannel.Name = channel.Name;
            newChannel.Position = channel.Position;
            newChannel.Topic = channel.Topic;
            newChannel.UserLimit = channel.UserLimit;
            newChannel.ParentId = channel.ParentId;
            newChannel.IsNSFW = channel.IsNSFW;
            newChannel.PerUserRateLimit = channel.PerUserRateLimit;
            newChannel.Type = channel.Type;
            newChannel.RtcRegionId = channel.RtcRegionId;
            newChannel.QualityMode = channel.QualityMode;

            newChannel._permissionOverwrites.Clear();

            foreach (DiscordOverwrite overwrite in channel._permissionOverwrites)
            {
                overwrite.Discord = this;
                overwrite._channel_id = channel.Id;
            }

            newChannel._permissionOverwrites.AddRange(channel._permissionOverwrites);
        }
        else
        {
            newChannel = channel;
        }

        await this.Cache.AddChannelAsync(newChannel);

        await this._channelUpdated.InvokeAsync(this, new ChannelUpdateEventArgs { ChannelAfter = newChannel, Guild = guild, ChannelBefore = oldChannel });
    }
    
    internal async Task OnChannelDeleteEventAsync(DiscordChannel channel)
    {
        if (channel is null) //TODO why is this check here?
        {
            return;
        }
        channel.Discord = this;
        
        if (channel.Type is ChannelType.Group || channel.Type is ChannelType.Private)
        {
            DiscordDmChannel? dmChannel = channel as DiscordDmChannel;
            
            DiscordChannel? cachedChannel = await this.Cache.TryGetChannelAsync(channel.Id);
            if (cachedChannel is not null && cachedChannel is DiscordDmChannel cachedDmChannel)
            {
                dmChannel = cachedDmChannel;
            }

            await this.Cache.RemoveChannelAsync(channel.Id);
            await this._dmChannelDeleted.InvokeAsync(this, new DmChannelDeleteEventArgs { Channel = dmChannel });
        }
        else
        {
            DiscordGuild? guild = await this.Cache.TryGetGuildAsync(channel.GuildId.Value);

            if (guild is not null)
            {
                if (guild._channels.TryRemove(channel.Id, out DiscordChannel? cachedChannel))
                {
                    channel = cachedChannel;
                }
            }
            else
            {
                DiscordChannel? cachedChannel = await this.Cache.TryGetChannelAsync(channel.Id);
                if (cachedChannel is not null)
                {
                    channel = cachedChannel;
                }
            }
            
            await this.Cache.RemoveChannelAsync(channel.Id);
            await this._channelDeleted.InvokeAsync(this, new ChannelDeleteEventArgs { Channel = channel, Guild = guild });
        }
    }

    internal async Task OnChannelPinsUpdateAsync(ulong? guildId, ulong channelId, DateTimeOffset? lastPinTimestamp)
    {
        CachedEntity<ulong, DiscordGuild>? cachedGuild = null; 
        if (guildId.HasValue)
        {
            DiscordGuild? guild = await this.Cache.TryGetGuildAsync(guildId.Value);
            cachedGuild = new CachedEntity<ulong, DiscordGuild>(guild.Id, guild);
        }
        
        DiscordChannel? channel = await this.Cache.TryGetChannelAsync(channelId);
        if (channel is null)
        {
            channel = new DiscordDmChannel
            {
                Id = channelId,
                Discord = this,
                Type = ChannelType.Private,
                Recipients = Array.Empty<DiscordUser>()
            };

            DiscordDmChannel chn = (DiscordDmChannel)channel;
            await this.Cache.AddChannelAsync(chn);
            //TODO track private channel ids on client
            //this._privateChannels[channelId] = chn;
        }
        CachedEntity<ulong, DiscordChannel> cachedChannel = new(channel.Id, channel);
            
        ChannelPinsUpdateEventArgs ea = new()
        {
            Guild = cachedGuild,
            Channel = cachedChannel,
            LastPinTimestamp = lastPinTimestamp
        };
        await this._channelPinsUpdated.InvokeAsync(this, ea);
    }

    #endregion

    #region Scheduled Guild Events

    private async Task OnScheduledGuildEventCreateEventAsync(DiscordScheduledGuildEvent evt)
    {
        evt.Discord = this;

        if (evt.Creator is not null)
        {
            evt.Creator.Discord = this;
            
            //Add user to cache if its not already there
            await this.Cache.AddIfNotPresentAsync(evt.Creator, evt.Creator.GetCacheKey());
        }
        
        //Add event to cached guild if guild is cached
        DiscordGuild? guild = await this.Cache.TryGetGuildAsync(evt.GuildId);
        if (guild is not null)
        {
            guild._scheduledEvents[evt.Id] = evt;
        }
        
        await this._scheduledGuildEventCreated.InvokeAsync(this, new ScheduledGuildEventCreateEventArgs { Event = evt });
    }

    private async Task OnScheduledGuildEventDeleteEventAsync(DiscordScheduledGuildEvent evt)
    {
        DiscordGuild? guild = await this.Cache.TryGetGuildAsync(evt.GuildId);
        if (guild is not null) 
        {
            guild._scheduledEvents.TryRemove(evt.Id, out _);
        }
        evt.Discord = this;

        if (evt.Creator is not null)
        {
            evt.Creator.Discord = this;
            await this.Cache.AddIfNotPresentAsync(evt.Creator, evt.Creator.GetCacheKey());
        }

        await this._scheduledGuildEventDeleted.InvokeAsync(this, new ScheduledGuildEventDeleteEventArgs { Event = evt });
    }

    private async Task OnScheduledGuildEventUpdateEventAsync(DiscordScheduledGuildEvent evt)
    {
        evt.Discord = this;

        if (evt.Creator is not null)
        {
            evt.Creator.Discord = this;
            await this.Cache.AddIfNotPresentAsync(evt.Creator, evt.Creator.GetCacheKey());
        }

        DiscordGuild? guild = await this.Cache.TryGetGuildAsync(evt.GuildId);
        DiscordScheduledGuildEvent? oldEvt = null;
        if (guild is not null)
        {
            guild._scheduledEvents.TryGetValue(evt.GuildId, out oldEvt);
            guild._scheduledEvents[evt.Id] = evt;
        }

        if (evt.Status is ScheduledGuildEventStatus.Completed)
        {
            await this._scheduledGuildEventCompleted.InvokeAsync(this, new ScheduledGuildEventCompletedEventArgs() { Event = evt });
        }
        else
        {
            await this._scheduledGuildEventUpdated.InvokeAsync(this, new ScheduledGuildEventUpdateEventArgs() { EventBefore = oldEvt, EventAfter = evt });
        }
    }

    private async Task OnScheduledGuildEventUserAddEventAsync(ulong guildId, ulong eventId, ulong userId)
    {
        DiscordGuild? guild = await this.Cache.TryGetGuildAsync(guildId);
        DiscordScheduledGuildEvent? evt = guild?._scheduledEvents.GetOrAdd(eventId, new DiscordScheduledGuildEvent()
        {
            Id = eventId,
            GuildId = guildId,
            Guild = guild,
            Discord = this,
        });
 
        if (guild is not null && evt?.UserCount is not null)
        {
            evt.UserCount++;
        }
        
        DiscordUser? cachedUser = await this.Cache.TryGetUserAsync(userId);
        if (cachedUser is null)
        {
            if (guild is not null && guild.Members.TryGetValue(userId, out DiscordMember? mbr))
            {
                cachedUser = mbr;
            }
            else
            {
                cachedUser = new DiscordUser() { Id = userId, Discord = this };
                await this.Cache.AddUserAsync(cachedUser);
            }
        }

        DiscordUser user = cachedUser;

        await this._scheduledGuildEventUserAdded.InvokeAsync(this, new ScheduledGuildEventUserAddEventArgs() { Event = evt, User = user });
    }

    private async Task OnScheduledGuildEventUserRemoveEventAsync(ulong guildId, ulong eventId, ulong userId)
    {
        DiscordGuild? guild = await this.Cache.TryGetGuildAsync(guildId);
        DiscordScheduledGuildEvent? evt = guild?._scheduledEvents.GetOrAdd(eventId, new DiscordScheduledGuildEvent()
        {
            Id = eventId,
            GuildId = guildId,
            Guild = guild,
            Discord = this
        });

        if (guild is not null && evt?.UserCount is not null)
        {
            if (evt!.UserCount > 0)
            {
                evt.UserCount--;
            }
        }
        
        DiscordUser? cachedUser = await this.Cache.TryGetUserAsync(userId);
        if (cachedUser is null)
        {
            if (guild is not null && guild.Members.TryGetValue(userId, out DiscordMember? mbr))
            {
                cachedUser = mbr;
            }
            else
            {
                cachedUser = new DiscordUser() { Id = userId, Discord = this };
            }
        }

        DiscordUser user = cachedUser;
        await this._scheduledGuildEventUserRemoved.InvokeAsync(this, new ScheduledGuildEventUserRemoveEventArgs() { Event = evt, User = user });
    }

    #endregion

    #region Guild

    internal async Task OnGuildCreateEventAsync(DiscordGuild guild, JArray rawMembers, IEnumerable<DiscordPresence> presences)
    {
        if (presences is not null)
        {
            foreach (DiscordPresence presence in presences)
            {
                presence.Discord = this;
                presence.GuildId = guild.Id;
                presence.Activity = new DiscordActivity(presence.RawActivity);
                if (presence.RawActivities is not null)
                {
                    presence._internalActivities = new DiscordActivity[presence.RawActivities.Length];
                    for (int i = 0; i < presence.RawActivities.Length; i++)
                    {
                        presence._internalActivities[i] = new DiscordActivity(presence.RawActivities[i]);
                    }
                }
                this._presences[presence.User.Id] = presence;
            }
        }

        
        DiscordGuild? foundGuild = await this.Cache.TryGetGuildAsync(guild.Id);
        bool exists = foundGuild is not null;
        
        
        guild.Discord = this;
        guild.IsUnavailable = false;
        DiscordGuild eventGuild = guild;

        if (foundGuild is not null)
        {
            guild = foundGuild;
        }

        guild._channels ??= new ConcurrentDictionary<ulong, DiscordChannel>();
        guild._threads ??= new ConcurrentDictionary<ulong, DiscordThreadChannel>();
        guild._roles ??= new ConcurrentDictionary<ulong, DiscordRole>();
        guild._emojis ??= new ConcurrentDictionary<ulong, DiscordEmoji>();
        guild._stickers ??= new ConcurrentDictionary<ulong, DiscordMessageSticker>();
        guild._voiceStates ??= new ConcurrentDictionary<ulong, DiscordVoiceState>();
        guild._members ??= new ConcurrentDictionary<ulong, DiscordMember>();
        guild._stageInstances ??= new ConcurrentDictionary<ulong, DiscordStageInstance>();
        guild._scheduledEvents ??= new ConcurrentDictionary<ulong, DiscordScheduledGuildEvent>();

        this.UpdateCachedGuildAsync(eventGuild, rawMembers);

        guild.JoinedAt = eventGuild.JoinedAt;
        guild.IsLarge = eventGuild.IsLarge;
        guild.MemberCount = Math.Max(eventGuild.MemberCount, guild._members.Count);
        guild.IsUnavailable = eventGuild.IsUnavailable;
        guild.PremiumSubscriptionCount = eventGuild.PremiumSubscriptionCount;
        guild.PremiumTier = eventGuild.PremiumTier;
        guild.Banner = eventGuild.Banner;
        guild.VanityUrlCode = eventGuild.VanityUrlCode;
        guild.Description = eventGuild.Description;
        guild.IsNSFW = eventGuild.IsNSFW;


        foreach (KeyValuePair<ulong, DiscordVoiceState> voicestate in eventGuild._voiceStates ??= new())
        {
            guild._voiceStates[voicestate.Key] = voicestate.Value;
        }

        foreach (DiscordScheduledGuildEvent discordEvent in guild._scheduledEvents.Values)
        {
            discordEvent.Discord = this;

            if (discordEvent.Creator is not null)
            {
                discordEvent.Creator.Discord = this;
            }
        }

        foreach (DiscordChannel channel in guild._channels.Values)
        {
            channel.GuildId = guild.Id;
            channel.Discord = this;
            foreach (DiscordOverwrite xo in channel._permissionOverwrites)
            {
                xo.Discord = this;
                xo._channel_id = channel.Id;
            }
        }
        foreach (DiscordThreadChannel threadChannel in guild._threads.Values)
        {
            threadChannel.GuildId = guild.Id;
            threadChannel.Discord = this;
        }
        foreach (DiscordEmoji emoji in guild._emojis.Values)
        {
            emoji.Discord = this;
        }

        foreach (DiscordMessageSticker sticker in guild._stickers.Values)
        {
            sticker.Discord = this;
        }

        foreach (DiscordVoiceState voiceState in guild._voiceStates.Values)
        {
            voiceState.Discord = this;
        }

        foreach (DiscordRole role in guild._roles.Values)
        {
            role.Discord = this;
            role._guild_id = guild.Id;
        }

        foreach (DiscordStageInstance instance in guild._stageInstances.Values)
        {
            instance.Discord = this;
        }

        bool guildDownloadCompleted = Volatile.Read(ref this._guildDownloadCompleted);
        
        if (this._readyGuilds.Contains(guild.Id) && this._readyGuildCount > 0)
        {
            this._readyGuildCount--;
        }

        bool guildDownloadComplete = this._readyGuildCount == 0;
        Volatile.Write(ref this._guildDownloadCompleted, guildDownloadComplete);

        if (exists)
        {
            await this._guildAvailable.InvokeAsync(this, new GuildCreateEventArgs { Guild = guild });
        }
        else
        {
            await this._guildCreated.InvokeAsync(this, new GuildCreateEventArgs { Guild = guild });
        }

        if (guildDownloadComplete && !guildDownloadCompleted)
        {
            List<DiscordGuild> guilds = new();
            
            foreach (ulong guildId in this._readyGuilds)
            {
                DiscordGuild? cachedGuild = await this.Cache.TryGetGuildAsync(guildId);
                if (cachedGuild is not null)
                {
                    guilds.Add(cachedGuild);
                }
            }
            
            IReadOnlyDictionary<ulong, DiscordGuild> guildsReadOnly = guilds.ToDictionary(x => x.Id, x => x);
            
            await this._guildDownloadCompletedEv.InvokeAsync(this, new GuildDownloadCompletedEventArgs(guildsReadOnly));
        }
    }

    internal async Task OnGuildUpdateEventAsync(DiscordGuild guild, JArray rawMembers)
    {
        DiscordGuild? oldGuild = await this.Cache.TryGetGuildAsync(guild.Id);

        if (oldGuild is null)
        {
            await this.Cache.AddGuildAsync(guild);
            oldGuild = null;
        }
        else
        {
            DiscordGuild discordGuild = oldGuild;

            oldGuild = new DiscordGuild
            {
                Discord = discordGuild.Discord,
                Name = discordGuild.Name,
                _afkChannelId = discordGuild._afkChannelId,
                AfkTimeout = discordGuild.AfkTimeout,
                DefaultMessageNotifications = discordGuild.DefaultMessageNotifications,
                ExplicitContentFilter = discordGuild.ExplicitContentFilter,
                Features = discordGuild.Features,
                IconHash = discordGuild.IconHash,
                Id = discordGuild.Id,
                IsLarge = discordGuild.IsLarge,
                _isSynced = discordGuild._isSynced,
                IsUnavailable = discordGuild.IsUnavailable,
                JoinedAt = discordGuild.JoinedAt,
                MemberCount = discordGuild.MemberCount,
                MaxMembers = discordGuild.MaxMembers,
                MaxPresences = discordGuild.MaxPresences,
                ApproximateMemberCount = discordGuild.ApproximateMemberCount,
                ApproximatePresenceCount = discordGuild.ApproximatePresenceCount,
                MaxVideoChannelUsers = discordGuild.MaxVideoChannelUsers,
                DiscoverySplashHash = discordGuild.DiscoverySplashHash,
                PreferredLocale = discordGuild.PreferredLocale,
                MfaLevel = discordGuild.MfaLevel,
                OwnerId = discordGuild.OwnerId,
                SplashHash = discordGuild.SplashHash,
                _systemChannelId = discordGuild._systemChannelId,
                SystemChannelFlags = discordGuild.SystemChannelFlags,
                WidgetEnabled = discordGuild.WidgetEnabled,
                _widgetChannelId = discordGuild._widgetChannelId,
                VerificationLevel = discordGuild.VerificationLevel,
                _rulesChannelId = discordGuild._rulesChannelId,
                _publicUpdatesChannelId = discordGuild._publicUpdatesChannelId,
                _voiceRegionId = discordGuild._voiceRegionId,
                PremiumProgressBarEnabled = discordGuild.PremiumProgressBarEnabled,
                IsNSFW = discordGuild.IsNSFW,
                _channels = new ConcurrentDictionary<ulong, DiscordChannel>(),
                _threads = new ConcurrentDictionary<ulong, DiscordThreadChannel>(),
                _emojis = new ConcurrentDictionary<ulong, DiscordEmoji>(),
                _members = new ConcurrentDictionary<ulong, DiscordMember>(),
                _roles = new ConcurrentDictionary<ulong, DiscordRole>(),
                _voiceStates = new ConcurrentDictionary<ulong, DiscordVoiceState>()
            };

            foreach (KeyValuePair<ulong, DiscordChannel> keyedChannel in discordGuild._channels ??= new())
            {
                oldGuild._channels[keyedChannel.Key] = keyedChannel.Value;
            }

            foreach (KeyValuePair<ulong, DiscordThreadChannel> keyedThreadChannel in discordGuild._threads ??= new())
            {
                oldGuild._threads[keyedThreadChannel.Key] = keyedThreadChannel.Value;
            }

            foreach (KeyValuePair<ulong, DiscordEmoji> keyedEmoji in discordGuild._emojis ??= new())
            {
                oldGuild._emojis[keyedEmoji.Key] = keyedEmoji.Value;
            }

            foreach (KeyValuePair<ulong, DiscordRole> keyedRole in discordGuild._roles ??= new())
            {
                oldGuild._roles[keyedRole.Key] = keyedRole.Value;
            }
            //new ConcurrentDictionary<ulong, DiscordVoiceState>()
            foreach (KeyValuePair<ulong, DiscordVoiceState> keyedVoicestate in discordGuild._voiceStates ??= new())
            {
                oldGuild._voiceStates[keyedVoicestate.Key] = keyedVoicestate.Value;
            }

            foreach (KeyValuePair<ulong, DiscordMember> keyedMember in discordGuild._members ??= new())
            {
                oldGuild._members[keyedMember.Key] = keyedMember.Value;
            }
        }

        guild.Discord = this;
        guild.IsUnavailable = false;
        DiscordGuild eventGuild = guild;
        guild = (await this.Cache.TryGetGuildAsync(guild.Id))!;

        if (guild._channels is null)
        {
            guild._channels = new ConcurrentDictionary<ulong, DiscordChannel>();
        }

        if (guild._threads is null)
        {
            guild._threads = new ConcurrentDictionary<ulong, DiscordThreadChannel>();
        }

        if (guild._roles is null)
        {
            guild._roles = new ConcurrentDictionary<ulong, DiscordRole>();
        }

        if (guild._emojis is null)
        {
            guild._emojis = new ConcurrentDictionary<ulong, DiscordEmoji>();
        }

        if (guild._voiceStates is null)
        {
            guild._voiceStates = new ConcurrentDictionary<ulong, DiscordVoiceState>();
        }

        if (guild._members is null)
        {
            guild._members = new ConcurrentDictionary<ulong, DiscordMember>();
        }

        this.UpdateCachedGuildAsync(eventGuild, rawMembers);

        foreach (DiscordChannel channel in guild._channels.Values)
        {
            channel.GuildId = guild.Id;
            channel.Discord = this;
            foreach (DiscordOverwrite channelOverwrite in channel._permissionOverwrites)
            {
                channelOverwrite.Discord = this;
                channelOverwrite._channel_id = channel.Id;
            }
        }
        foreach (DiscordThreadChannel threadChannel in guild._threads.Values)
        {
            threadChannel.GuildId = guild.Id;
            threadChannel.Discord = this;
        }
        foreach (DiscordEmoji emoji in guild._emojis.Values)
        {
            emoji.Discord = this;
        }

        foreach (DiscordVoiceState discordVoiceState in guild._voiceStates.Values)
        {
            discordVoiceState.Discord = this;
        }

        foreach (DiscordRole discordRole in guild._roles.Values)
        {
            discordRole.Discord = this;
            discordRole._guild_id = guild.Id;
        }

        await this._guildUpdated.InvokeAsync(this, new GuildUpdateEventArgs { GuildBefore = oldGuild, GuildAfter = guild });
    }

    internal async Task OnGuildDeleteEventAsync(DiscordGuild guild, JArray rawMembers)
    {
        DiscordGuild? cachedGuild = await this.Cache.TryGetGuildAsync(guild.Id);
        if (guild.IsUnavailable)
        {
            if (cachedGuild is not null)
            {
                cachedGuild.IsUnavailable = true;
            }
            
            await this._guildUnavailable.InvokeAsync(this, new GuildDeleteEventArgs { Guild = guild, Unavailable = true });
        }
        else
        {
            cachedGuild ??= guild;

            await this._guildDeleted.InvokeAsync(this, new GuildDeleteEventArgs { Guild = cachedGuild });
        }
    }
<<<<<<< HEAD

    //TODO: This is event is not documented in the Discord API docs
    internal async Task OnGuildSyncEventAsync(ulong guild, bool isLarge, JArray rawMembers, IEnumerable<DiscordPresence> presences)
    {
        presences = presences.Select(xp => { xp.Discord = this; xp.Activity = new DiscordActivity(xp.RawActivity); return xp; });
        foreach (DiscordPresence xp in presences)
        {
            this._presences[xp.InternalUser.Id] = xp;
        }

        guild._isSynced = true;
        guild.IsLarge = isLarge;

        this.UpdateCachedGuildAsync(guild, rawMembers);

        await this._guildAvailable.InvokeAsync(this, new GuildCreateEventArgs { Guild = guild });
    }

    internal async Task OnGuildEmojisUpdateEventAsync(ulong guildId, IEnumerable<DiscordEmoji> newEmojis)
=======
    
    internal async Task OnGuildEmojisUpdateEventAsync(DiscordGuild guild, IEnumerable<DiscordEmoji> newEmojis)
>>>>>>> e08cbf95
    {
        List<DiscordEmoji> newEmojisList = newEmojis.ToList();
        foreach (DiscordEmoji emoji in newEmojisList)
        {
            emoji.Discord = this;
        }

        ConcurrentDictionary<ulong, DiscordEmoji>? oldEmojis = null;
        DiscordGuild? guild = await this.Cache.TryGetGuildAsync(guildId);
        if (guild is not null)
        {
            oldEmojis = new ConcurrentDictionary<ulong, DiscordEmoji>(guild._emojis);
            guild._emojis.Clear();

            foreach (DiscordEmoji emoji in newEmojisList)
            {
                guild._emojis[emoji.Id] = emoji;
            }
        }
        

        GuildEmojisUpdateEventArgs ea = new()
        {
            Guild = guild,
            EmojisAfter = newEmojisList.ToDictionary(x => x.Id),
            EmojisBefore = oldEmojis
        };
        await this._guildEmojisUpdated.InvokeAsync(this, ea);
    }

    internal async Task OnGuildIntegrationsUpdateEventAsync(ulong guildId)
    {
        DiscordGuild? guild = await this.Cache.TryGetGuildAsync(guildId);
        GuildIntegrationsUpdateEventArgs ea = new()
        {
            Guild = guild,
            GuildId = guildId
        };
        await this._guildIntegrationsUpdated.InvokeAsync(this, ea);
    }

    private async Task OnGuildAuditLogEntryCreateEventAsync(ulong guildId, AuditLogAction auditLogEntry)
    {
        //TODO update auditlogParser
        AuditLogParser.ParseAuditLogEntryAsync();
        
        GuildAuditLogCreatedEventArgs ea = new()
        {
            Guild = guildId,
            AuditLogEntry = auditLogEntry
        };
        await _guildAuditLogCreated.InvokeAsync(this, ea);
    }

    #endregion

    #region Guild Ban

    internal async Task OnGuildBanAddEventAsync(TransportUser user, ulong guildId)
    {
        DiscordUser usr = new(user) { Discord = this };
        await this.Cache.AddIfNotPresentAsync(usr, usr.GetCacheKey());
        
        DiscordGuild? guild = await this.Cache.TryGetGuildAsync(guildId);
        DiscordMember? member = await this.Cache.TryGetMemberAsync(guildId, user.Id);

        if (guild is not null)
        {
            if (guild.Members.TryGetValue(user.Id, out DiscordMember? mbr))
            {
                member ??= mbr;
            }
        }

        member ??= new DiscordMember(usr) { Discord = this, _guild_id = guildId };

        CachedEntity<ulong, DiscordMember> cachedMember = new(user.Id, member);
        CachedEntity<ulong, DiscordGuild> cachedGuild = new(guildId, guild);
        
        GuildBanAddEventArgs ea = new()
        {
            Guild = cachedGuild,
            GuildId = guildId,
            Member = cachedMember
        };
        await this._guildBanAdded.InvokeAsync(this, ea);
    }

    internal async Task OnGuildBanRemoveEventAsync(TransportUser user, ulong guildId)
    {
        DiscordUser usr = new(user) { Discord = this };
        await this.Cache.AddIfNotPresentAsync(usr, usr.GetCacheKey());
        
        DiscordGuild? guild = await this.Cache.TryGetGuildAsync(guildId);
        DiscordMember? member = await this.Cache.TryGetMemberAsync(guildId, user.Id);

        if (guild is not null)
        {
            if (guild.Members.TryGetValue(user.Id, out DiscordMember? mbr))
            {
                member ??= mbr;
            }
        }

        member ??= new DiscordMember(usr) { Discord = this, _guild_id = guildId };
        
        CachedEntity<ulong, DiscordMember> cachedMember = new(user.Id, member);
        CachedEntity<ulong, DiscordGuild> cachedGuild = new(guildId, guild);
        
        GuildBanRemoveEventArgs ea = new()
        {
            Guild = cachedGuild,
            Member = cachedMember
        };
        await this._guildBanRemoved.InvokeAsync(this, ea);
    }

    #endregion

    #region Guild Member

    internal async Task OnGuildMemberAddEventAsync(TransportMember member, ulong guildId)
    {
        DiscordUser usr = new(member.User) { Discord = this };
        await this.Cache.AddIfNotPresentAsync(usr, usr.GetCacheKey());

        DiscordMember mbr = new(member)
        {
            Discord = this,
            _guild_id = guildId
        };
        await this.Cache.AddIfNotPresentAsync(mbr, mbr.GetCacheKey());
        
        DiscordGuild? guild = await this.Cache.TryGetGuildAsync(guildId);
        if(guild is not null) 
        {
            guild._members[mbr.Id] = mbr;
            guild.MemberCount++;
        }
        
        CachedEntity<ulong, DiscordGuild> cachedGuild = new(guildId, guild);
        
        GuildMemberAddEventArgs ea = new()
        {
            Guild = cachedGuild,
            Member = mbr
        };
        await this._guildMemberAdded.InvokeAsync(this, ea);
    }

    internal async Task OnGuildMemberRemoveEventAsync(TransportUser user, ulong guildId)
    {
        DiscordUser usr = new(user);
        DiscordGuild? guild = await this.Cache.TryGetGuildAsync(guildId);
        DiscordMember? member = await this.Cache.TryGetMemberAsync(guildId, user.Id);

        if (guild is not null)
        {
            if (guild._members.TryRemove(user.Id, out DiscordMember? mbr))
            {
                member ??= mbr;
            }
            guild.MemberCount--;
        }
        member ??= new DiscordMember(new TransportMember() { User = user }) { Discord = this, _guild_id = guildId };
        
        await this.Cache.AddIfNotPresentAsync(usr, usr.GetCacheKey());
        await this.Cache.RemoveMemberAsync(user.Id, guildId);
        
        CachedEntity<ulong, DiscordGuild> cachedGuild = new(guildId, guild);
        CachedEntity<ulong, DiscordMember> cachedMember = new(user.Id, member);

        GuildMemberRemoveEventArgs ea = new()
        {
            Guild = cachedGuild,
            Member = cachedMember
        };
        await this._guildMemberRemoved.InvokeAsync(this, ea);
    }

    internal async Task OnGuildMemberUpdateEventAsync(TransportMember transportMember, ulong guildId)
    {
        DiscordGuild? guild = await this.Cache.TryGetGuildAsync(guildId); 
        DiscordMember? member = await this.Cache.TryGetMemberAsync(guildId, transportMember.User.Id);
        
        DiscordUser userAfter = new(transportMember.User) { Discord = this };
        await this.Cache.AddIfNotPresentAsync(userAfter, userAfter.GetCacheKey());

        DiscordMember memberAfter = new(transportMember) { Discord = this, _guild_id = guildId };

        if (guild is not null)
        {
            if (guild.Members.TryGetValue(transportMember.User.Id, out DiscordMember? memberBefore))
            {
                member ??= memberBefore;
            }
            guild._members.AddOrUpdate(transportMember.User.Id, memberAfter, (_, _) => memberAfter);
        }
        
        member ??= new DiscordMember(new TransportMember() { User = transportMember.User }) { Discord = this, _guild_id = guildId };
        
        CachedEntity<ulong, DiscordGuild> cachedGuild = new(guildId, guild);

        GuildMemberUpdateEventArgs ea = new()
        {
            Guild = cachedGuild,
            MemberAfter = memberAfter,
            MemberBefore = member,
        };

        await this._guildMemberUpdated.InvokeAsync(this, ea);
    }

    internal async Task OnGuildMembersChunkEventAsync(JObject dat)
    {
        ulong guildId = (ulong)dat["guild_id"];
        int chunkIndex = (int)dat["chunk_index"];
        int chunkCount = (int)dat["chunk_count"];
        string? nonce = (string)dat["nonce"];
        
        DiscordGuild? cachedGuild = await this.Cache.TryGetGuildAsync(guildId);

        HashSet<DiscordMember> discordMembers = new();
        HashSet<DiscordPresence> discordPresences = new();

        TransportMember[] members = dat["members"].ToDiscordObject<TransportMember[]>();

        int memCount = members.Count();
        for (int i = 0; i < memCount; i++)
        {
            DiscordMember member = new(members[i]) { Discord = this, _guild_id = guildId };

            DiscordUser newUser = new DiscordUser(members[i].User) { Discord = this };
            
            await this.Cache.AddIfNotPresentAsync(newUser, newUser.GetCacheKey());

            if (cachedGuild is not null)
            {
                cachedGuild._members[member.Id] = member;
            }
            discordMembers.Add(member);
        }

        if (cachedGuild is not null)
        {
            cachedGuild.MemberCount = cachedGuild._members.Count;
        }
        
        CachedEntity<ulong, DiscordGuild> cachedGuildEntity = new(guildId, cachedGuild);
        
        GuildMembersChunkEventArgs ea = new()
        {
            Guild = cachedGuildEntity,
            Members = new ReadOnlySet<DiscordMember>(discordMembers),
            ChunkIndex = chunkIndex,
            ChunkCount = chunkCount,
            Nonce = nonce,
        };

        if (dat["presences"] != null)
        {
            DiscordPresence[] presences = dat["presences"].ToDiscordObject<DiscordPresence[]>();

            int presCount = presences.Count();
            for (int i = 0; i < presCount; i++)
            {
                DiscordPresence xp = presences[i];
                xp.Discord = this;
                xp.Activity = new DiscordActivity(xp.RawActivity);

                if (xp.RawActivities != null)
                {
                    xp._internalActivities = new DiscordActivity[xp.RawActivities.Length];
                    for (int j = 0; j < xp.RawActivities.Length; j++)
                    {
                        xp._internalActivities[j] = new DiscordActivity(xp.RawActivities[j]);
                    }
                }

                discordPresences.Add(xp);
            }

            ea.Presences = new ReadOnlySet<DiscordPresence>(discordPresences);
        }

        if (dat["not_found"] != null)
        {
            ISet<ulong> nf = dat["not_found"].ToDiscordObject<ISet<ulong>>();
            ea.NotFound = new ReadOnlySet<ulong>(nf);
        }

        await this._guildMembersChunked.InvokeAsync(this, ea);
    }

    #endregion

    #region Guild Role

    internal async Task OnGuildRoleCreateEventAsync(DiscordRole role, ulong guildId)
    {
        role.Discord = this;
        role._guild_id = guildId;
        
        DiscordGuild? guild = await this.Cache.TryGetGuildAsync(guildId);
        
        if (guild is not null)
        {
            guild._roles[role.Id] = role;
        }
        
        CachedEntity<ulong, DiscordGuild> cachedGuild = new(guildId, guild);

        GuildRoleCreateEventArgs ea = new()
        {
            Guild = cachedGuild,
            Role = role
        };
        await this._guildRoleCreated.InvokeAsync(this, ea);
    }

    internal async Task OnGuildRoleUpdateEventAsync(DiscordRole role, ulong guildId)
    {
        DiscordGuild? guild = await this.Cache.TryGetGuildAsync(guildId);

        DiscordRole? newRole = role;
        DiscordRole? oldRole = null;
        
        if (guild is not null)
        {
            oldRole = guild.GetRole(role.Id);
        }
        
        CachedEntity<ulong, DiscordGuild> cachedGuild = new(guildId, guild);
        
        GuildRoleUpdateEventArgs ea = new()
        {
            Guild = cachedGuild,
            RoleAfter = newRole,
            RoleBefore = oldRole
        };
        await this._guildRoleUpdated.InvokeAsync(this, ea);
    }

    internal async Task OnGuildRoleDeleteEventAsync(ulong roleId, ulong guildId)
    {
        DiscordGuild? guild = await this.Cache.TryGetGuildAsync(guildId);
        DiscordRole? role = null;
        
        if (guild is not null)
        {
            guild._roles.TryRemove(roleId, out role);
        }
        
        CachedEntity<ulong, DiscordGuild> cachedGuild = new(guildId, guild);
        CachedEntity<ulong, DiscordRole> cachedRole = new(roleId, role);

        GuildRoleDeleteEventArgs ea = new()
        {
            Guild = cachedGuild,
            Role = cachedRole
        };
        await this._guildRoleDeleted.InvokeAsync(this, ea);
    }

    #endregion

    #region Invite

    internal async Task OnInviteCreateEventAsync(ulong channelId, ulong guildId, DiscordInvite invite)
    {
        DiscordGuild? guild = await this.Cache.TryGetGuildAsync(guildId);
        DiscordChannel? channel = await this.Cache.TryGetChannelAsync(channelId);

        invite.Discord = this;
        
        if (guild is not null)
        {
            guild._invites[invite.Code] = invite;
        }
        
        CachedEntity<ulong, DiscordGuild> cachedGuild = new(guildId, guild);
        CachedEntity<ulong, DiscordChannel> cachedChannel = new(channelId, channel);
        
        InviteCreateEventArgs ea = new()
        {
            Channel = cachedChannel,
            Guild = cachedGuild,
            Invite = invite
        };
        await this._inviteCreated.InvokeAsync(this, ea);
    }

    internal async Task OnInviteDeleteEventAsync(ulong channelId, ulong guildId, JToken dat)
    {
        DiscordGuild? guild = await this.Cache.TryGetGuildAsync(guildId);
        DiscordChannel? channel = await this.Cache.TryGetChannelAsync(channelId);
        DiscordInvite? invite = null;

        if (guild is not null)
        {
            if (guild._invites.TryRemove(dat["code"].ToString(), out DiscordInvite? cachedInvite))
            {
                invite = cachedInvite;
            }
        }
        invite ??= dat.ToDiscordObject<DiscordInvite>();
        invite.Discord = this;
        invite.IsRevoked = true;
        
        CachedEntity<ulong, DiscordGuild> cachedGuild = new(guildId, guild);
        CachedEntity<ulong, DiscordChannel> cachedChannel = new(channelId, channel);

        InviteDeleteEventArgs ea = new()
        {
            Channel = cachedChannel,
            Guild = cachedGuild,
            Invite = invite
        };
        await this._inviteDeleted.InvokeAsync(this, ea);
    }

    #endregion

    #region Message
<<<<<<< HEAD

    //TODO nuke this event (dead since 2021)
    internal async Task OnMessageAckEventAsync(ulong channelId, ulong messageId)
    {
        DiscordMessage? cachedMessage = await this.Cache.TryGetMessageAsync(messageId);
        
        cachedMessage ??= new DiscordMessage
        {
            Id = messageId,
            ChannelId = channelId,
            Discord = this,
        };
        
        await this._messageAcknowledged.InvokeAsync(this, new MessageAcknowledgeEventArgs { Message = cachedMessage });
    }

=======
    
>>>>>>> e08cbf95
    internal async Task OnMessageCreateEventAsync(DiscordMessage message, TransportUser author, TransportMember member, TransportUser referenceAuthor, TransportMember referenceMember)
    {
        message.Discord = this;
        this.PopulateMessageReactionsAndCacheAsync(message, author, member);
        message.PopulateMentions();

        if (message.Channel == null && message.ChannelId == default)
        {
            this.Logger.LogWarning(LoggerEvents.WebSocketReceive, "Channel which the last message belongs to is not in cache - cache state might be invalid!");
        }

        if (message.ReferencedMessage != null)
        {
            message.ReferencedMessage.Discord = this;
            this.PopulateMessageReactionsAndCacheAsync(message.ReferencedMessage, referenceAuthor, referenceMember);
            message.ReferencedMessage.PopulateMentions();
        }

        foreach (DiscordMessageSticker sticker in message.Stickers)
        {
            sticker.Discord = this;
        }

        MessageCreateEventArgs ea = new()
        {
            Message = message,
            MentionedUsers = new ReadOnlyCollection<DiscordUser>(message._mentionedUsers),
            MentionedRoles = message._mentionedRoles != null ? new ReadOnlyCollection<DiscordRole>(message._mentionedRoles) : null,
            MentionedChannels = message._mentionedChannels != null ? new ReadOnlyCollection<DiscordChannel>(message._mentionedChannels) : null
        };
        await this._messageCreated.InvokeAsync(this, ea);
    }

    //TODO need rework to use the new cache
    internal async Task OnMessageUpdateEventAsync(DiscordMessage message, TransportUser author, TransportMember member, TransportUser referenceAuthor, TransportMember referenceMember)
    {
        DiscordGuild guild;

        message.Discord = this;
        DiscordMessage eventMessage = message;

        DiscordMessage? oldMessage = await this.Cache.TryGetMessageAsync(message.Id);
        if (oldMessage is null) // previous message was not in cache
        {
            message = eventMessage;
            this.PopulateMessageReactionsAndCacheAsync(message, author, member);
            guild = message.Channel?.Guild;

            if (message.ReferencedMessage != null)
            {
                message.ReferencedMessage.Discord = this;
                this.PopulateMessageReactionsAndCacheAsync(message.ReferencedMessage, referenceAuthor, referenceMember);
                message.ReferencedMessage.PopulateMentions();
            }
        }
        else // previous message was fetched in cache
        {
            oldMessage = new DiscordMessage(message);

            // cached message is updated with information from the event message
            guild = message.Channel?.Guild;
            message.EditedTimestamp = eventMessage.EditedTimestamp;
            if (eventMessage.Content != null)
            {
                message.Content = eventMessage.Content;
            }

            message._embeds.Clear();
            message._embeds.AddRange(eventMessage._embeds);
            message._attachments.Clear();
            message._attachments.AddRange(eventMessage._attachments);
            message.Pinned = eventMessage.Pinned;
            message.IsTTS = eventMessage.IsTTS;

            // Mentions
            message._mentionedUsers.Clear();
            message._mentionedUsers.AddRange(eventMessage._mentionedUsers ?? new());
            message._mentionedRoles.Clear();
            message._mentionedRoles.AddRange(eventMessage._mentionedRoles ?? new());
            message._mentionedChannels.Clear();
            message._mentionedChannels.AddRange(eventMessage._mentionedChannels ?? new());
            message.MentionEveryone = eventMessage.MentionEveryone;
        }

        message.PopulateMentions();

        MessageUpdateEventArgs ea = new()
        {
            Message = message,
            MessageBefore = oldMessage,
            MentionedUsers = new ReadOnlyCollection<DiscordUser>(message._mentionedUsers),
            MentionedRoles = message._mentionedRoles != null ? new ReadOnlyCollection<DiscordRole>(message._mentionedRoles) : null,
            MentionedChannels = message._mentionedChannels != null ? new ReadOnlyCollection<DiscordChannel>(message._mentionedChannels) : null
        };
        await this._messageUpdated.InvokeAsync(this, ea);
    }

    //TODO need rework to use the new cache
    internal async Task OnMessageDeleteEventAsync(ulong messageId, ulong channelId, ulong? guildId)
    {
        DiscordGuild guild = await this.Cache.TryGetGuildAsync(guildId);
        DiscordChannel? channel = this.InternalGetCachedChannel(channelId) ?? this.InternalGetCachedThreadAsync(channelId);

        if (channel == null)
        {
            channel = new DiscordDmChannel
            {
                Id = channelId,
                Discord = this,
                Type = ChannelType.Private,
                Recipients = Array.Empty<DiscordUser>()

            };
            this._privateChannels[channelId] = (DiscordDmChannel)channel;
        }

        if (channel == null
            || this.Configuration.MessageCacheSize == 0
            || this.MessageCache == null
            || !this.MessageCache.TryGet(messageId, out DiscordMessage? msg))
        {
            msg = new DiscordMessage
            {

                Id = messageId,
                ChannelId = channelId,
                Discord = this,
            };
        }

        if (this.Configuration.MessageCacheSize > 0)
        {
            this.MessageCache?.Remove(msg.Id);
        }

        MessageDeleteEventArgs ea = new()
        {
            Message = msg,
            Channel = channel,
            Guild = guild,
        };
        await this._messageDeleted.InvokeAsync(this, ea);
    }

    internal async Task OnMessageBulkDeleteEventAsync(ulong[] messageIds, ulong channelId, ulong? guildId)
    {
        DiscordChannel? cachedChannel = await this.Cache.TryGetChannelAsync(channelId);
        DiscordGuild? cachedGuild = null;
        if (guildId.HasValue)
        {
            cachedGuild = await this.Cache.TryGetGuildAsync(guildId.Value);
        }

        List<DiscordMessage> msgs = new(messageIds.Length);
        foreach (ulong messageId in messageIds)
        {
            DiscordMessage? cachedMessage = await this.Cache.TryGetMessageAsync(messageId);
            
            cachedMessage ??= new DiscordMessage
                {
                    Id = messageId,
                    ChannelId = channelId,
                    Discord = this,
                };

            msgs.Add(cachedMessage);
        }
        
        MessageBulkDeleteEventArgs ea = new()
        {
            Channel = cachedChannel,
            ChannelId = channelId,
            Messages = new ReadOnlyCollection<DiscordMessage>(msgs),
            Guild = cachedGuild,
            GuildId = guildId
        };
        await this._messagesBulkDeleted.InvokeAsync(this, ea);
    }

    #endregion

    #region Message Reaction

    internal async Task OnMessageReactionAddAsync(ulong userId, ulong messageId, ulong channelId, ulong? guildId, TransportMember mbr, DiscordEmoji emoji)
    {
        DiscordChannel? channel = await this.Cache.TryGetChannelAsync(channelId);
        DiscordGuild? guild = null;
        if (guildId.HasValue)
        {
            guild = await this.Cache.TryGetGuildAsync(guildId.Value);
        }

        emoji.Discord = this;

        DiscordUser? usr;
        usr = await this.Cache.TryGetUserAsync(userId);
        if (usr is null)
        {
            usr = await this.UpdateUserAsync(new DiscordUser {Id = userId, Discord = this}, guildId, guild, mbr);
        }
        else
        {
            usr = await this.UpdateUserAsync(usr, guild?.Id, guild, mbr);
        }

        if (channel is null)
        {
            channel = new DiscordChannel() {Discord = this, Id = channelId};
            await this.Cache.AddChannelAsync(channel);
        }

        DiscordMessage? cachedMessage = await this.Cache.TryGetMessageAsync(messageId);
        
        cachedMessage ??= new DiscordMessage
            {
                Id = messageId,
                ChannelId = channelId,
                Discord = this,
                _reactions = new List<DiscordReaction>()
            };
        

        DiscordReaction? react = cachedMessage._reactions.FirstOrDefault(xr => xr.Emoji == emoji);
        if (react is null)
        {
            react = new DiscordReaction {Count = 1, Emoji = emoji, IsMe = this.CurrentUser.Id == userId};
            cachedMessage._reactions.Add(react);
        }
        else
        {
            react.Count++;
            react.IsMe |= this.CurrentUser.Id == userId;
        }

        MessageReactionAddEventArgs ea = new()
        {
            Message = cachedMessage,
            User = usr,
            Guild = guild,
            GuildId = guildId,
            Emoji = emoji
        };
        await this._messageReactionAdded.InvokeAsync(this, ea);
    }

    internal async Task OnMessageReactionRemoveAsync(ulong userId, ulong messageId, ulong channelId, ulong? guildId, DiscordEmoji emoji)
    {
        DiscordGuild? cachedGuild = null;
        if (guildId.HasValue)
        {
            cachedGuild = await this.Cache.TryGetGuildAsync(guildId.Value);
        }
        
        DiscordChannel? channel = await this.Cache.TryGetChannelAsync(channelId);
        emoji.Discord = this;

        DiscordUser? cachedUser = await this.Cache.TryGetUserAsync(userId); 
        cachedUser ??= new DiscordUser {Id = userId, Discord = this};

        if (channel is null)
        {
            channel = new DiscordChannel
            {
                Id = channelId,
                Discord = this
            };
            await this.Cache.AddChannelAsync(channel);
        }

        if (guildId.HasValue)
        {
            DiscordMember? cachedMember = await this.Cache.TryGetMemberAsync(guildId.Value, userId);
            cachedMember ??= new DiscordMember(cachedUser) {Discord = this, _guild_id = guildId.Value};
            cachedUser = cachedMember;
        }

        DiscordMessage? cachedMessage = await this.Cache.TryGetMessageAsync(messageId);
        
        cachedMessage ??= new DiscordMessage
            {
                Id = messageId,
                ChannelId = channelId,
                Discord = this
            };
        
        DiscordReaction? react = cachedMessage._reactions?.FirstOrDefault(xr => xr.Emoji == emoji);
        if (react != null)
        {
            react.Count--;
            react.IsMe &= this.CurrentUser.Id != userId;

            if (cachedMessage._reactions != null && react.Count <= 0) // shit happens
            {
                for (int i = 0; i < cachedMessage._reactions.Count; i++)
                {
                    if (cachedMessage._reactions[i].Emoji == emoji)
                    {
                        cachedMessage._reactions.RemoveAt(i);
                        break;
                    }
                }
            }
        }

        //TODO update event args to reflect nullability
        MessageReactionRemoveEventArgs ea = new()
        {
            Message = cachedMessage,
            User = cachedUser,
            Guild = cachedGuild,
            Emoji = emoji
        };
        await this._messageReactionRemoved.InvokeAsync(this, ea);
    }

    internal async Task OnMessageReactionRemoveAllAsync(ulong messageId, ulong channelId, ulong? guildId)
    {
        DiscordChannel channel = this.InternalGetCachedChannel(channelId) ?? this.InternalGetCachedThreadAsync(channelId);

        if (channel == null
            || this.Configuration.MessageCacheSize == 0
            || this.MessageCache == null
            || !this.MessageCache.TryGet(messageId, out DiscordMessage? msg))
        {
            msg = new DiscordMessage
            {
                Id = messageId,
                ChannelId = channelId,
                Discord = this
            };
        }

        msg._reactions?.Clear();

        DiscordGuild guild = await this.Cache.TryGetGuildAsync(guildId);

        MessageReactionsClearEventArgs ea = new()
        {
            Message = msg,
        };

        await this._messageReactionsCleared.InvokeAsync(this, ea);
    }

    internal async Task OnMessageReactionRemoveEmojiAsync(ulong messageId, ulong channelId, ulong guildId, JToken dat)
    {
        DiscordGuild guild = await this.Cache.TryGetGuildAsync(guildId);
        DiscordChannel? channel = this.InternalGetCachedChannel(channelId) ?? this.InternalGetCachedThreadAsync(channelId);

        if (channel == null)
        {
            channel = new DiscordDmChannel
            {
                Id = channelId,
                Discord = this,
                Type = ChannelType.Private,
                Recipients = Array.Empty<DiscordUser>()
            };
            this._privateChannels[channelId] = (DiscordDmChannel)channel;
        }

        if (channel == null
            || this.Configuration.MessageCacheSize == 0
            || this.MessageCache == null
            || !this.MessageCache.TryGet(messageId, out DiscordMessage? msg))
        {
            msg = new DiscordMessage
            {
                Id = messageId,
                ChannelId = channelId,
                Discord = this
            };
        }

        DiscordEmoji partialEmoji = dat.ToDiscordObject<DiscordEmoji>();

        if (!guild._emojis.TryGetValue(partialEmoji.Id, out DiscordEmoji? emoji))
        {
            emoji = partialEmoji;
            emoji.Discord = this;
        }

        msg._reactions?.RemoveAll(r => r.Emoji.Equals(emoji));

        MessageReactionRemoveEmojiEventArgs ea = new()
        {
            Message = msg,
            Channel = channel,
            Guild = guild,
            Emoji = emoji
        };

        await this._messageReactionRemovedEmoji.InvokeAsync(this, ea);
    }

    #endregion

    #region User/Presence Update

    internal async Task OnPresenceUpdateEventAsync(JObject rawPresence, JObject rawUser)
    {
        ulong uid = (ulong)rawUser["id"];
        DiscordPresence old = null;

        if (this._presences.TryGetValue(uid, out DiscordPresence? presence))
        {
            old = new DiscordPresence(presence);
            DiscordJson.PopulateObject(rawPresence, presence);
        }
        else
        {
            presence = rawPresence.ToDiscordObject<DiscordPresence>();
            presence.Discord = this;
            presence.Activity = new DiscordActivity(presence.RawActivity);
            this._presences[presence.InternalUser.Id] = presence;
        }

        // reuse arrays / avoid linq (this is a hot zone)
        if (presence.Activities == null || rawPresence["activities"] == null)
        {
            presence._internalActivities = Array.Empty<DiscordActivity>();
        }
        else
        {
            if (presence._internalActivities.Length != presence.RawActivities.Length)
            {
                presence._internalActivities = new DiscordActivity[presence.RawActivities.Length];
            }

            for (int i = 0; i < presence._internalActivities.Length; i++)
            {
                presence._internalActivities[i] = new DiscordActivity(presence.RawActivities[i]);
            }

            if (presence._internalActivities.Length > 0)
            {
                presence.RawActivity = presence.RawActivities[0];

                if (presence.Activity != null)
                {
                    presence.Activity.UpdateWith(presence.RawActivity);
                }
                else
                {
                    presence.Activity = new DiscordActivity(presence.RawActivity);
                }
            }
            else
            {
                presence.RawActivity = null;
                presence.Activity = null;
            }
        }

        // Caching partial objects is not a good idea, but considering these
        // Objects will most likely be GC'd immediately after this event,
        // This probably isn't great for GC pressure because this is a hot zone.
        _ = this.UserCache.TryGetValue(uid, out DiscordUser? usr);

        DiscordUser usrafter = usr ?? new DiscordUser(presence.InternalUser);
        PresenceUpdateEventArgs ea = new()
        {
            Status = presence.Status,
            Activity = presence.Activity,
            User = usr,
            PresenceBefore = old,
            PresenceAfter = presence,
            UserBefore = old != null ? new DiscordUser(old.InternalUser) { Discord = this } : usrafter,
            UserAfter = usrafter
        };
        await this._presenceUpdated.InvokeAsync(this, ea);
    }

    internal async Task OnUserSettingsUpdateEventAsync(TransportUser user)
    {
        DiscordUser usr = new(user) { Discord = this };

        UserSettingsUpdateEventArgs ea = new()
        {
            User = usr
        };
        await this._userSettingsUpdated.InvokeAsync(this, ea);
    }

    internal async Task OnUserUpdateEventAsync(TransportUser user)
    {
        DiscordUser usr_old = new()
        {
            AvatarHash = this.CurrentUser.AvatarHash,
            Discord = this,
            Discriminator = this.CurrentUser.Discriminator,
            Email = this.CurrentUser.Email,
            Id = this.CurrentUser.Id,
            IsBot = this.CurrentUser.IsBot,
            MfaEnabled = this.CurrentUser.MfaEnabled,
            Username = this.CurrentUser.Username,
            Verified = this.CurrentUser.Verified
        };

        this.CurrentUser.AvatarHash = user.AvatarHash;
        this.CurrentUser.Discriminator = user.Discriminator;
        this.CurrentUser.Email = user.Email;
        this.CurrentUser.Id = user.Id;
        this.CurrentUser.IsBot = user.IsBot;
        this.CurrentUser.MfaEnabled = user.MfaEnabled;
        this.CurrentUser.Username = user.Username;
        this.CurrentUser.Verified = user.Verified;

        UserUpdateEventArgs ea = new()
        {
            UserAfter = this.CurrentUser,
            UserBefore = usr_old
        };
        await this._userUpdated.InvokeAsync(this, ea);
    }

    #endregion

    #region Voice

    internal async Task OnVoiceStateUpdateEventAsync(JObject raw)
    {
        ulong gid = (ulong)raw["guild_id"];
        ulong uid = (ulong)raw["user_id"];
        DiscordGuild gld = this._guilds[gid];

        DiscordVoiceState vstateNew = raw.ToDiscordObject<DiscordVoiceState>();
        vstateNew.Discord = this;

        gld._voiceStates.TryRemove(uid, out DiscordVoiceState? vstateOld);

        if (vstateNew.Channel != null)
        {
            gld._voiceStates[vstateNew.UserId] = vstateNew;
        }

        if (gld._members.TryGetValue(uid, out DiscordMember? mbr))
        {
            mbr.IsMuted = vstateNew.IsServerMuted;
            mbr.IsDeafened = vstateNew.IsServerDeafened;
        }
        else
        {
            TransportMember transportMbr = vstateNew.TransportMember;
            this.UpdateUserAsync(new DiscordUser(transportMbr.User) { Discord = this }, gid, gld, transportMbr);
        }

        VoiceStateUpdateEventArgs ea = new()
        {
            Guild = vstateNew.Guild,
            Channel = vstateNew.Channel,
            User = vstateNew.User,
            SessionId = vstateNew.SessionId,

            Before = vstateOld,
            After = vstateNew
        };
        await this._voiceStateUpdated.InvokeAsync(this, ea);
    }

    internal async Task OnVoiceServerUpdateEventAsync(string endpoint, string token, ulong guildId)
    {
        VoiceServerUpdateEventArgs ea = new()
        {
            Endpoint = endpoint,
            VoiceToken = token,
            Guild = guildId
        };
        await this._voiceServerUpdated.InvokeAsync(this, ea);
    }

    #endregion

    #region Thread

    internal async Task OnThreadCreateEventAsync(DiscordThreadChannel thread, bool isNew)
    {
        thread.Discord = this;
        await this.Cache.TryGetGuildAsync(thread.GuildId)._threads[thread.Id] = thread;

        await this._threadCreated.InvokeAsync(this, new ThreadCreateEventArgs { Thread = thread, Guild = thread.Guild, Parent = thread.Parent });
    }

    internal async Task OnThreadUpdateEventAsync(DiscordThreadChannel thread)
    {
        if (thread == null)
        {
            return;
        }

        DiscordThreadChannel threadOld;
        ThreadUpdateEventArgs updateEvent;

        thread.Discord = this;

        DiscordGuild guild = thread.Guild;
        guild.Discord = this;

        DiscordThreadChannel cthread = this.InternalGetCachedThreadAsync(thread.Id);

        if (cthread != null) //thread is cached
        {
            threadOld = new DiscordThreadChannel
            {
                Discord = this,
                GuildId = cthread.GuildId,
                CreatorId = cthread.CreatorId,
                ParentId = cthread.ParentId,
                Id = cthread.Id,
                Name = cthread.Name,
                Type = cthread.Type,
                LastMessageId = cthread.LastMessageId,
                MessageCount = cthread.MessageCount,
                MemberCount = cthread.MemberCount,
                ThreadMetadata = cthread.ThreadMetadata,
                CurrentMember = cthread.CurrentMember,
            };

            updateEvent = new ThreadUpdateEventArgs
            {
                ThreadAfter = thread,
                ThreadBefore = threadOld,
                Guild = thread.Guild,
                Parent = thread.Parent
            };
        }
        else
        {
            updateEvent = new ThreadUpdateEventArgs
            {
                ThreadAfter = thread,
                Guild = thread.Guild,
                Parent = thread.Parent
            };
            guild._threads[thread.Id] = thread;
        }

        await this._threadUpdated.InvokeAsync(this, updateEvent);
    }

    internal async Task OnThreadDeleteEventAsync(DiscordThreadChannel thread)
    {
        if (thread == null)
        {
            return;
        }

        thread.Discord = this;

        DiscordGuild gld = thread.Guild;
        if (gld._threads.TryRemove(thread.Id, out DiscordThreadChannel? cachedThread))
        {
            thread = cachedThread;
        }

        await this._threadDeleted.InvokeAsync(this, new ThreadDeleteEventArgs { Thread = thread, Guild = thread.Guild, Parent = thread.Parent });
    }

    internal async Task OnThreadListSyncEventAsync(ulong guildId, IReadOnlyList<ulong> channel_ids, IReadOnlyList<DiscordThreadChannel> threads, IReadOnlyList<DiscordThreadChannelMember> members)
    {
        guildId.Discord = this;
        IEnumerable<DiscordChannel> channels = channel_ids.Select(x => guildId.GetChannel(x) ?? new DiscordChannel { Id = x, GuildId = guildId.Id }); //getting channel objects

        foreach (DiscordChannel? channel in channels)
        {
            channel.Discord = this;
        }

        foreach (DiscordThreadChannel thread in threads)
        {
            thread.Discord = this;
            guildId._threads[thread.Id] = thread;
        }

        foreach (DiscordThreadChannelMember member in members)
        {
            member.Discord = this;
            member._guild_id = guildId.Id;

            DiscordThreadChannel? thread = threads.SingleOrDefault(x => x.Id == member.ThreadId);
            if (thread != null)
            {
                thread.CurrentMember = member;
            }
        }

        await this._threadListSynced.InvokeAsync(this, new ThreadListSyncEventArgs { Guild = guildId, Channels = channels.ToList().AsReadOnly(), Threads = threads, CurrentMembers = members.ToList().AsReadOnly() });
    }

    internal async Task OnThreadMemberUpdateEventAsync(DiscordThreadChannelMember member)
    {
        member.Discord = this;

        DiscordThreadChannel thread = this.InternalGetCachedThreadAsync(member.ThreadId);
        member._guild_id = thread.Guild.Id;
        thread.CurrentMember = member;
        thread.Guild._threads[thread.Id] = thread;

        await this._threadMemberUpdated.InvokeAsync(this, new ThreadMemberUpdateEventArgs { ThreadMember = member, Thread = thread });
    }

    internal async Task OnThreadMembersUpdateEventAsync(ulong guildId, ulong thread_id, IReadOnlyList<DiscordThreadChannelMember> addedMembers, IReadOnlyList<ulong?> removed_member_ids, int member_count)
    {
        DiscordThreadChannel? thread = this.InternalGetCachedThreadAsync(thread_id) ?? new DiscordThreadChannel
        {
            Id = thread_id,
            GuildId = guildId.Id,
        };
        thread.Discord = this;
        guildId.Discord = this;
        thread.MemberCount = member_count;

        List<DiscordMember> removedMembers = new();
        if (removed_member_ids != null)
        {
            foreach (ulong? removedId in removed_member_ids)
            {
                removedMembers.Add(guildId._members.TryGetValue(removedId.Value, out DiscordMember? member) ? member : new DiscordMember { Id = removedId.Value, _guild_id = guildId.Id, Discord = this });
            }

            if (removed_member_ids.Contains(this.CurrentUser.Id)) //indicates the bot was removed from the thread
            {
                thread.CurrentMember = null;
            }
        }
        else
        {
            removed_member_ids = Array.Empty<ulong?>();
        }

        if (addedMembers != null)
        {
            foreach (DiscordThreadChannelMember threadMember in addedMembers)
            {
                threadMember.Discord = this;
                threadMember._guild_id = guildId.Id;
            }

            if (addedMembers.Any(member => member.Id == this.CurrentUser.Id))
            {
                thread.CurrentMember = addedMembers.Single(member => member.Id == this.CurrentUser.Id);
            }
        }
        else
        {
            addedMembers = Array.Empty<DiscordThreadChannelMember>();
        }

        ThreadMembersUpdateEventArgs threadMembersUpdateArg = new()
        {
            Guild = guildId,
            Thread = thread,
            AddedMembers = addedMembers,
            RemovedMembers = removedMembers,
            MemberCount = member_count
        };

        await this._threadMembersUpdated.InvokeAsync(this, threadMembersUpdateArg);
    }

    #endregion



    #region Integration

    internal async Task OnIntegrationCreateAsync(DiscordIntegration integration, ulong guild_id)
    {
        DiscordGuild? guild = await this.Cache.TryGetGuildAsync(guild_id) ?? new DiscordGuild
        {
            Id = guild_id,
            Discord = this
        };
        IntegrationCreateEventArgs ea = new()
        {
            Guild = guild,
            Integration = integration
        };

        await this._integrationCreated.InvokeAsync(this, ea);
    }

    internal async Task OnIntegrationUpdateAsync(DiscordIntegration integration, ulong guild_id)
    {
        DiscordGuild? guild = await this.Cache.TryGetGuildAsync(guild_id) ?? new DiscordGuild
        {
            Id = guild_id,
            Discord = this
        };
        IntegrationUpdateEventArgs ea = new()
        {
            Guild = guild,
            Integration = integration
        };

        await this._integrationUpdated.InvokeAsync(this, ea);
    }

    internal async Task OnIntegrationDeleteAsync(ulong integration_id, ulong guild_id, ulong? application_id)
    {
        DiscordGuild? guild = await this.Cache.TryGetGuildAsync(guild_id) ?? new DiscordGuild
        {
            Id = guild_id,
            Discord = this
        };
        IntegrationDeleteEventArgs ea = new()
        {
            Guild = guild,
            Applicationid = application_id,
            IntegrationId = integration_id
        };

        await this._integrationDeleted.InvokeAsync(this, ea);
    }

    #endregion

    #region Commands

    internal async Task OnApplicationCommandPermissionsUpdateAsync(JObject obj)
    {
        ApplicationCommandPermissionsUpdatedEventArgs? ev = obj.ToObject<ApplicationCommandPermissionsUpdatedEventArgs>();

        await this._applicationCommandPermissionsUpdated.InvokeAsync(this, ev);
    }

    #endregion

    #region Stage Instance

    internal async Task OnStageInstanceCreateAsync(DiscordStageInstance instance)
    {
        instance.Discord = this;

        DiscordGuild guild = await this.Cache.TryGetGuildAsync(instance.GuildId);

        guild._stageInstances[instance.Id] = instance;

        StageInstanceCreateEventArgs eventArgs = new()
        {
            StageInstance = instance
        };

        await this._stageInstanceCreated.InvokeAsync(this, eventArgs);
    }

    internal async Task OnStageInstanceUpdateAsync(DiscordStageInstance instance)
    {
        instance.Discord = this;

        DiscordGuild guild = await this.Cache.TryGetGuildAsync(instance.GuildId);

        if (!guild._stageInstances.TryRemove(instance.Id, out DiscordStageInstance? oldInstance))
        {
            oldInstance = new DiscordStageInstance { Id = instance.Id, GuildId = instance.GuildId, ChannelId = instance.ChannelId };
        }

        guild._stageInstances[instance.Id] = instance;

        StageInstanceUpdateEventArgs eventArgs = new()
        {
            StageInstanceBefore = oldInstance,
            StageInstanceAfter = instance
        };

        await this._stageInstanceUpdated.InvokeAsync(this, eventArgs);
    }

    internal async Task OnStageInstanceDeleteAsync(DiscordStageInstance instance)
    {
        instance.Discord = this;

        DiscordGuild guild = await this.Cache.TryGetGuildAsync(instance.GuildId);

        guild._stageInstances.TryRemove(instance.Id, out _);

        StageInstanceDeleteEventArgs eventArgs = new()
        {
            StageInstance = instance
        };

        await this._stageInstanceDeleted.InvokeAsync(this, eventArgs);
    }

    #endregion

    #region Misc

    internal async Task OnInteractionCreateAsync(ulong? guildId, ulong channelId, TransportUser user, TransportMember member, DiscordInteraction interaction)
    {
        DiscordUser usr = new(user) { Discord = this };

        interaction.ChannelId = channelId;
        interaction.GuildId = guildId;
        interaction.Discord = this;
        interaction.Data.Discord = this;

        if (member != null)
        {
            usr = new DiscordMember(member) { _guild_id = guildId.Value, Discord = this };
            await this.UpdateUserAsync(usr, guildId, interaction.Guild, member);
        }
        else
        {
            await this.Cache.AddUserAsync(usr);
        }

        interaction.User = usr;

        DiscordInteractionResolvedCollection resolved = interaction.Data.Resolved;
        if (resolved != null)
        {
            if (resolved.Users != null)
            {
                foreach (KeyValuePair<ulong, DiscordUser> c in resolved.Users)
                {
                    c.Value.Discord = this;
                    await this.Cache.AddUserAsync(c.Value);
                }
            }

            if (resolved.Members != null)
            {
                foreach (KeyValuePair<ulong, DiscordMember> c in resolved.Members)
                {
                    c.Value.Discord = this;
                    c.Value.Id = c.Key;
                    c.Value._guild_id = guildId.Value;
                    c.Value.User.Discord = this;

                    await this.Cache.AddUserAsync(c.Value.User);
                }
            }

            if (resolved.Channels != null)
            {
                foreach (KeyValuePair<ulong, DiscordChannel> c in resolved.Channels)
                {
                    c.Value.Discord = this;

                    if (guildId.HasValue)
                    {
                        c.Value.GuildId = guildId.Value;
                    }
                }
            }

            if (resolved.Roles != null)
            {
                foreach (KeyValuePair<ulong, DiscordRole> c in resolved.Roles)
                {
                    c.Value.Discord = this;

                    if (guildId.HasValue)
                    {
                        c.Value._guild_id = guildId.Value;
                    }
                }
            }

            if (resolved.Messages != null)
            {
                foreach (KeyValuePair<ulong, DiscordMessage> m in resolved.Messages)
                {
                    m.Value.Discord = this;

                    if (guildId.HasValue)
                    {
                        m.Value._guildId = guildId.Value;
                    }
                }
            }
        }

        if (interaction.Type is InteractionType.Component)
        {

            interaction.Message.Discord = this;
            interaction.Message.ChannelId = interaction.ChannelId;
            ComponentInteractionCreateEventArgs cea = new()
            {
                Message = interaction.Message,
                Interaction = interaction
            };

            await this._componentInteractionCreated.InvokeAsync(this, cea);
        }
        else if (interaction.Type is InteractionType.ModalSubmit)
        {
            ModalSubmitEventArgs mea = new(interaction);

            await this._modalSubmitted.InvokeAsync(this, mea);
        }
        else if (interaction.Data.Target.HasValue) // Context-Menu. //
        {
            ulong targetId = interaction.Data.Target.Value;
            DiscordUser targetUser = null;
            DiscordMember targetMember = null;
            DiscordMessage targetMessage = null;

            interaction.Data.Resolved.Messages?.TryGetValue(targetId, out targetMessage);
            interaction.Data.Resolved.Members?.TryGetValue(targetId, out targetMember);
            interaction.Data.Resolved.Users?.TryGetValue(targetId, out targetUser);

<<<<<<< HEAD
                ContextMenuInteractionCreateEventArgs ctea = new()
                {
                    Interaction = interaction,
                    TargetUser = targetMember ?? targetUser,
                    TargetMessage = targetMessage,
                    Type = interaction.Data.Type,
                };
                await this._contextMenuInteractionCreated.InvokeAsync(this, ctea);
            }
            else
            {
                InteractionCreateEventArgs ea = new()
                {
                    Interaction = interaction
                };

                await this._interactionCreated.InvokeAsync(this, ea);
            }
=======
            ContextMenuInteractionCreateEventArgs ctea = new ContextMenuInteractionCreateEventArgs
            {
                Interaction = interaction,
                TargetUser = targetMember ?? targetUser,
                TargetMessage = targetMessage,
                Type = interaction.Data.Type,
            };
            await this._contextMenuInteractionCreated.InvokeAsync(this, ctea);
>>>>>>> e08cbf95
        }

        InteractionCreateEventArgs ea = new InteractionCreateEventArgs
        {
            Interaction = interaction
        };

        await this._interactionCreated.InvokeAsync(this, ea);
    }

    internal async Task OnTypingStartEventAsync(ulong userId, ulong channelId, ulong? guildId, DateTimeOffset started, TransportMember mbr)
    {
        if (channel == null)
        {
            channel = new DiscordChannel
            {
                Discord = this,
                Id = channelId,
                GuildId = guildId ?? default,
            };
        }

        DiscordGuild guild = await this.Cache.TryGetGuildAsync(guildId);
        DiscordUser usr = this.UpdateUserAsync(new DiscordUser { Id = userId, Discord = this }, guildId, guild, mbr);

        TypingStartEventArgs ea = new()
        {
            Channel = channel,
            User = usr,
            Guild = guild,
            StartedAt = started
        };
        await this._typingStarted.InvokeAsync(this, ea);
    }

    internal async Task OnWebhooksUpdateAsync(ulong channelId, ulong guildId)
    {
        WebhooksUpdateEventArgs ea = new()
        {
            Channel = channelId,
            Guild = guildId
        };
        await this._webhooksUpdated.InvokeAsync(this, ea);
    }

    internal async Task OnStickersUpdatedAsync(IEnumerable<DiscordMessageSticker> newStickers, JObject raw)
    {
        DiscordGuild guild = await this.Cache.TryGetGuildAsync((ulong)raw["guild_id"]);
        ConcurrentDictionary<ulong, DiscordMessageSticker> oldStickers = new(guild._stickers);

        guild._stickers.Clear();

        foreach (DiscordMessageSticker nst in newStickers)
        {
            if (nst.User != null)
            {
                nst.User.Discord = this;
            }

            nst.Discord = this;

            guild._stickers[nst.Id] = nst;
        }

        GuildStickersUpdateEventArgs sea = new()
        {
            Guild = guild,
            StickersBefore = oldStickers,
            StickersAfter = guild.Stickers
        };

        await this._guildStickersUpdated.InvokeAsync(this, sea);
    }

    internal async Task OnUnknownEventAsync(GatewayPayload payload)
    {
        UnknownEventArgs ea = new() { EventName = payload.EventName, Json = (payload.Data as JObject)?.ToString() };
        await this._unknownEvent.InvokeAsync(this, ea);
    }

    #endregion

    #region AutoModeration
    internal async Task OnAutoModerationRuleCreateAsync(DiscordAutoModerationRule ruleCreated)
    {
        ruleCreated.Discord = this;
        await this._autoModerationRuleCreated.InvokeAsync(this, new AutoModerationRuleCreateEventArgs { Rule = ruleCreated });
    }

    internal async Task OnAutoModerationRuleUpdatedAsync(DiscordAutoModerationRule ruleUpdated)
    {
        ruleUpdated.Discord = this;
        await this._autoModerationRuleUpdated.InvokeAsync(this, new AutoModerationRuleUpdateEventArgs { Rule = ruleUpdated });
    }

    internal async Task OnAutoModerationRuleDeletedAsync(DiscordAutoModerationRule ruleDeleted)
    {
        ruleDeleted.Discord = this;
        await this._autoModerationRuleDeleted.InvokeAsync(this, new AutoModerationRuleDeleteEventArgs { Rule = ruleDeleted });
    }

    internal async Task OnAutoModerationRuleExecutedAsync(DiscordAutoModerationActionExecution ruleExecuted) => await this._autoModerationRuleExecuted.InvokeAsync(this, new AutoModerationRuleExecuteEventArgs { Rule = ruleExecuted });
    #endregion

    #endregion
}<|MERGE_RESOLUTION|>--- conflicted
+++ resolved
@@ -154,21 +154,6 @@
                 await this.OnGuildDeleteEventAsync(dat.ToDiscordObject<DiscordGuild>(), rawMembers);
                 break;
 
-<<<<<<< HEAD
-            //TODO - This event is not documented in the Discord API docs
-            case "guild_sync":
-                gid = (ulong)dat["id"];
-
-                rawMembers = (JArray)dat["members"];
-                rawPresences = (JArray)dat["presences"];
-                dat.Remove("members");
-                dat.Remove("presences");
-
-                await this.OnGuildSyncEventAsync(gid, (bool)dat["large"], rawMembers, rawPresences.ToDiscordObject<IEnumerable<DiscordPresence>>());
-                break;
-
-=======
->>>>>>> e08cbf95
             case "guild_emojis_update":
                 gid = (ulong)dat["guild_id"];
                 IEnumerable<DiscordEmoji> ems = dat["emojis"].ToDiscordObject<IEnumerable<DiscordEmoji>>();
@@ -267,15 +252,6 @@
 
             #region Message
 
-<<<<<<< HEAD
-            case "message_ack":
-                cid = (ulong)dat["channel_id"];
-                ulong mid = (ulong)dat["message_id"];
-                await this.OnMessageAckEventAsync(cid, mid);
-                break;
-
-=======
->>>>>>> e08cbf95
             case "message_create":
                 rawMbr = dat["member"];
 
@@ -1327,30 +1303,8 @@
             await this._guildDeleted.InvokeAsync(this, new GuildDeleteEventArgs { Guild = cachedGuild });
         }
     }
-<<<<<<< HEAD
-
-    //TODO: This is event is not documented in the Discord API docs
-    internal async Task OnGuildSyncEventAsync(ulong guild, bool isLarge, JArray rawMembers, IEnumerable<DiscordPresence> presences)
-    {
-        presences = presences.Select(xp => { xp.Discord = this; xp.Activity = new DiscordActivity(xp.RawActivity); return xp; });
-        foreach (DiscordPresence xp in presences)
-        {
-            this._presences[xp.InternalUser.Id] = xp;
-        }
-
-        guild._isSynced = true;
-        guild.IsLarge = isLarge;
-
-        this.UpdateCachedGuildAsync(guild, rawMembers);
-
-        await this._guildAvailable.InvokeAsync(this, new GuildCreateEventArgs { Guild = guild });
-    }
-
-    internal async Task OnGuildEmojisUpdateEventAsync(ulong guildId, IEnumerable<DiscordEmoji> newEmojis)
-=======
     
     internal async Task OnGuildEmojisUpdateEventAsync(DiscordGuild guild, IEnumerable<DiscordEmoji> newEmojis)
->>>>>>> e08cbf95
     {
         List<DiscordEmoji> newEmojisList = newEmojis.ToList();
         foreach (DiscordEmoji emoji in newEmojisList)
@@ -1775,26 +1729,7 @@
     #endregion
 
     #region Message
-<<<<<<< HEAD
-
-    //TODO nuke this event (dead since 2021)
-    internal async Task OnMessageAckEventAsync(ulong channelId, ulong messageId)
-    {
-        DiscordMessage? cachedMessage = await this.Cache.TryGetMessageAsync(messageId);
-        
-        cachedMessage ??= new DiscordMessage
-        {
-            Id = messageId,
-            ChannelId = channelId,
-            Discord = this,
-        };
-        
-        await this._messageAcknowledged.InvokeAsync(this, new MessageAcknowledgeEventArgs { Message = cachedMessage });
-    }
-
-=======
     
->>>>>>> e08cbf95
     internal async Task OnMessageCreateEventAsync(DiscordMessage message, TransportUser author, TransportMember member, TransportUser referenceAuthor, TransportMember referenceMember)
     {
         message.Discord = this;
@@ -2799,26 +2734,6 @@
             interaction.Data.Resolved.Members?.TryGetValue(targetId, out targetMember);
             interaction.Data.Resolved.Users?.TryGetValue(targetId, out targetUser);
 
-<<<<<<< HEAD
-                ContextMenuInteractionCreateEventArgs ctea = new()
-                {
-                    Interaction = interaction,
-                    TargetUser = targetMember ?? targetUser,
-                    TargetMessage = targetMessage,
-                    Type = interaction.Data.Type,
-                };
-                await this._contextMenuInteractionCreated.InvokeAsync(this, ctea);
-            }
-            else
-            {
-                InteractionCreateEventArgs ea = new()
-                {
-                    Interaction = interaction
-                };
-
-                await this._interactionCreated.InvokeAsync(this, ea);
-            }
-=======
             ContextMenuInteractionCreateEventArgs ctea = new ContextMenuInteractionCreateEventArgs
             {
                 Interaction = interaction,
@@ -2827,7 +2742,6 @@
                 Type = interaction.Data.Type,
             };
             await this._contextMenuInteractionCreated.InvokeAsync(this, ctea);
->>>>>>> e08cbf95
         }
 
         InteractionCreateEventArgs ea = new InteractionCreateEventArgs
